# CircleCI configuration to build GDevelop app running
# on the Electron runtime (newIDE/electron-app) for macOS and Linux.
# For Windows, see the appveyor.yml file.

# This also builds GDevelop.js and store it on a S3 so it can be used to run
# GDevelop without building it from scratch.

# Note that these CircleCI builds/tests are not launched on Pull Requests from forks,
# to avoid sharing secrets.

version: 2.1
orbs:
  aws-cli: circleci/aws-cli@2.0.6
  macos: circleci/macos@2.5.1 # For Rosetta (see below)
  node: circleci/node@5.2.0 # For a recent npm version (see below)
  win: circleci/windows@5.0.0
jobs:
  # Build the **entire** app for macOS.
  build-macos:
    macos:
      xcode: 14.2.0
    resource_class: macos.m1.large.gen1
    steps:
      - checkout
      # Install Rosetta for AWS CLI and disable TSO to speed up S3 uploads (https://support.circleci.com/hc/en-us/articles/19334402064027-Troubleshooting-slow-uploads-to-S3-for-jobs-using-an-m1-macOS-resource-class)
      - macos/install-rosetta
      - run: sudo sysctl net.inet.tcp.tso=0

      # Install a recent version of npm to workaround a notarization issue because of a symlink made by npm: https://github.com/electron-userland/electron-builder/issues/7755
      # Node.js v20.14.0 comes with npm v10.7.0.
      - node/install:
          node-version: "20.14.0"

      # System dependencies (for Emscripten and upload)
      - run:
          name: Install dependencies for Emscripten
          command: brew install cmake

      - run:
          name: Install dependencies for AWS S3 upload
          command: curl "https://awscli.amazonaws.com/AWSCLIV2.pkg" -o "AWSCLIV2.pkg" && sudo installer -pkg AWSCLIV2.pkg -target /

      - run:
          name: Install Emscripten (for GDevelop.js)
          command: git clone https://github.com/juj/emsdk.git && cd emsdk && ./emsdk install 3.1.21 && ./emsdk activate 3.1.21 && cd ..

      # GDevelop.js dependencies
      - restore_cache:
          keys:
            - gd-macos-nodejs-dependencies-{{ checksum "newIDE/app/package.json" }}-{{ checksum "newIDE/electron-app/package.json" }}-{{ checksum "GDevelop.js/package.json" }}
            # fallback to using the latest cache if no exact match is found
            - gd-macos-nodejs-dependencies---

      - run:
          name: Install GDevelop.js dependencies
          command: cd GDevelop.js && npm install && cd ..

      # Build GDevelop.js (and run tests to ensure it works)
      - run:
          name: Build GDevelop.js
          command: cd GDevelop.js && source ../emsdk/emsdk_env.sh && npm run build && npm test && cd ..

      # GDevelop IDE dependencies (after building GDevelop.js to avoid downloading a pre-built version)
      - run:
          name: Install GDevelop IDE dependencies
          command: cd newIDE/app && npm install && cd ../electron-app && npm install

      - save_cache:
          paths:
            - newIDE/electron-app/node_modules
            - newIDE/app/node_modules
            - GDevelop.js/node_modules
          key: gd-macos-nodejs-dependencies-{{ checksum "newIDE/app/package.json" }}-{{ checksum "newIDE/electron-app/package.json" }}-{{ checksum "GDevelop.js/package.json" }}

      # Build GDevelop IDE (seems like we need to allow Node.js to use more space than usual)
      # Note: Code signing is done using CSC_LINK (see https://www.electron.build/code-signing).
      # To test signing the code in the CI, add "export CSC_FOR_PULL_REQUEST=true && " before the command.
      - run:
          name: Build GDevelop IDE
          command: export CSC_FOR_PULL_REQUEST=true && export NODE_OPTIONS="--max-old-space-size=7168" && cd newIDE/electron-app && CI=false npm run build -- --mac --publish=never

      - run:
          name: Clean dist folder to keep only installers/binaries.
          command: rm -rf "newIDE/electron-app/dist/mac-universal/GDevelop 5.app"

      # Upload artifacts (CircleCI)
      - store_artifacts:
          path: newIDE/electron-app/dist

      # Upload artifacts (AWS)
      - run:
          name: Deploy to S3 (specific commit)
          command: export PATH=~/.local/bin:$PATH && aws s3 sync newIDE/electron-app/dist s3://gdevelop-releases/$(git rev-parse --abbrev-ref HEAD)/commit/$(git rev-parse HEAD)/
      - run:
          name: Deploy to S3 (latest)
          command: export PATH=~/.local/bin:$PATH && aws s3 sync newIDE/electron-app/dist s3://gdevelop-releases/$(git rev-parse --abbrev-ref HEAD)/latest/

  # Build the **entire** app for Linux.
  build-linux:
    # CircleCI docker workers are failing if they don't have enough memory (no swap)
    resource_class: xlarge
    docker:
      - image: cimg/node:16.13

    working_directory: ~/GDevelop

    steps:
      - checkout
      - aws-cli/setup

      # System dependencies (for Electron Builder and Emscripten)
      - run:
          name: Install dependencies for Emscripten
          command: sudo apt-get update && sudo apt install cmake

      - run:
          name: Install Python3 dependencies for Emscripten
          command: sudo apt install python-is-python3 python3-distutils -y

      - run:
          name: Install Emscripten (for GDevelop.js)
          command: git clone https://github.com/juj/emsdk.git && cd emsdk && ./emsdk install 3.1.21 && ./emsdk activate 3.1.21 && cd ..

      - run:
          name: Install system dependencies for Electron builder
          command: sudo apt install icnsutils && sudo apt install graphicsmagick && sudo apt install rsync

      # GDevelop.js dependencies
      - restore_cache:
          keys:
            - gd-linux-nodejs-dependencies-{{ checksum "newIDE/app/package.json" }}-{{ checksum "newIDE/electron-app/package.json" }}-{{ checksum "GDevelop.js/package.json" }}
            # fallback to using the latest cache if no exact match is found
            - gd-linux-nodejs-dependencies---

      - run:
          name: Install GDevelop.js dependencies and build it
          command: cd GDevelop.js && npm install && cd ..

      # Build GDevelop.js (and run tests to ensure it works)
      - run:
          name: Build GDevelop.js
          # Use "--runInBand" as it's faster and avoid deadlocks on CircleCI Linux machines (probably because limited in processes number).
          command: cd GDevelop.js && source ../emsdk/emsdk_env.sh && npm run build && npm test -- --runInBand && cd ..

      # GDevelop IDE dependencies (after building GDevelop.js to avoid downloading a pre-built version)
      - run:
          name: Install GDevelop IDE dependencies
          command: cd newIDE/app && npm install && cd ../electron-app && npm install

      - save_cache:
          paths:
            - newIDE/electron-app/node_modules
            - newIDE/app/node_modules
            - GDevelop.js/node_modules
          key: gd-linux-nodejs-dependencies-{{ checksum "newIDE/app/package.json" }}-{{ checksum "newIDE/electron-app/package.json" }}-{{ checksum "GDevelop.js/package.json" }}

      # Build GDevelop IDE (seems like we need to allow Node.js to use more space than usual)
      - run:
          name: Build GDevelop IDE
          command: export NODE_OPTIONS="--max-old-space-size=7168" && cd newIDE/electron-app && npm run build -- --linux --publish=never

      - run:
          name: Clean dist folder to keep only installers/binaries.
          command: rm -rf newIDE/electron-app/dist/linux-unpacked && rm -rf newIDE/electron-app/dist/linux-arm64-unpacked

      # Upload artifacts (CircleCI)
      - store_artifacts:
          path: newIDE/electron-app/dist

      # Upload artifacts (AWS)
      - run:
          name: Deploy to S3 (specific commit)
          command: aws s3 sync newIDE/electron-app/dist s3://gdevelop-releases/$(git rev-parse --abbrev-ref HEAD)/commit/$(git rev-parse HEAD)/
      - run:
          name: Deploy to S3 (latest)
          command: aws s3 sync newIDE/electron-app/dist s3://gdevelop-releases/$(git rev-parse --abbrev-ref HEAD)/latest/

  # Build the **entire** app for Windows.
  build-windows:
    executor:
      name: win/default
      size: large

    steps:
      - checkout
      - run:
          name: Install Node.js
          command: nvm install 20; nvm use 20

      # TODO: Build GDevelop.js?

      # GDevelop IDE dependencies.
      - run:
          name: Install GDevelop IDE dependencies (1)
          command: cd newIDE\app; npm install; cd ..\electron-app; npm install
      - run:
          name: Build the NSIS executable
          command: cd newIDE\electron-app; node scripts/build.js --win nsis --publish=never
      - run:
          name: Build the AppX
          command: cd newIDE\electron-app; node scripts/build.js --skip-app-build --win appx --publish=never
      - run:
          name: Clean artifacts
          command: Remove-Item -Path "newIDE\electron-app\dist\win-unpacked" -Recurse -Force

      # Upload artifacts (CircleCI)
      - store_artifacts:
          path: newIDE/electron-app/dist

      # Upload artifacts (AWS)
        # TODO

  # Build the WebAssembly library only (so that it's cached on a S3 and easy to re-use).
  build-gdevelop_js-wasm-only:
    resource_class: medium+ # Compilation time decrease linearly with the number of CPUs, but not linking (so "large" does not speedup total build time).
    docker:
      - image: cimg/node:16.13

    working_directory: ~/GDevelop

    steps:
      - checkout
      - aws-cli/setup

      # System dependencies (for Emscripten)
      - run:
          name: Install dependencies for Emscripten
          command: sudo apt-get update && sudo apt install cmake

      - run:
          name: Install Python3 dependencies for Emscripten
          command: sudo apt install python-is-python3 python3-distutils -y

      - run:
          name: Install Emscripten (for GDevelop.js)
          command: git clone https://github.com/juj/emsdk.git && cd emsdk && ./emsdk install 3.1.21 && ./emsdk activate 3.1.21 && cd ..

      # GDevelop.js dependencies
      - restore_cache:
          keys:
            - gdevelop.js-linux-nodejs-dependencies-{{ checksum "GDevelop.js/package-lock.json" }}
            # fallback to using the latest cache if no exact match is found
            - gdevelop.js-linux-nodejs-dependencies-

      - run:
          name: Install GDevelop.js dependencies and build it
          command: cd GDevelop.js && npm install && cd ..

      # Build GDevelop.js (and run tests to ensure it works)
      - run:
          name: Build GDevelop.js
          # Use "--runInBand" as it's faster and avoid deadlocks on CircleCI Linux machines (probably because limited in processes number).
          command: cd GDevelop.js && source ../emsdk/emsdk_env.sh && npm run build && npm test -- --runInBand && cd ..

      - save_cache:
          paths:
            - GDevelop.js/node_modules
          key: gdevelop.js-linux-nodejs-dependencies-{{ checksum "GDevelop.js/package-lock.json" }}

      # Upload artifacts (CircleCI)
      - store_artifacts:
          path: Binaries/embuild/GDevelop.js

      # Upload artifacts (AWS)
      - run:
          name: Deploy to S3 (specific commit)
          command: aws s3 sync Binaries/embuild/GDevelop.js s3://gdevelop-gdevelop.js/$(git rev-parse --abbrev-ref HEAD)/commit/$(git rev-parse HEAD)/
      - run:
          name: Deploy to S3 (latest)
          command: aws s3 sync Binaries/embuild/GDevelop.js s3://gdevelop-gdevelop.js/$(git rev-parse --abbrev-ref HEAD)/latest/

  # Build the WebAssembly library with clang-tidy and memory sanitizers.
  build-gdevelop_js-debug-sanitizers-and-extra-checks:
    resource_class: xlarge # Total time decrease linearly with the number of CPUs.
    docker:
      - image: cimg/node:16.13

    working_directory: ~/GDevelop

    steps:
      - checkout
      - aws-cli/setup

      # System dependencies (for Emscripten)
      - run:
          name: Install dependencies for Emscripten
          command: sudo apt-get update && sudo apt install cmake

      - run:
          name: Install dependencies for clang-tidy v19
          command: wget https://apt.llvm.org/llvm.sh && chmod +x llvm.sh && sudo ./llvm.sh 19 && sudo apt install clang-tidy-19

      - run:
          name: Install Python3 dependencies for Emscripten
          command: sudo apt install python-is-python3 python3-distutils -y

      - run:
          name: Install Emscripten (for GDevelop.js)
          command: git clone https://github.com/juj/emsdk.git && cd emsdk && ./emsdk install 3.1.21 && ./emsdk activate 3.1.21 && cd ..

      # GDevelop.js dependencies
      - restore_cache:
          keys:
            - gdevelop.js-linux-nodejs-dependencies-{{ checksum "GDevelop.js/package-lock.json" }}
            # fallback to using the latest cache if no exact match is found
            - gdevelop.js-linux-nodejs-dependencies-

      - run:
          name: Install GDevelop.js dependencies and build it
          command: cd GDevelop.js && npm install && cd ..

      # Build GDevelop.js
      - run:
          name: Build GDevelop.js ('debug-sanitizers' variant)
          command: cd GDevelop.js && source ../emsdk/emsdk_env.sh && npm run build -- --variant=debug-sanitizers

      - run:
          name: Run clang-tidy
          command: cd GDevelop.js && npm run lint

      - run:
          name: Run tests
          command: cd GDevelop.js && npm run test -- --maxWorkers=4

      # Upload artifacts (CircleCI)
      - store_artifacts:
          path: Binaries/embuild/GDevelop.js

      # Upload artifacts (AWS)
      - run:
          name: Deploy to S3 (specific commit)
          command: aws s3 sync Binaries/embuild/GDevelop.js s3://gdevelop-gdevelop.js/$(git rev-parse --abbrev-ref HEAD)/variant/debug-sanitizers/commit/$(git rev-parse HEAD)/

workflows:
  gdevelop_js-wasm:
    jobs:
      - build-gdevelop_js-wasm-only
<<<<<<< HEAD
      - build-windows #TODO: filter by branch once it's verified to work.
=======
  gdevelop_js-wasm-extra-checks:
    jobs:
      - build-gdevelop_js-debug-sanitizers-and-extra-checks:
          # Extra checks are resource intensive so don't all run them.
          filters:
            branches:
              only:
                - master
                - /experimental-build.*/
  builds:
    jobs:
>>>>>>> 58ba2668
      - build-macos:
          filters:
            branches:
              only:
                - master
                - /experimental-build.*/
      - build-linux:
          filters:
            branches:
              only:
                - master
                - /experimental-build.*/<|MERGE_RESOLUTION|>--- conflicted
+++ resolved
@@ -179,7 +179,7 @@
   build-windows:
     executor:
       name: win/default
-      size: large
+      size: xlarge
 
     steps:
       - checkout
@@ -192,7 +192,7 @@
       # GDevelop IDE dependencies.
       - run:
           name: Install GDevelop IDE dependencies (1)
-          command: cd newIDE\app; npm install; cd ..\electron-app; npm install
+          command: nvm use 20; npm -v; cd newIDE\app; npm install; cd ..\electron-app; npm install
       - run:
           name: Build the NSIS executable
           command: cd newIDE\electron-app; node scripts/build.js --win nsis --publish=never
@@ -335,9 +335,6 @@
   gdevelop_js-wasm:
     jobs:
       - build-gdevelop_js-wasm-only
-<<<<<<< HEAD
-      - build-windows #TODO: filter by branch once it's verified to work.
-=======
   gdevelop_js-wasm-extra-checks:
     jobs:
       - build-gdevelop_js-debug-sanitizers-and-extra-checks:
@@ -349,7 +346,7 @@
                 - /experimental-build.*/
   builds:
     jobs:
->>>>>>> 58ba2668
+      - build-windows #TODO: filter by branch once it's verified to work.
       - build-macos:
           filters:
             branches:
