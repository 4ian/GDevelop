# CircleCI configuration to build GDevelop app running
# on the Electron runtime (newIDE/electron-app) for macOS and Linux.
# For Windows, see the appveyor.yml file.

# This also builds GDevelop.js and store it on a S3 so it can be used to run
# GDevelop without building it from scratch.

# Note that these CircleCI builds/tests are not launched on Pull Requests from forks,
# to avoid sharing secrets.

version: 2.1
orbs:
  aws-cli: circleci/aws-cli@2.0.6
  macos: circleci/macos@2.5.1 # For Rosetta (see below)
<<<<<<< HEAD
  node: circleci/node@7.1.0 # For a recent npm version (see below)
=======
  node: circleci/node@5.2.0 # For a recent npm version (see below)
  win: circleci/windows@5.1.0
>>>>>>> 5db23c57
jobs:
  # Build the **entire** app for macOS (including the GDevelop.js library).
  build-macos:
    macos:
      xcode: 16.4.0
    resource_class: m4pro.medium
    steps:
      - checkout
      # Install Rosetta for AWS CLI and disable TSO to speed up S3 uploads (https://support.circleci.com/hc/en-us/articles/19334402064027-Troubleshooting-slow-uploads-to-S3-for-jobs-using-an-m1-macOS-resource-class)
      - macos/install-rosetta
      # - run: sudo sysctl net.inet.tcp.tso=0

      # Install a recent version of npm to workaround a notarization issue because of a symlink made by npm: https://github.com/electron-userland/electron-builder/issues/7755
      # Node.js v20.14.0 comes with npm v10.7.0.
      - node/install:
          node-version: "20.14.0"

      # System dependencies (for Emscripten and upload)
      - run:
          name: Install dependencies for Emscripten
          command: brew install cmake

      - run:
          name: Install dependencies for AWS S3 upload
          command: curl "https://awscli.amazonaws.com/AWSCLIV2.pkg" -o "AWSCLIV2.pkg" && sudo installer -pkg AWSCLIV2.pkg -target /

      - run:
          name: Install Emscripten (for GDevelop.js)
          command: git clone https://github.com/juj/emsdk.git && cd emsdk && ./emsdk install 3.1.21 && ./emsdk activate 3.1.21 && cd ..

      # GDevelop.js dependencies
      - restore_cache:
          keys:
            - gd-macos-nodejs-dependencies-{{ checksum "newIDE/app/package.json" }}-{{ checksum "newIDE/electron-app/package.json" }}-{{ checksum "GDevelop.js/package.json" }}-{{ checksum "GDJS/package-lock.json" }}
            # fallback to using the latest cache if no exact match is found
            - gd-macos-nodejs-dependencies-

      - run:
          name: Install GDevelop.js dependencies
          command: cd GDevelop.js && npm install && cd ..

      # Build GDevelop.js (and run tests to ensure it works)
      - run:
          name: Build GDevelop.js
          command: cd GDevelop.js && source ../emsdk/emsdk_env.sh && npm run build && npm test && cd ..

      # GDevelop IDE dependencies (after building GDevelop.js to avoid downloading a pre-built version)
      - run:
          name: Install GDevelop IDE dependencies
          command: cd newIDE/app && npm install && cd ../electron-app && npm install

      - save_cache:
          paths:
            - newIDE/electron-app/node_modules
            - newIDE/app/node_modules
            - GDevelop.js/node_modules
            - GDJS/node_modules
          key: gd-macos-nodejs-dependencies-{{ checksum "newIDE/app/package.json" }}-{{ checksum "newIDE/electron-app/package.json" }}-{{ checksum "GDevelop.js/package.json" }}-{{ checksum "GDJS/package-lock.json" }}

      # Build GDevelop IDE (seems like we need to allow Node.js to use more space than usual)
      # Note: Code signing is done using CSC_LINK (see https://www.electron.build/code-signing).
      # To test signing the code in the CI, add "export CSC_FOR_PULL_REQUEST=true && " before the command.
      - run:
          name: Build GDevelop IDE
          command: export CSC_FOR_PULL_REQUEST=true && export NODE_OPTIONS="--max-old-space-size=7168" && cd newIDE/electron-app && CI=false npm run build -- --mac --publish=never

      - run:
          name: Clean dist folder to keep only installers/binaries.
          command: rm -rf "newIDE/electron-app/dist/mac-universal/GDevelop 5.app"

      # Upload artifacts (CircleCI)
      - store_artifacts:
          path: newIDE/electron-app/dist


      # Upload artifacts (AWS)
      - run:
          name: Deploy to S3 (specific commit)
          command: |
            export PATH=~/.local/bin:$PATH
            for i in 1 2 3 4 5 6 7; do
              aws s3 sync newIDE/electron-app/dist s3://gdevelop-releases/$(git rev-parse --abbrev-ref HEAD)/commit/$(git rev-parse HEAD)/ && break
              echo "Retry $i failed... retrying in 10 seconds"
              sleep 10
            done
            if [ $i -eq 7 ]; then
              echo "All retries for deployment failed!" >&2
              exit 1
            fi

      - run:
          name: Deploy to S3 (latest)
          command: |
            export PATH=~/.local/bin:$PATH
            for i in 1 2 3 4 5 6 7; do
              aws s3 sync newIDE/electron-app/dist s3://gdevelop-releases/$(git rev-parse --abbrev-ref HEAD)/latest/ && break
              echo "Retry $i failed... retrying in 10 seconds"
              sleep 10
            done
            if [ $i -eq 7 ]; then
              echo "All retries for deployment failed!" >&2
              exit 1
            fi

  # Build the app for Linux (using a pre-built GDevelop.js library).
  build-linux:
    # CircleCI docker workers are failing if they don't have enough memory (no swap)
    resource_class: xlarge
    docker:
      - image: cimg/node:18.20.8

    working_directory: ~/GDevelop

    steps:
      - checkout
      - aws-cli/setup

      # System dependencies (for Electron Builder)
      - run:
          name: Update system dependencies
          command: sudo apt-get update

      - run:
          name: Install system dependencies for Electron builder
          command: sudo apt install icnsutils && sudo apt install graphicsmagick && sudo apt install rsync

      - restore_cache:
          keys:
            - gd-linux-nodejs-dependencies-{{ checksum "newIDE/app/package.json" }}-{{ checksum "newIDE/electron-app/package.json" }}-{{ checksum "GDevelop.js/package.json" }}-{{ checksum "GDJS/package-lock.json" }}
            # fallback to using the latest cache if no exact match is found
            - gd-linux-nodejs-dependencies-

      # GDevelop IDE dependencies (using an exact version of GDevelop.js, built previously)
      - run:
          name: Install GDevelop IDE dependencies
          command: export REQUIRES_EXACT_LIBGD_JS_VERSION=true && cd newIDE/app && npm install && cd ../electron-app && npm install

      - save_cache:
          paths:
            - newIDE/electron-app/node_modules
            - newIDE/app/node_modules
            - GDevelop.js/node_modules
            - GDJS/node_modules
          key: gd-linux-nodejs-dependencies-{{ checksum "newIDE/app/package.json" }}-{{ checksum "newIDE/electron-app/package.json" }}-{{ checksum "GDevelop.js/package.json" }}-{{ checksum "GDJS/package-lock.json" }}

      # Build GDevelop IDE (seems like we need to allow Node.js to use more space than usual)
      - run:
          name: Build GDevelop IDE
          command: export NODE_OPTIONS="--max-old-space-size=7168" && cd newIDE/electron-app && npm run build -- --linux --publish=never

      - run:
          name: Clean dist folder to keep only installers/binaries.
          command: rm -rf newIDE/electron-app/dist/linux-unpacked && rm -rf newIDE/electron-app/dist/linux-arm64-unpacked

      # Upload artifacts (CircleCI)
      - store_artifacts:
          path: newIDE/electron-app/dist

      # Upload artifacts (AWS)
      - run:
          name: Deploy to S3 (specific commit)
          command: aws s3 sync newIDE/electron-app/dist s3://gdevelop-releases/$(git rev-parse --abbrev-ref HEAD)/commit/$(git rev-parse HEAD)/
      - run:
          name: Deploy to S3 (latest)
          command: aws s3 sync newIDE/electron-app/dist s3://gdevelop-releases/$(git rev-parse --abbrev-ref HEAD)/latest/

  # Build the WebAssembly library only (so that it's cached on a S3 and easy to re-use).
  build-gdevelop_js-wasm-only:
    resource_class: medium+ # Compilation time decrease linearly with the number of CPUs, but not linking (so "large" does not speedup total build time).
    docker:
      - image: cimg/node:16.13

    working_directory: ~/GDevelop

    steps:
      - checkout
      - aws-cli/setup

      # System dependencies (for Emscripten)
      - run:
          name: Install dependencies for Emscripten
          command: sudo apt-get update && sudo apt install cmake

      - run:
          name: Install Python3 dependencies for Emscripten
          command: sudo apt install python-is-python3 python3-distutils -y

      - run:
          name: Install Emscripten (for GDevelop.js)
          command: git clone https://github.com/juj/emsdk.git && cd emsdk && ./emsdk install 3.1.21 && ./emsdk activate 3.1.21 && cd ..

      # GDevelop.js dependencies
      - restore_cache:
          keys:
            - gdevelop.js-linux-nodejs-dependencies-{{ checksum "GDevelop.js/package-lock.json" }}
            # fallback to using the latest cache if no exact match is found
            - gdevelop.js-linux-nodejs-dependencies-

      - run:
          name: Install GDevelop.js dependencies and build it
          command: cd GDevelop.js && npm install && cd ..

      # Build GDevelop.js (and run tests to ensure it works)
      - run:
          name: Build GDevelop.js
          # Use "--runInBand" as it's faster and avoid deadlocks on CircleCI Linux machines (probably because limited in processes number).
          command: cd GDevelop.js && source ../emsdk/emsdk_env.sh && npm run build && npm test -- --runInBand && cd ..

      - save_cache:
          paths:
            - GDevelop.js/node_modules
          key: gdevelop.js-linux-nodejs-dependencies-{{ checksum "GDevelop.js/package-lock.json" }}

      # Upload artifacts (CircleCI)
      - store_artifacts:
          path: Binaries/embuild/GDevelop.js

      # Upload artifacts (AWS)
      - run:
          name: Deploy to S3 (specific commit)
          command: aws s3 sync Binaries/embuild/GDevelop.js s3://gdevelop-gdevelop.js/$(git rev-parse --abbrev-ref HEAD)/commit/$(git rev-parse HEAD)/
      - run:
          name: Deploy to S3 (latest)
          command: aws s3 sync Binaries/embuild/GDevelop.js s3://gdevelop-gdevelop.js/$(git rev-parse --abbrev-ref HEAD)/latest/

  # Build the WebAssembly library with clang-tidy and memory sanitizers.
  build-gdevelop_js-debug-sanitizers-and-extra-checks:
    resource_class: xlarge # Total time decrease linearly with the number of CPUs.
    docker:
      - image: cimg/node:16.13

    working_directory: ~/GDevelop

    steps:
      - checkout
      - aws-cli/setup

      # System dependencies (for Emscripten)
      - run:
          name: Install dependencies for Emscripten
          command: sudo apt-get update && sudo apt install cmake

      - run:
          name: Install dependencies for clang-tidy v19
          command: wget https://apt.llvm.org/llvm.sh && chmod +x llvm.sh && sudo ./llvm.sh 19 && sudo apt install clang-tidy-19

      - run:
          name: Install Python3 dependencies for Emscripten
          command: sudo apt install python-is-python3 python3-distutils -y

      - run:
          name: Install Emscripten (for GDevelop.js)
          command: git clone https://github.com/juj/emsdk.git && cd emsdk && ./emsdk install 3.1.21 && ./emsdk activate 3.1.21 && cd ..

      # GDevelop.js dependencies
      - restore_cache:
          keys:
            - gdevelop.js-linux-nodejs-dependencies-{{ checksum "GDevelop.js/package-lock.json" }}
            # fallback to using the latest cache if no exact match is found
            - gdevelop.js-linux-nodejs-dependencies-

      - run:
          name: Install GDevelop.js dependencies and build it
          command: cd GDevelop.js && npm install && cd ..

      # Build GDevelop.js
      - run:
          name: Build GDevelop.js ('debug-sanitizers' variant)
          command: cd GDevelop.js && source ../emsdk/emsdk_env.sh && npm run build -- --variant=debug-sanitizers

      - run:
          name: Run clang-tidy
          command: cd GDevelop.js && npm run lint

      - run:
          name: Run tests
          command: cd GDevelop.js && npm run test -- --maxWorkers=4

      # Upload artifacts (CircleCI)
      - store_artifacts:
          path: Binaries/embuild/GDevelop.js

      # Upload artifacts (AWS)
      - run:
          name: Deploy to S3 (specific commit)
          command: aws s3 sync Binaries/embuild/GDevelop.js s3://gdevelop-gdevelop.js/$(git rev-parse --abbrev-ref HEAD)/variant/debug-sanitizers/commit/$(git rev-parse HEAD)/

  # Trigger AppVeyor build, which also does a Windows build (keep it for redundancy).
  trigger-appveyor-windows-build:
    docker:
      - image: cimg/node:16.13
    steps:
      - run:
          name: Trigger AppVeyor Windows build
          command: |
            curl -H "Content-Type: application/json" \
                 -H "Authorization: Bearer ${APPVEYOR_API_KEY}" \
                 --data "{
                   \"accountName\": \"4ian\",
                   \"projectSlug\": \"gdevelop\",
                   \"branch\": \"${CIRCLE_BRANCH}\"
                 }" \
                 -X POST https://ci.appveyor.com/api/builds

  build-windows:
    executor:
      name: win/default
      size: medium
    working_directory: /home/circleci/project
    steps:
      - checkout
      - run:
          # See https://www.ssl.com/how-to/how-to-integrate-esigner-cka-with-ci-cd-tools-for-automated-code-signing/
          #
          # This is necessary because of "signing to be FIPS-140 compliant". See
          # https://github.com/electron-userland/electron-builder/issues/6158
          #
          # Make sure to DISABLE "malware blocker" in SSL.com to avoid errors like:
          # Error information: "Error: SignerSign() failed." (-2146893821/0x80090003)
          name: Download and Unzip eSignerCKA Setup
          command: |

            Invoke-WebRequest -OutFile eSigner_CKA_1.0.3.zip "https://www.ssl.com/download/ssl-com-esigner-cka-1-0-3"

            Expand-Archive -Force eSigner_CKA_1.0.3.zip

            Remove-Item eSigner_CKA_1.0.3.zip

            Move-Item -Destination "eSigner_CKA_1.0.3.exe" -Path "eSigner_CKA_*\*.exe"
      - run:
          name: Setup eSignerCKA in Silent Mode
          command: |

            mkdir -p "/home/circleci/project/eSignerCKA"

            ./eSigner_CKA_1.0.3.exe /CURRENTUSER /VERYSILENT /SUPPRESSMSGBOXES /DIR="/home/circleci/project/eSignerCKA" | Out-Null
      - run:
          name: Config Account Information on eSignerCKA
          command: |

            /home/circleci/project/eSignerCKA/eSignerCKATool.exe config -mode product -user "$env:ESIGNER_USER_NAME" -pass "$env:ESIGNER_USER_PASSWORD" -totp "$env:ESIGNER_USER_TOTP" -key "/home/circleci/project/eSignerCKA/master.key" -r
      - run:
          name: Load Certificate into Windows Store
          command: |

            /home/circleci/project/eSignerCKA/eSignerCKATool.exe unload

            /home/circleci/project/eSignerCKA/eSignerCKATool.exe load
      - run:
          name: Select Certificate From Windows Store and Sign Sample File with SignTool
          command: |

            $CodeSigningCert = Get-ChildItem Cert:\CurrentUser\My -CodeSigningCert | Select-Object -First 1

            echo Certificate: $CodeSigningCert

      - restore_cache:
          name: Restore node_modules cache
          keys:
            - v1-win-node-{{ checksum "newIDE/app/package-lock.json" }}-{{ checksum "newIDE/electron-app/package-lock.json" }}-{{ checksum "GDJS/package-lock.json" }}
            - v1-win-node-

      - run:
          name: Install dependencies
          no_output_timeout: 25m
          # Remove package-lock.json because they seems to cause the npm install to be stuck. We should try again after re-generating them.
          # Also install setuptools as something requires distutils in electron-app, and it was removed in Python 3.12.
          # setuptools will make distutils available again (but we should migrate our packages probably).
          command: |
            pip install setuptools

            cd newIDE\app

            npm -v

            Remove-Item package-lock.json

            $Env:REQUIRES_EXACT_LIBGD_JS_VERSION = "true"

            npm install

            cd ..\electron-app

            Remove-Item package-lock.json

            npm install

            cd ..\..

      - save_cache:
          name: Save node_modules cache
          key: v1-win-node-{{ checksum "newIDE/app/package-lock.json" }}-{{ checksum "newIDE/electron-app/package-lock.json" }}-{{ checksum "GDJS/package-lock.json" }}
          paths:
            - newIDE/app/node_modules
            - newIDE/electron-app/node_modules
            - GDJS/node_modules

      - run:
          name: Build NSIS executable (with code signing)
          command: |
            cd newIDE\electron-app

            $CodeSigningCert = Get-ChildItem Cert:\CurrentUser\My -CodeSigningCert | Select-Object -First 1

            echo Certificate: $CodeSigningCert

            # Use a custom signtool path because of the signtool.exe bundled withy electron-builder not working for some reason.
            # Can also be found in versioned folders like "C:/Program Files (x86)/Windows Kits/10/bin/10.0.22000.0/x86/signtool.exe".
            # or "C:\Program Files (x86)\Windows Kits\10\bin\10.0.22621.0\x86\signtool.exe".

            $Env:SIGNTOOL_PATH = "C:\Program Files (x86)\Windows Kits\10\App Certification Kit\signtool.exe"

            # Extract thumbprint and subject name of the certificate (will be passed to electron-builder).

            $Env:GD_SIGNTOOL_THUMBPRINT = $CodeSigningCert.Thumbprint

            $Env:GD_SIGNTOOL_SUBJECT_NAME = ($CodeSigningCert.Subject -replace ", ?", "`n" | ConvertFrom-StringData).CN

            # Build the nsis installer (signed: electron-builder will use SignTool.exe with the certificate)

            node scripts/build.js --win nsis --publish=never

            cd ..\..
      - run:
          name: Build AppX (without code signing)
          # Don't sign the appx (it will be signed by the Microsoft Store).
          command: |
            cd newIDE\electron-app

            # Build the appx (not signed). Ensure all variables used for code signing are empty.

            $Env:GD_SIGNTOOL_THUMBPRINT = ''

            $Env:GD_SIGNTOOL_SUBJECT_NAME = ''

            $Env:CSC_LINK = ''

            $Env:CSC_KEY_PASSWORD = ''

            node scripts/build.js --skip-app-build --win appx --publish=never

            cd ..\..

      - run:
          name: Clean binaries
          shell: cmd.exe
          command: |
            rmdir /s /q newIDE\electron-app\dist\win-unpacked

      - run:
          name: Install AWS CLI
          command: |
            # Install the CLI for the current user

            pip install --quiet --upgrade --user awscli

            # Add the user-Scripts dir to PATH for this step and the next.

            $binDir = (python -m site --user-base) + "\Scripts"
            $Env:Path += ";$binDir"

            # Sanity check:
            aws --version

      # Upload artifacts (S3)
      - run:
          name: Deploy to S3 (specific commit)
          command: |
            aws s3 sync newIDE\electron-app\dist "s3://gdevelop-releases/$Env:CIRCLE_BRANCH/commit/$Env:CIRCLE_SHA1/"

      - run:
          name: Deploy to S3 (latest)
          command: |
            aws s3 sync newIDE\electron-app\dist "s3://gdevelop-releases/$Env:CIRCLE_BRANCH/latest/"

      # Upload artifacts (CircleCI)
      - store_artifacts:
          path: newIDE/electron-app/dist

workflows:
  gdevelop_js-wasm-extra-checks:
    jobs:
      - build-gdevelop_js-debug-sanitizers-and-extra-checks:
          # Extra checks are resource intensive so don't always run them.
          filters:
            branches:
              only:
                - master
                - /experimental-build.*/
  builds:
    jobs:
      - build-gdevelop_js-wasm-only
      - build-macos:
          # The macOS version builds by itself GDevelop.js
          # (so we verify we can build it on macOS).
          # requires:
          #   - build-gdevelop_js-wasm-only
          filters:
            branches:
              only:
                - master
                - /experimental-build.*/
      - build-linux:
          requires:
            - build-gdevelop_js-wasm-only
          filters:
            branches:
              only:
                - master
                - /experimental-build.*/
      - build-windows:
          requires:
            - build-gdevelop_js-wasm-only
          filters:
            branches:
              only:
                - master
                - /experimental-build.*/
      - trigger-appveyor-windows-build:
          requires:
            - build-gdevelop_js-wasm-only
          filters:
            branches:
              only:
                - master
                - /experimental-build.*/<|MERGE_RESOLUTION|>--- conflicted
+++ resolved
@@ -12,12 +12,8 @@
 orbs:
   aws-cli: circleci/aws-cli@2.0.6
   macos: circleci/macos@2.5.1 # For Rosetta (see below)
-<<<<<<< HEAD
   node: circleci/node@7.1.0 # For a recent npm version (see below)
-=======
-  node: circleci/node@5.2.0 # For a recent npm version (see below)
   win: circleci/windows@5.1.0
->>>>>>> 5db23c57
 jobs:
   # Build the **entire** app for macOS (including the GDevelop.js library).
   build-macos:
