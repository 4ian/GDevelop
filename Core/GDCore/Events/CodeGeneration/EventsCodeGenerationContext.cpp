--- conflicted
+++ resolved
@@ -1,148 +1,142 @@
-/*
- * GDevelop Core
- * Copyright 2008-2016 Florian Rival (Florian.Rival@gmail.com). All rights
- * reserved. This project is released under the MIT License.
- */
-#include "GDCore/Events/CodeGeneration/EventsCodeGenerationContext.h"
-
-#include <set>
-
-#include "GDCore/CommonTools.h"
-#include "GDCore/Events/CodeGeneration/EventsCodeGenerator.h"
-#include "GDCore/Events/Tools/EventsCodeNameMangler.h"
-
-using namespace std;
-
-namespace gd {
-
-void EventsCodeGenerationContext::InheritsFrom(
-    EventsCodeGenerationContext& parent_) {
-  parent = &parent_;
-
-  // Objects lists declared by parent became "already declared" in the child
-  // context.
-  alreadyDeclaredObjectsLists = parent_.alreadyDeclaredObjectsLists;
-  std::copy(parent_.objectsListsToBeDeclared.begin(),
-            parent_.objectsListsToBeDeclared.end(),
-            std::inserter(alreadyDeclaredObjectsLists,
-                          alreadyDeclaredObjectsLists.begin()));
-  std::copy(parent_.objectsListsOrEmptyToBeDeclared.begin(),
-            parent_.objectsListsOrEmptyToBeDeclared.end(),
-            std::inserter(alreadyDeclaredObjectsLists,
-                          alreadyDeclaredObjectsLists.begin()));
-  std::copy(parent_.emptyObjectsListsToBeDeclared.begin(),
-            parent_.emptyObjectsListsToBeDeclared.end(),
-            std::inserter(alreadyDeclaredObjectsLists,
-                          alreadyDeclaredObjectsLists.begin()));
-
-  nearestAsyncParent = parent_.IsAsyncCallback() ? &parent_ : parent_.nearestAsyncParent;
-  asyncDepth = parent_.asyncDepth;
-  depthOfLastUse = parent_.depthOfLastUse;
-  customConditionDepth = parent_.customConditionDepth;
-  contextDepth = parent_.GetContextDepth() + 1;
-  if (parent_.maxDepthLevel) {
-    maxDepthLevel = parent_.maxDepthLevel;
-    *maxDepthLevel = std::max(*maxDepthLevel, contextDepth);
-  }
-}
-
-void EventsCodeGenerationContext::InheritsAsAsyncCallbackFrom(
-    EventsCodeGenerationContext& parent_) {
-  // TODO: set as can't be reused? Not sure, double check.
-  // Increasing the async depth is enough to mark the context as an async callback.
-  InheritsFrom(parent_);
-  asyncDepth = parent_.asyncDepth + 1;
-}
-
-void EventsCodeGenerationContext::Reuse(
-    EventsCodeGenerationContext& parent_) {
-  InheritsFrom(parent_);
-  if (parent_.CanReuse())
-    contextDepth = parent_.GetContextDepth();  // Keep same context depth
-}
-
-void EventsCodeGenerationContext::ObjectsListNeeded(
-    const gd::String& objectName) {
-  if (!IsToBeDeclared(objectName)) {
-    objectsListsToBeDeclared.insert(objectName);
-    if (IsInsideAsync()) {
-      gd::EventsCodeGenerationContext* asyncContext = IsAsyncCallback() ? this : nearestAsyncParent;
-      for (;
-           asyncContext != nullptr;
-           asyncContext = asyncContext->parent->nearestAsyncParent)
-        asyncContext->allObjectsListToBeDeclaredAcrossChildren.insert(objectName);
-    }
-  }
-
-  depthOfLastUse[objectName] = GetContextDepth();
-}
-
-void EventsCodeGenerationContext::ObjectsListNeededOrEmptyIfJustDeclared(
-    const gd::String& objectName) {
-  if (!IsToBeDeclared(objectName))
-    objectsListsOrEmptyToBeDeclared.insert(objectName);
-
-  depthOfLastUse[objectName] = GetContextDepth();
-}
-
-void EventsCodeGenerationContext::EmptyObjectsListNeeded(
-    const gd::String& objectName) {
-  if (!IsToBeDeclared(objectName))
-    emptyObjectsListsToBeDeclared.insert(objectName);
-
-  depthOfLastUse[objectName] = GetContextDepth();
-}
-
-std::set<gd::String> EventsCodeGenerationContext::GetAllObjectsToBeDeclared()
-    const {
-  std::set<gd::String> allObjectListsToBeDeclared(
-      objectsListsToBeDeclared.begin(), objectsListsToBeDeclared.end());
-<<<<<<< HEAD
-  allObjectListsToBeDeclared.insert(
-      objectsListsWithoutPickingToBeDeclared.begin(),
-      objectsListsWithoutPickingToBeDeclared.end());
-=======
-  allObjectListsToBeDeclared.insert(objectsListsOrEmptyToBeDeclared.begin(),
-                                    objectsListsOrEmptyToBeDeclared.end());
->>>>>>> e9b464be
-  allObjectListsToBeDeclared.insert(emptyObjectsListsToBeDeclared.begin(),
-                                    emptyObjectsListsToBeDeclared.end());
-
-  return allObjectListsToBeDeclared;
-}
-
-unsigned int EventsCodeGenerationContext::GetLastDepthObjectListWasNeeded(
-    const gd::String& name) const {
-  if (depthOfLastUse.count(name) != 0) return depthOfLastUse.find(name)->second;
-
-  std::cout << "WARNING: During code generation, the last depth of an object "
-               "list was 0."
-            << std::endl;
-  return 0;
-}
-
-bool EventsCodeGenerationContext::IsSameObjectsList(
-    const gd::String& objectName,
-    const EventsCodeGenerationContext& otherContext) const {
-  return GetLastDepthObjectListWasNeeded(objectName) ==
-         otherContext.GetLastDepthObjectListWasNeeded(objectName);
-}
-
-bool EventsCodeGenerationContext::ShouldUseAsyncObjectsList(
-    const gd::String& objectName) const {
-  if (!IsInsideAsync()) return false;
-
-  // Check if the objects list was used after (or in) the nearest async callback context.
-  const gd::EventsCodeGenerationContext* asyncContext = IsAsyncCallback() ? this : nearestAsyncParent;
-  if (parent->GetLastDepthObjectListWasNeeded(objectName) >= asyncContext->GetContextDepth()) {
-    // The object was used in a context after (or in) the nearest async parent context, so we're not getting it from the
-    // async object lists (it was already gotten from there in this previous context).
-    return false;
-  }
-
-  // If the objects list is declared in a parent of the nearest async context, it means
-  // the async context had to use an async objects list to access it.
-  return asyncContext->ObjectAlreadyDeclaredByParents(objectName);
-};
-
-}  // namespace gd
+/*
+ * GDevelop Core
+ * Copyright 2008-2016 Florian Rival (Florian.Rival@gmail.com). All rights
+ * reserved. This project is released under the MIT License.
+ */
+#include "GDCore/Events/CodeGeneration/EventsCodeGenerationContext.h"
+
+#include <set>
+
+#include "GDCore/CommonTools.h"
+#include "GDCore/Events/CodeGeneration/EventsCodeGenerator.h"
+#include "GDCore/Events/Tools/EventsCodeNameMangler.h"
+
+using namespace std;
+
+namespace gd {
+
+void EventsCodeGenerationContext::InheritsFrom(
+    EventsCodeGenerationContext& parent_) {
+  parent = &parent_;
+
+  // Objects lists declared by parent became "already declared" in the child
+  // context.
+  alreadyDeclaredObjectsLists = parent_.alreadyDeclaredObjectsLists;
+  std::copy(parent_.objectsListsToBeDeclared.begin(),
+            parent_.objectsListsToBeDeclared.end(),
+            std::inserter(alreadyDeclaredObjectsLists,
+                          alreadyDeclaredObjectsLists.begin()));
+  std::copy(parent_.objectsListsOrEmptyToBeDeclared.begin(),
+            parent_.objectsListsOrEmptyToBeDeclared.end(),
+            std::inserter(alreadyDeclaredObjectsLists,
+                          alreadyDeclaredObjectsLists.begin()));
+  std::copy(parent_.emptyObjectsListsToBeDeclared.begin(),
+            parent_.emptyObjectsListsToBeDeclared.end(),
+            std::inserter(alreadyDeclaredObjectsLists,
+                          alreadyDeclaredObjectsLists.begin()));
+
+  nearestAsyncParent = parent_.IsAsyncCallback() ? &parent_ : parent_.nearestAsyncParent;
+  asyncDepth = parent_.asyncDepth;
+  depthOfLastUse = parent_.depthOfLastUse;
+  customConditionDepth = parent_.customConditionDepth;
+  contextDepth = parent_.GetContextDepth() + 1;
+  if (parent_.maxDepthLevel) {
+    maxDepthLevel = parent_.maxDepthLevel;
+    *maxDepthLevel = std::max(*maxDepthLevel, contextDepth);
+  }
+}
+
+void EventsCodeGenerationContext::InheritsAsAsyncCallbackFrom(
+    EventsCodeGenerationContext& parent_) {
+  // TODO: set as can't be reused? Not sure, double check.
+  // Increasing the async depth is enough to mark the context as an async callback.
+  InheritsFrom(parent_);
+  asyncDepth = parent_.asyncDepth + 1;
+}
+
+void EventsCodeGenerationContext::Reuse(
+    EventsCodeGenerationContext& parent_) {
+  InheritsFrom(parent_);
+  if (parent_.CanReuse())
+    contextDepth = parent_.GetContextDepth();  // Keep same context depth
+}
+
+void EventsCodeGenerationContext::ObjectsListNeeded(
+    const gd::String& objectName) {
+  if (!IsToBeDeclared(objectName)) {
+    objectsListsToBeDeclared.insert(objectName);
+    if (IsInsideAsync()) {
+      gd::EventsCodeGenerationContext* asyncContext = IsAsyncCallback() ? this : nearestAsyncParent;
+      for (;
+           asyncContext != nullptr;
+           asyncContext = asyncContext->parent->nearestAsyncParent)
+        asyncContext->allObjectsListToBeDeclaredAcrossChildren.insert(objectName);
+    }
+  }
+
+  depthOfLastUse[objectName] = GetContextDepth();
+}
+
+void EventsCodeGenerationContext::ObjectsListNeededOrEmptyIfJustDeclared(
+    const gd::String& objectName) {
+  if (!IsToBeDeclared(objectName))
+    objectsListsOrEmptyToBeDeclared.insert(objectName);
+
+  depthOfLastUse[objectName] = GetContextDepth();
+}
+
+void EventsCodeGenerationContext::EmptyObjectsListNeeded(
+    const gd::String& objectName) {
+  if (!IsToBeDeclared(objectName))
+    emptyObjectsListsToBeDeclared.insert(objectName);
+
+  depthOfLastUse[objectName] = GetContextDepth();
+}
+
+std::set<gd::String> EventsCodeGenerationContext::GetAllObjectsToBeDeclared()
+    const {
+  std::set<gd::String> allObjectListsToBeDeclared(
+      objectsListsToBeDeclared.begin(), objectsListsToBeDeclared.end());
+  allObjectListsToBeDeclared.insert(objectsListsOrEmptyToBeDeclared.begin(),
+                                    objectsListsOrEmptyToBeDeclared.end());
+  allObjectListsToBeDeclared.insert(emptyObjectsListsToBeDeclared.begin(),
+                                    emptyObjectsListsToBeDeclared.end());
+
+  return allObjectListsToBeDeclared;
+}
+
+unsigned int EventsCodeGenerationContext::GetLastDepthObjectListWasNeeded(
+    const gd::String& name) const {
+  if (depthOfLastUse.count(name) != 0) return depthOfLastUse.find(name)->second;
+
+  std::cout << "WARNING: During code generation, the last depth of an object "
+               "list was 0."
+            << std::endl;
+  return 0;
+}
+
+bool EventsCodeGenerationContext::IsSameObjectsList(
+    const gd::String& objectName,
+    const EventsCodeGenerationContext& otherContext) const {
+  return GetLastDepthObjectListWasNeeded(objectName) ==
+         otherContext.GetLastDepthObjectListWasNeeded(objectName);
+}
+
+bool EventsCodeGenerationContext::ShouldUseAsyncObjectsList(
+    const gd::String& objectName) const {
+  if (!IsInsideAsync()) return false;
+
+  // Check if the objects list was used after (or in) the nearest async callback context.
+  const gd::EventsCodeGenerationContext* asyncContext = IsAsyncCallback() ? this : nearestAsyncParent;
+  if (parent->GetLastDepthObjectListWasNeeded(objectName) >= asyncContext->GetContextDepth()) {
+    // The object was used in a context after (or in) the nearest async parent context, so we're not getting it from the
+    // async object lists (it was already gotten from there in this previous context).
+    return false;
+  }
+
+  // If the objects list is declared in a parent of the nearest async context, it means
+  // the async context had to use an async objects list to access it.
+  return asyncContext->ObjectAlreadyDeclaredByParents(objectName);
+};
+
+}  // namespace gd