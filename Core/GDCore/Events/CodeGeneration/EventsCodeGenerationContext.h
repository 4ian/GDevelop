--- conflicted
+++ resolved
@@ -1,336 +1,332 @@
-/*
- * GDevelop Core
- * Copyright 2008-2016 Florian Rival (Florian.Rival@gmail.com). All rights
- * reserved. This project is released under the MIT License.
- */
-#ifndef EVENTSCODEGENERATIONCONTEXT_H
-#define EVENTSCODEGENERATIONCONTEXT_H
-#include <map>
-#include <memory>
-#include <set>
-
-#include "GDCore/String.h"
-
-namespace gd {
-
-/**
- * \brief Used to manage the context when generating code for events.
- *
- * The context refers to :
- * - The objects lists being available.
- * - The "current object", i.e the object being used by an action or a
- * condition.
- * - If conditions are being generated, the context keeps track of the depth of
- * the conditions (see GetCurrentConditionDepth)
- * - You can also get the context depth of the last use of an object list.
- */
-class GD_CORE_API EventsCodeGenerationContext {
-  friend class EventsCodeGenerator;
-
- public:
-  /**
-   * Default constructor. You may want to call InheritsFrom just after.
-   * \param maxDepthLevel Optional pointer to an unsigned integer that will be
-   * updated to contain the maximal scope depth reached.
-   */
-  EventsCodeGenerationContext(unsigned int* maxDepthLevel_ = nullptr)
-      : maxDepthLevel(maxDepthLevel_){};
-  virtual ~EventsCodeGenerationContext(){};
-
-  /**
-   * Call this method to make an EventsCodeGenerationContext as a "child" of
-   * another one. The child will then for example not declare again objects
-   * already declared by its parent.
-   */
-  void InheritsFrom(EventsCodeGenerationContext& parent);
-
-  /**
-   * Call this method to make an EventsCodeGenerationContext as a "child" of
-   * another one, but in the context of an async function.
-   */
-  void InheritsAsAsyncCallbackFrom(EventsCodeGenerationContext& parent);
-
-  /**
-   * \brief As InheritsFrom, mark the context as being the child of another one,
-   * but enabling the child context to use the same object lists.
-   *
-   * Used for example for optimizing the last event of a list.
-   */
-  void Reuse(EventsCodeGenerationContext& parent);
-
-  /**
-   * \brief Forbid any optimization that would reuse and modify the object list
-   * from this context in children context.
-   *
-   * Used in while/for each/repeat or any event that have a loop and must ensure
-   * that the list of objects stay clean.
-   */
-  void ForbidReuse() { reuseExplicitlyForbidden = true; }
-
-  /**
-   * \brief Return false if the object lists of the context can not be reused in
-   * a child context.
-   */
-  bool CanReuse() const {
-    return !reuseExplicitlyForbidden && parent != nullptr;
-  }
-
-  /**
-   * \brief Returns the depth of the inheritance of the context.
-   *
-   * A context created from scratch will returns 0, and a context inheriting
-   * from a context with depth n will returns n+1.
-   */
-  size_t GetContextDepth() const { return contextDepth; }
-
-  /**
-   * \brief Get the parent context, if any.
-   * \return A pointer to the parent context, or NULL if the context has no
-   * parent.
-   */
-  const EventsCodeGenerationContext* GetParentContext() const { return parent; }
-
-  /**
-   * Mark the object as being the object being handled by the instruction.
-   */
-  void SetCurrentObject(const gd::String& objectName) {
-    currentObject = objectName;
-  };
-
-  /**
-   * Set that no particular object is being handled by an instruction.
-   */
-  void SetNoCurrentObject() { currentObject = ""; };
-
-  /**
-   * Get the object being handled by the instruction.
-   */
-  const gd::String& GetCurrentObject() const { return currentObject; };
-
-  /**
-   * \brief Call this when an instruction in the event needs an objects list.
-   *
-   * The list will be filled with objects from the scene if it is the first time
-   * it is requested, unless there is already an object list with this name
-   * (i.e. `ObjectAlreadyDeclaredByParents(objectName)` returns true).
-   */
-  void ObjectsListNeeded(const gd::String& objectName);
-
-  /**
-   * Call this when an instruction in the event needs an empty objects list
-   * or the one already declared, if any.
-   *
-   * An empty objects list will be declared, without filling it with objects
-   * from the scene. If there is already an objects list with this name, no new
-   * list will be declared again.
-   */
-  void ObjectsListNeededOrEmptyIfJustDeclared(const gd::String& objectName);
-
-  /**
-   * Call this when an instruction in the event needs an empty object list,
-   * even if one is already declared.
-   *
-   * An empty objects list will be declared, without filling it with objects
-   * from the scene. If there is already an object list with this name, it won't
-   * be used to initialize the new list, which will remain empty.
-   */
-  void EmptyObjectsListNeeded(const gd::String& objectName);
-
-  /**
-   * Return true if an object list has already been declared by the parent contexts.
-   */
-  bool ObjectAlreadyDeclaredByParents(const gd::String& objectName) const {
-    return (alreadyDeclaredObjectsLists.find(objectName) !=
-            alreadyDeclaredObjectsLists.end());
-  };
-
-  /**
-   * Return all the objects lists which will be declared by the current context
-   * (normal, without picking or empty).
-   */
-  std::set<gd::String> GetAllObjectsToBeDeclared() const;
-
-  /**
-   * Return the objects lists which will be declared by the current context.
-   */
-  const std::set<gd::String>& GetObjectsListsToBeDeclared() const {
-    return objectsListsToBeDeclared;
-  };
-
-  /**
-   * Return the objects lists which will be will be declared, without filling
-   * them with objects from the scene.
-   */
-  const std::set<gd::String>& GetObjectsListsToBeEmptyIfJustDeclared()
-      const {
-    return objectsListsOrEmptyToBeDeclared;
-  };
-
-  /**
-   * Return the objects lists which will be will be declared empty, without
-   * filling them with objects from the scene and without copying any previously
-   * declared objects list.
-   */
-  const std::set<gd::String>& GetObjectsListsToBeDeclaredEmpty() const {
-    return emptyObjectsListsToBeDeclared;
-  };
-
-  /**
-   * Return the objects lists which are already declared and can be used in the
-   * current context without declaration.
-   */
-  const std::set<gd::String>& GetObjectsListsAlreadyDeclaredByParents() const {
-    return alreadyDeclaredObjectsLists;
-  };
-
-  /**
-   * \brief Get the depth of the context that was in effect when \a objectName
-   * was needed.
-   *
-   * If \a objectName is needed in this context, it will return the depth of
-   * this context.
-   */
-  unsigned int GetLastDepthObjectListWasNeeded(
-      const gd::String& objectName) const;
-
-  /**
-   * \brief Check if twos context have the same list for an object.
-   *
-   * This can be the case when a context is reusing the lists of another (see
-   * gd::EventsCodeGenerationContext::Reuse).
-   */
-  bool IsSameObjectsList(const gd::String& objectName,
-                         const EventsCodeGenerationContext& otherContext) const;
-
-  /**
-   * \brief Called when a custom condition code is generated.
-   */
-  void EnterCustomCondition() { customConditionDepth++; };
-
-  /**
-   * \brief Called when a custom condition code generation is over.
-   */
-  void LeaveCustomCondition() { customConditionDepth--; };
-
-  /**
-   * \brief Get the current condition depth : The depth is increased each time a
-   * custom condition code is generated, and decreased when the condition
-   * generation is done.
-   *
-   * This can be useful to generate sub conditions booleans with a different
-   * name than the parent's conditions.
-   */
-  size_t GetCurrentConditionDepth() const { return customConditionDepth; }
-
-<<<<<<< HEAD
-  /**
-   * Only works on an async callback's context!
-   *
-   * Returns the list of all objects declared in this context and subcontexts.
-   * It is to be used by the Async event code generator to know what objects
-   * lists to backup for the async callback and async callbacks after it.
-   */
-  const std::set<gd::String>& GetAllDeclaredObjectsAcrossChildren() {
-    return allObjectsListToBeDeclaredAcrossChildren;
-  };
-
-  /**
-   * Returns true if the base object list should be gotten from a backed up
-   * objects list instead of the scene. This happens when inside of an
-   * asynchronous callback, where the objects to be declared are cleared, since
-   * the lists from the higher context do not exist anymore, frames have passed
-   * and the lists objects have been cleared and reused to pick other objects.
-   * Therefore, a backup of the lists is passed down to asynchronous events
-   * where they can get previously picked objects from.
-   *
-   * This returns true if the nearest parent with depth 0 OR an asynchronous
-   * context with a different depth than the current one has defined the object.
-   */
-  bool ShouldUseAsyncObjectsList(const gd::String& objectName) const;
-
-  /**
-   * Returns true if the code currently being generated is asynchronous
-   */
-  bool IsInsideAsync() const { return asyncDepth != 0; };
-
-  /**
-   * Returns true if the code currently being generated is an asynchronous
-   * callback.
-   */
-  bool IsAsyncCallback() const { return parent != nullptr && parent->asyncDepth != asyncDepth; }
-
- private:
-=======
->>>>>>> e9b464be
-  /**
-   * \brief Returns true if the given object is already going to be declared
-   * (either as a traditional objects list, or an empty one).
-   */
-  bool IsToBeDeclared(const gd::String& objectName) {
-    return objectsListsToBeDeclared.find(objectName) !=
-               objectsListsToBeDeclared.end() ||
-           objectsListsOrEmptyToBeDeclared.find(objectName) !=
-               objectsListsOrEmptyToBeDeclared.end() ||
-           emptyObjectsListsToBeDeclared.find(objectName) !=
-               emptyObjectsListsToBeDeclared.end();
-  };
-
- private:
-  std::set<gd::String>
-      alreadyDeclaredObjectsLists;  ///< Objects lists already needed in a
-                                    ///< parent context.
-  std::set<gd::String>
-      objectsListsToBeDeclared;  ///< Objects lists that will be declared in
-                                 ///< this context.
-  std::set<gd::String>
-      objectsListsOrEmptyToBeDeclared;  ///< Objects lists that will be
-                                               ///< declared in this context,
-                                               ///< but not filled with scene's
-                                               ///< objects.
-  std::set<gd::String>
-      emptyObjectsListsToBeDeclared;  ///< Objects lists that will be
-                                      ///< declared in this context,
-                                      ///< but not filled with scene's
-                                      ///< objects and not filled with any
-                                      ///< previously existing objects list.
-  std::set<gd::String>
-      allObjectsListToBeDeclaredAcrossChildren;  ///< This is only to be used by
-                                                 ///< the async callback
-                                                 ///< contexts to know all
-                                                 ///< objects declared across
-                                                 ///< all children, so that the
-                                                 ///< necessary objects can be
-                                                 ///< backed up.
-
-  std::map<gd::String, unsigned int>
-      depthOfLastUse;  ///< The context depth when an object was last used.
-  gd::String
-      currentObject;  ///< The object being used by an action or condition.
-  unsigned int contextDepth = 0;  ///< The depth of the context : 0 for a newly
-                                  ///< created context, n+1 for any context
-                                  ///< inheriting from context with depth n.
-  unsigned int customConditionDepth =
-      0;  ///< The depth of the conditions being generated.
-  unsigned int asyncDepth =
-      0;  ///< If higher than 0, the current context is executed from
-          ///< inside of an asynchronous callback. If the parents async
-          ///< depth != the current async depth, the current context is
-          ///< an asynchronous callback's context.
-  unsigned int* maxDepthLevel;  ///< A pointer to a unsigned int updated with
-                                ///< the maximum depth reached.
-  const EventsCodeGenerationContext* parent =
-      nullptr;  ///< The parent of the current context. Can be NULL.
-  EventsCodeGenerationContext* nearestAsyncParent =
-      nullptr;  ///< The nearest parent context that is an async callback
-                ///< context. This is used because async callbacks do not
-                ///< inherit declared objects lists, but sometimes their
-                ///< declared objets lists need to be accessed. This is used as
-                ///< an optimization to find all parents async callbacks
-                ///< contexts easily, without iterating through each parent.
-  bool reuseExplicitlyForbidden =
-      false;  ///< If set to true, forbid children context
-              ///< to reuse this one without inheriting.
-};
-
-}  // namespace gd
-#endif  // EVENTSCODEGENERATIONCONTEXT_H
+/*
+ * GDevelop Core
+ * Copyright 2008-2016 Florian Rival (Florian.Rival@gmail.com). All rights
+ * reserved. This project is released under the MIT License.
+ */
+#ifndef EVENTSCODEGENERATIONCONTEXT_H
+#define EVENTSCODEGENERATIONCONTEXT_H
+#include <map>
+#include <memory>
+#include <set>
+
+#include "GDCore/String.h"
+
+namespace gd {
+
+/**
+ * \brief Used to manage the context when generating code for events.
+ *
+ * The context refers to :
+ * - The objects lists being available.
+ * - The "current object", i.e the object being used by an action or a
+ * condition.
+ * - If conditions are being generated, the context keeps track of the depth of
+ * the conditions (see GetCurrentConditionDepth)
+ * - You can also get the context depth of the last use of an object list.
+ */
+class GD_CORE_API EventsCodeGenerationContext {
+  friend class EventsCodeGenerator;
+
+ public:
+  /**
+   * Default constructor. You may want to call InheritsFrom just after.
+   * \param maxDepthLevel Optional pointer to an unsigned integer that will be
+   * updated to contain the maximal scope depth reached.
+   */
+  EventsCodeGenerationContext(unsigned int* maxDepthLevel_ = nullptr)
+      : maxDepthLevel(maxDepthLevel_){};
+  virtual ~EventsCodeGenerationContext(){};
+
+  /**
+   * Call this method to make an EventsCodeGenerationContext as a "child" of
+   * another one. The child will then for example not declare again objects
+   * already declared by its parent.
+   */
+  void InheritsFrom(EventsCodeGenerationContext& parent);
+
+  /**
+   * Call this method to make an EventsCodeGenerationContext as a "child" of
+   * another one, but in the context of an async function.
+   */
+  void InheritsAsAsyncCallbackFrom(EventsCodeGenerationContext& parent);
+
+  /**
+   * \brief As InheritsFrom, mark the context as being the child of another one,
+   * but enabling the child context to use the same object lists.
+   *
+   * Used for example for optimizing the last event of a list.
+   */
+  void Reuse(EventsCodeGenerationContext& parent);
+
+  /**
+   * \brief Forbid any optimization that would reuse and modify the object list
+   * from this context in children context.
+   *
+   * Used in while/for each/repeat or any event that have a loop and must ensure
+   * that the list of objects stay clean.
+   */
+  void ForbidReuse() { reuseExplicitlyForbidden = true; }
+
+  /**
+   * \brief Return false if the object lists of the context can not be reused in
+   * a child context.
+   */
+  bool CanReuse() const {
+    return !reuseExplicitlyForbidden && parent != nullptr;
+  }
+
+  /**
+   * \brief Returns the depth of the inheritance of the context.
+   *
+   * A context created from scratch will returns 0, and a context inheriting
+   * from a context with depth n will returns n+1.
+   */
+  size_t GetContextDepth() const { return contextDepth; }
+
+  /**
+   * \brief Get the parent context, if any.
+   * \return A pointer to the parent context, or NULL if the context has no
+   * parent.
+   */
+  const EventsCodeGenerationContext* GetParentContext() const { return parent; }
+
+  /**
+   * Mark the object as being the object being handled by the instruction.
+   */
+  void SetCurrentObject(const gd::String& objectName) {
+    currentObject = objectName;
+  };
+
+  /**
+   * Set that no particular object is being handled by an instruction.
+   */
+  void SetNoCurrentObject() { currentObject = ""; };
+
+  /**
+   * Get the object being handled by the instruction.
+   */
+  const gd::String& GetCurrentObject() const { return currentObject; };
+
+  /**
+   * \brief Call this when an instruction in the event needs an objects list.
+   *
+   * The list will be filled with objects from the scene if it is the first time
+   * it is requested, unless there is already an object list with this name
+   * (i.e. `ObjectAlreadyDeclaredByParents(objectName)` returns true).
+   */
+  void ObjectsListNeeded(const gd::String& objectName);
+
+  /**
+   * Call this when an instruction in the event needs an empty objects list
+   * or the one already declared, if any.
+   *
+   * An empty objects list will be declared, without filling it with objects
+   * from the scene. If there is already an objects list with this name, no new
+   * list will be declared again.
+   */
+  void ObjectsListNeededOrEmptyIfJustDeclared(const gd::String& objectName);
+
+  /**
+   * Call this when an instruction in the event needs an empty object list,
+   * even if one is already declared.
+   *
+   * An empty objects list will be declared, without filling it with objects
+   * from the scene. If there is already an object list with this name, it won't
+   * be used to initialize the new list, which will remain empty.
+   */
+  void EmptyObjectsListNeeded(const gd::String& objectName);
+
+  /**
+   * Return true if an object list has already been declared by the parent contexts.
+   */
+  bool ObjectAlreadyDeclaredByParents(const gd::String& objectName) const {
+    return (alreadyDeclaredObjectsLists.find(objectName) !=
+            alreadyDeclaredObjectsLists.end());
+  };
+
+  /**
+   * Return all the objects lists which will be declared by the current context
+   * (normal, without picking or empty).
+   */
+  std::set<gd::String> GetAllObjectsToBeDeclared() const;
+
+  /**
+   * Return the objects lists which will be declared by the current context.
+   */
+  const std::set<gd::String>& GetObjectsListsToBeDeclared() const {
+    return objectsListsToBeDeclared;
+  };
+
+  /**
+   * Return the objects lists which will be will be declared, without filling
+   * them with objects from the scene.
+   */
+  const std::set<gd::String>& GetObjectsListsToBeEmptyIfJustDeclared()
+      const {
+    return objectsListsOrEmptyToBeDeclared;
+  };
+
+  /**
+   * Return the objects lists which will be will be declared empty, without
+   * filling them with objects from the scene and without copying any previously
+   * declared objects list.
+   */
+  const std::set<gd::String>& GetObjectsListsToBeDeclaredEmpty() const {
+    return emptyObjectsListsToBeDeclared;
+  };
+
+  /**
+   * Return the objects lists which are already declared and can be used in the
+   * current context without declaration.
+   */
+  const std::set<gd::String>& GetObjectsListsAlreadyDeclaredByParents() const {
+    return alreadyDeclaredObjectsLists;
+  };
+
+  /**
+   * \brief Get the depth of the context that was in effect when \a objectName
+   * was needed.
+   *
+   * If \a objectName is needed in this context, it will return the depth of
+   * this context.
+   */
+  unsigned int GetLastDepthObjectListWasNeeded(
+      const gd::String& objectName) const;
+
+  /**
+   * \brief Check if twos context have the same list for an object.
+   *
+   * This can be the case when a context is reusing the lists of another (see
+   * gd::EventsCodeGenerationContext::Reuse).
+   */
+  bool IsSameObjectsList(const gd::String& objectName,
+                         const EventsCodeGenerationContext& otherContext) const;
+
+  /**
+   * \brief Called when a custom condition code is generated.
+   */
+  void EnterCustomCondition() { customConditionDepth++; };
+
+  /**
+   * \brief Called when a custom condition code generation is over.
+   */
+  void LeaveCustomCondition() { customConditionDepth--; };
+
+  /**
+   * \brief Get the current condition depth : The depth is increased each time a
+   * custom condition code is generated, and decreased when the condition
+   * generation is done.
+   *
+   * This can be useful to generate sub conditions booleans with a different
+   * name than the parent's conditions.
+   */
+  size_t GetCurrentConditionDepth() const { return customConditionDepth; }
+
+  /**
+   * Only works on an async callback's context!
+   *
+   * Returns the list of all objects declared in this context and subcontexts.
+   * It is to be used by the Async event code generator to know what objects
+   * lists to backup for the async callback and async callbacks after it.
+   */
+  const std::set<gd::String>& GetAllDeclaredObjectsAcrossChildren() {
+    return allObjectsListToBeDeclaredAcrossChildren;
+  };
+
+  /**
+   * Returns true if the base object list should be gotten from a backed up
+   * objects list instead of the scene. This happens when inside of an
+   * asynchronous callback, where the objects to be declared are cleared, since
+   * the lists from the higher context do not exist anymore, frames have passed
+   * and the lists objects have been cleared and reused to pick other objects.
+   * Therefore, a backup of the lists is passed down to asynchronous events
+   * where they can get previously picked objects from.
+   *
+   * This returns true if the nearest parent with depth 0 OR an asynchronous
+   * context with a different depth than the current one has defined the object.
+   */
+  bool ShouldUseAsyncObjectsList(const gd::String& objectName) const;
+
+  /**
+   * Returns true if the code currently being generated is asynchronous
+   */
+  bool IsInsideAsync() const { return asyncDepth != 0; };
+
+  /**
+   * Returns true if the code currently being generated is an asynchronous
+   * callback.
+   */
+  bool IsAsyncCallback() const { return parent != nullptr && parent->asyncDepth != asyncDepth; }
+
+  /**
+   * \brief Returns true if the given object is already going to be declared
+   * in this context (either as a traditional objects list, or an empty one).
+   */
+  bool IsToBeDeclared(const gd::String& objectName) {
+    return objectsListsToBeDeclared.find(objectName) !=
+               objectsListsToBeDeclared.end() ||
+           objectsListsOrEmptyToBeDeclared.find(objectName) !=
+               objectsListsOrEmptyToBeDeclared.end() ||
+           emptyObjectsListsToBeDeclared.find(objectName) !=
+               emptyObjectsListsToBeDeclared.end();
+  };
+
+ private:
+  std::set<gd::String>
+      alreadyDeclaredObjectsLists;  ///< Objects lists already needed in a
+                                    ///< parent context.
+  std::set<gd::String>
+      objectsListsToBeDeclared;  ///< Objects lists that will be declared in
+                                 ///< this context.
+  std::set<gd::String>
+      objectsListsOrEmptyToBeDeclared;  ///< Objects lists that will be
+                                               ///< declared in this context,
+                                               ///< but not filled with scene's
+                                               ///< objects.
+  std::set<gd::String>
+      emptyObjectsListsToBeDeclared;  ///< Objects lists that will be
+                                      ///< declared in this context,
+                                      ///< but not filled with scene's
+                                      ///< objects and not filled with any
+                                      ///< previously existing objects list.
+  std::set<gd::String>
+      allObjectsListToBeDeclaredAcrossChildren;  ///< This is only to be used by
+                                                 ///< the async callback
+                                                 ///< contexts to know all
+                                                 ///< objects declared across
+                                                 ///< all children, so that the
+                                                 ///< necessary objects can be
+                                                 ///< backed up.
+
+  std::map<gd::String, unsigned int>
+      depthOfLastUse;  ///< The context depth when an object was last used.
+  gd::String
+      currentObject;  ///< The object being used by an action or condition.
+  unsigned int contextDepth = 0;  ///< The depth of the context : 0 for a newly
+                                  ///< created context, n+1 for any context
+                                  ///< inheriting from context with depth n.
+  unsigned int customConditionDepth =
+      0;  ///< The depth of the conditions being generated.
+  unsigned int asyncDepth =
+      0;  ///< If higher than 0, the current context is executed from
+          ///< inside of an asynchronous callback. If the parents async
+          ///< depth != the current async depth, the current context is
+          ///< an asynchronous callback's context.
+  unsigned int* maxDepthLevel;  ///< A pointer to a unsigned int updated with
+                                ///< the maximum depth reached.
+  const EventsCodeGenerationContext* parent =
+      nullptr;  ///< The parent of the current context. Can be NULL.
+  EventsCodeGenerationContext* nearestAsyncParent =
+      nullptr;  ///< The nearest parent context that is an async callback
+                ///< context. This is used because async callbacks do not
+                ///< inherit declared objects lists, but sometimes their
+                ///< declared objets lists need to be accessed. This is used as
+                ///< an optimization to find all parents async callbacks
+                ///< contexts easily, without iterating through each parent.
+  bool reuseExplicitlyForbidden =
+      false;  ///< If set to true, forbid children context
+              ///< to reuse this one without inheriting.
+};
+
+}  // namespace gd
+#endif  // EVENTSCODEGENERATIONCONTEXT_H