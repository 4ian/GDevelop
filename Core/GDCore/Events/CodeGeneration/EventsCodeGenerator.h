/*
 * GDevelop Core
 * Copyright 2008-present Florian Rival (Florian.Rival@gmail.com). All rights
 * reserved. This project is released under the MIT License.
 */
#ifndef GDCORE_EVENTSCODEGENERATOR_H
#define GDCORE_EVENTSCODEGENERATOR_H

#include <set>
#include <utility>
#include <vector>

#include "GDCore/Events/Event.h"
#include "GDCore/Events/Instruction.h"
#include "GDCore/Project/Variable.h"
#include "GDCore/String.h"
namespace gd {
class EventsList;
class Expression;
class Project;
class Layout;
class ObjectsContainer;
class ExternalEvents;
class ParameterMetadata;
class ObjectMetadata;
class BehaviorMetadata;
class InstructionMetadata;
class EventsCodeGenerationContext;
class ExpressionCodeGenerationInformation;
class InstructionMetadata;
class Platform;
}  // namespace gd

namespace gd {

/**
 * \brief Internal class used to generate code from events
 */
class GD_CORE_API EventsCodeGenerator {
  friend class ExpressionCodeGenerator;

 public:
  /**
   * \brief Remove non executable events from the event list.
   */
  static void DeleteUselessEvents(gd::EventsList& events);

  /**
   * \brief Construct a code generator for the specified
   * platform/project/layout.
   */
  EventsCodeGenerator(gd::Project& project_,
                      const gd::Layout& layout,
                      const gd::Platform& platform_);

  /**
   * \brief Construct a code generator for the specified
   * objects/groups and platform
   */
  EventsCodeGenerator(const gd::Platform& platform,
                      gd::ObjectsContainer& globalObjectsAndGroups_,
                      const gd::ObjectsContainer& objectsAndGroups_);
  virtual ~EventsCodeGenerator(){};

  /**
   * \brief Preprocess an events list (replacing for example links with the
   * linked events).
   *
   * This should be called before any code generation.
   */
  void PreprocessEventList(gd::EventsList& listEvent);

  /**
   * \brief Generate code for executing an event list
   *
   * \param events std::vector of events
   * \param context Context used for generation
   * \return Code
   */
  virtual gd::String GenerateEventsListCode(
      gd::EventsList& events, EventsCodeGenerationContext& context);

  /**
   * \brief Generate code for executing a condition list
   *
   * The default implementation create the condition calls using C-style ifs and
   * booleans.
   *
   * \param game Game used
   * \param scene Scene used
   * \param conditions std::vector of conditions
   * \param context Context used for generation
   * \return Code. Boolean containing conditions result are name
   * conditionXIsTrue, with X = the number of the condition, starting from 0.
   */
  virtual gd::String GenerateConditionsListCode(
      gd::InstructionsList& conditions, EventsCodeGenerationContext& context);

  /**
   * \brief Generate code for executing an action list
   *
   * The default implementation just calls repeatedly GenerateActionCode.
   *
   * \param game Game used
   * \param scene Scene used
   * \param actions std::vector of actions
   * \param context Context used for generation
   * \return Code
   */
  virtual gd::String GenerateActionsListCode(
      gd::InstructionsList& actions, EventsCodeGenerationContext& context);

  /**
   * \brief Generate the code for a parameter of an action/condition/expression.
   *
   * This method uses GenerateParameterCodes to generate the parameters code.
   *
   * \param scene Scene used
   * \param parameters std::vector of actual parameters.
   * \param parametersInfo std::vector of information about parameters
   * \param context Context used for generation
   * \param supplementaryParametersTypes Optional std::vector of new parameters
   * types ( std::vector of pair<gd::String,gd::String>("type",
   * "valueToBeInserted") )
   *
   */
  std::vector<gd::String> GenerateParametersCodes(
      const std::vector<gd::Expression>& parameters,
      const std::vector<gd::ParameterMetadata>& parametersInfo,
      EventsCodeGenerationContext& context,
      std::vector<std::pair<gd::String, gd::String> >*
          supplementaryParametersTypes = 0);

  /**
   * \brief Generate code for a single condition.
   *
   * The generation is really done in
   * GenerateFreeCondition/GenerateObjectCondition or GenerateBehaviorCondition.
   *
   * \param condition instruction to be done.
   * \param returnBoolean The name of the boolean that must contains the
   * condition result. \param context Context used for generation \return Code
   */
  gd::String GenerateConditionCode(gd::Instruction& condition,
                                   gd::String returnBoolean,
                                   EventsCodeGenerationContext& context);

  /**
   * \brief Generate code for a single action
   *
   * The generation is really done in GenerateFreeAction/GenerateObjectAction or
   * GenerateBehaviorAction.
   *
   * \param condition instruction to be done.
   * \param context Context used for generation
   * \return Code
   */
  gd::String GenerateActionCode(gd::Instruction& action,
                                EventsCodeGenerationContext& context,
                                const gd::String& optionalAsyncCallbackName = "");

  struct CallbackDescriptor {
    CallbackDescriptor(const gd::String functionName_,
                       const gd::String argumentsList_,
                       const std::set<gd::String> requiredObjects_)
        : functionName(functionName_),
          argumentsList(argumentsList_),
          requiredObjects(requiredObjects_){};
    /**
     * The name by which the function can be invoked.
     */
    const gd::String functionName;
    /**
     * The comma separated list of arguments that the function takes.
     */
    const gd::String argumentsList;
    /**
     * A set of all objects that need to be backed up to be passed to the callback code.
     */
    const std::set<gd::String> requiredObjects;
  };

  /**
   * \brief Generates actions and events as a callback.
   *
   * This is used by asynchronous functions to run the code out of the normal
   * events flow.
   *
   * \returns A set with all objects required by the callback code.
   * The caller must take care of backing them up in a LongLivedObjectsList,
   * and to pass it to the callback function as the last argument.
   */
  virtual const CallbackDescriptor GenerateCallback(
      const gd::String& callbackFunctionName,
      gd::EventsCodeGenerationContext& parentContext,
      gd::InstructionsList& actions,
      gd::EventsList* subEvents = nullptr);

  /**
   * \brief Generates the parameters list of an event's generated function.
   */
  const gd::String GenerateEventsParameters(
      const gd::EventsCodeGenerationContext& context);

  /**
   * \brief Generate code for declaring objects lists.
   *
   * This method is used for each event.
   *
   * \param context The context to be used.
   */
  virtual gd::String GenerateObjectsDeclarationCode(
      EventsCodeGenerationContext& context);

  /**
   * \brief Must convert a plain string ( with line feed, quotes ) to a string
   that can be inserted into code.
   *
   * \note It is the caller responsibility to add proper code need to create a
   full string.
   *
   * Usage example :
   * \code
      code += "gd::String(\""+codeGenerator.ConvertToString(name)+"\")";
   / \endcode
   *
   * \param plainString The string to convert
   * \return plainString which can be included into the generated code.
   */
  static gd::String ConvertToString(gd::String plainString);

  /**
   * \brief Convert a plain string (with line feed, quotes) to a string that
   can be inserted into code.
   * The string construction must be explicit: for example, quotes must be
   added if the target language need quotes.
   *
   * Usage example :
   \code
      code += codeGenerator.ConvertToStringExplicit(name);
   \endcode
   *
   * \note The default implementation simply call ConvertToString and add quotes
   *
   * \param plainString The string to convert
   * \return plainString which can be included into the generated code.
   */
  static gd::String ConvertToStringExplicit(gd::String plainString);

  /**
   * \brief Declare an include file to be added
   * \note The way includes files are used may vary depending on the platform:
   *  - On GD C++ Platform, the includes files are added in the #include
   * directives of the generated code.
   *  - On GD JS Platform, the includes files are added in the list of JS files
   * in the index file.
   */
  void AddIncludeFile(gd::String file) {
    if (!file.empty()) includeFiles.insert(file);
  };

  /**
   * \brief Declare a list of include files to be added
   * \see gd::EventsCodeGenerator::AddIncludeFile
   */
  void AddIncludeFiles(std::vector<gd::String> files) {
    for (std::size_t i = 0; i < files.size(); ++i) AddIncludeFile(files[i]);
  };

  /**
   * \brief Add a declaration which will be inserted after includes
   */
  void AddGlobalDeclaration(gd::String declaration) {
    customGlobalDeclarations.insert(declaration);
  };

  /**
   * \brief Add some code before events outside the main function.
   */
  void AddCustomCodeOutsideMain(gd::String code) {
    customCodeOutsideMain += code;
  };

  /** \brief Get the set containing the include files.
   */
  const std::set<gd::String>& GetIncludeFiles() const { return includeFiles; }

  /** \brief Get the custom code to be inserted outside main.
   */
  const gd::String& GetCustomCodeOutsideMain() const {
    return customCodeOutsideMain;
  }

  /** \brief Get the custom declaration to be inserted after includes.
   */
  const std::set<gd::String>& GetCustomGlobalDeclaration() const {
    return customGlobalDeclarations;
  }

  /**
   * \brief Return true if code generation is made for runtime only.
   */
  bool GenerateCodeForRuntime() { return compilationForRuntime; }

  /**
   * \brief Set if the code generated is meant to be used for runtime only and
   * not in the IDE.
   */
  void SetGenerateCodeForRuntime(bool compilationForRuntime_) {
    compilationForRuntime = compilationForRuntime_;
  }

  /**
   * \brief Report that an error occurred during code generation ( Event code
   * won't be generated )
   */
  void ReportError();

  /**
   * \brief Return true if an error has occurred during code generation (in
   * this case, generated code is not usable).
   *
   * \todo TODO: This is actually not used and should be moved to a more
   * complete error reporting.
   */
  bool ErrorOccurred() const { return errorOccurred; };

  /**
   * \brief Get the global objects/groups used for code generation.
   */
  gd::ObjectsContainer& GetGlobalObjectsAndGroups() const {
    return globalObjectsAndGroups;
  }

  /**
   * \brief Get the objects/groups used for code generation.
   */
  const gd::ObjectsContainer& GetObjectsAndGroups() const {
    return objectsAndGroups;
  }

  /**
   * \brief Return true if the code generation is done for a given project and
   * layout. If not, this means that the code is generated for a function.
   */
  bool HasProjectAndLayout() const { return hasProjectAndLayout; }

  /**
   * \brief Get the project the code is being generated for.
   * \warning This is only valid if HasProjectAndLayout() is true.
   */
  gd::Project& GetProject() const { return *project; }

  /**
   * \brief Get the layout the code is being generated for.
   * \warning This is only valid if HasProjectAndLayout() is true.
   */
  const gd::Layout& GetLayout() const { return *scene; }

  /**
   * \brief Get the platform the code is being generated for.
   */
  const gd::Platform& GetPlatform() const { return platform; }

  /**
   * \brief Convert a group name to the full list of objects contained in the
   * group.
   *
   * Get a list containing the "real" objects name when the events refers to \a
   * objectName :<br> If \a objectName is really an object, the list will only
   * contains \a objectName unchanged.<br> If \a objectName is a group, the list
   * will contains all the objects of the group.<br> If \a objectName is the
   * "current" object in the context ( i.e: The object being used for launching
   * an action... ), none of the two rules below apply, and the list will only
   * contains the context "current" object name.
   */
  std::vector<gd::String> ExpandObjectsName(
      const gd::String& objectName,
      const EventsCodeGenerationContext& context) const;

  /**
   * \brief Get the maximum depth of custom conditions reached during code
   * generation.
   */
  size_t GetMaxCustomConditionsDepth() const {
    return maxCustomConditionsDepth;
  }

  /**
   * \brief Get the maximum size of a list of conditions.
   */
  size_t GetMaxConditionsListsSize() const { return maxConditionsListsSize; }

  /**
   * \brief Generate the full name for accessing to a boolean variable used for
   * conditions.
   *
   * Default implementation just returns the boolean name passed as argument.
   */
  virtual gd::String GenerateBooleanFullName(
      const gd::String& boolName,
      const gd::EventsCodeGenerationContext& context) {
    return boolName;
  }

  /**
   * \brief Must create a boolean. Its value must be false.
   *
   * The default implementation generates C-style code.
   */
  virtual gd::String GenerateBooleanInitializationToFalse(
      const gd::String& boolName,
      const gd::EventsCodeGenerationContext& context) {
    return "bool " + boolName + " = false;\n";
  }

  /**
   * \brief Get the full name for accessing to a list of objects
   *
   * Default implementation simply returns the name mangled using
   * gd::EventsCodeNameMangler.
   */
  virtual gd::String GetObjectListName(
      const gd::String& name, const gd::EventsCodeGenerationContext& context);

  /**
   * \brief Generate the code to notify the profiler of the beginning of a
   * section.
   */
  virtual gd::String GenerateProfilerSectionBegin(const gd::String& section) {
    return "";
  };

  /**
   * \brief Generate the code to notify the profiler of the end of a section.
   */
  virtual gd::String GenerateProfilerSectionEnd(const gd::String& section) {
    return "";
  };

  /**
   * \brief Get the namespace to be used to store code generated
   * objects/values/functions, with the extra "dot" at the end to be used to
   * access to a property/member.
   *
   * Example: "gdjs.something."
   */
  virtual gd::String GetCodeNamespaceAccessor() { return ""; };

  /**
   * \brief Get the namespace to be used to store code generated
   * objects/values/functions.
   *
   * Example: "gdjs.something"
   */
  virtual gd::String GetCodeNamespace() { return ""; };

  enum VariableScope { LAYOUT_VARIABLE = 0, PROJECT_VARIABLE, OBJECT_VARIABLE };

  /**
   * Generate a single unique number for the specified instruction.
   *
   * This is useful for instructions that need to identify themselves in the
   * generated code like the "Trigger Once" conditions. The id is stable across
   * code generations if the instructions are the same objects in memory.
   *
   * Note that if this function is called multiple times with the same
   * instruction, the unique number returned will be *different*. This is
   * because a single instruction might appear at multiple places in events due
   * to the usage of links.
   */
  size_t GenerateSingleUsageUniqueIdFor(const gd::Instruction* instruction);

  /**
   * Generate a single unique number for an events list.
   *
   * This is useful to create unique function names for events list, that are
   * stable across code generation given the exact same list of events. They are
   * *not* stable if events are moved/reorganized.
   */
  size_t GenerateSingleUsageUniqueIdForEventsList();

 protected:
  /**
   * \brief Generate the code for a single parameter.
   *
   * Standard supported parameters type, and how they are used in code:
   *
   * - object : Object name -> string
   * - expression : Mathematical expression -> number (double)
   * - string : %Text expression -> string
   * - layer, color, file, joyaxis : Same as string
   * - relationalOperator : Used to make a comparison between the function
  resturn value and value of the parameter preceding the relationOperator
  parameter -> string
   * - operator : Used to update a value using a setter and a getter -> string
   * - key, mouse, objectvar, scenevar, globalvar, password, musicfile,
  soundfile, police -> string
   * - trueorfalse, yesorno -> boolean ( See GenerateTrue/GenerateFalse ).
   *
   * <br><br>
   * "Code only" parameters types:
   * - inlineCode: supplementary information associated with the parameter is
  directly pasted in the code without change.
   *
   * <br><br>
   * Other standard parameters type that should be implemented by platforms:
   * - currentScene: Reference to the current runtime scene.
   * - objectList : a map containing lists of objects which are specified by the
  object name in another parameter.
   * - objectListOrEmptyIfJustDeclared : Same as `objectList` but do not pick object if
  they are not already picked.
<<<<<<< HEAD
   * - objectPtr : Return a reference to the object specified by the object name
  in another parameter. Example:
=======
   * - objectPtr: Return a reference to the object specified by the object name in
  another parameter. Example:
>>>>>>> 70db7871
   * \code
  .AddParameter("object", _("Object"))
  .AddParameter("objectPtr", _("Target object"))
   * \endcode
   */
  virtual gd::String GenerateParameterCodes(
      const gd::String& parameter,
      const gd::ParameterMetadata& metadata,
      gd::EventsCodeGenerationContext& context,
      const gd::String& lastObjectName,
      std::vector<std::pair<gd::String, gd::String> >*
          supplementaryParametersTypes);

  /**
   * \brief Generate the code to get a variable.
   */
  virtual gd::String GenerateGetVariable(
      const gd::String& variableName,
      const VariableScope& scope,
      gd::EventsCodeGenerationContext& context,
      const gd::String& objectName) {
    if (scope == LAYOUT_VARIABLE) {
      return "getLayoutVariable(" + variableName + ")";

    } else if (scope == PROJECT_VARIABLE) {
      return "getProjectVariable(" + variableName + ")";
    }

    return "getVariableForObject(" + objectName + ", " + variableName + ")";
  }

  /**
   * \brief Generate the code to get the value of a variable.
   *
   * \note This returns a value, so collection types cannot be used here!
   */
  virtual gd::String GenerateVariableValueGetter(
      const gd::Variable::Type& type) {
    if (type == gd::Variable::Type::Number)
      return ".getAsNumber()";
    else if (type == gd::Variable::Type::Boolean)
      return ".getAsBoolean()";
    else
      return ".getAsString()";
  }

  /**
   * \brief Generate the code to get the child of a variable.
   */
  virtual gd::String GenerateVariableAccessor(gd::String childName) {
    return ".getChild(" + ConvertToStringExplicit(childName) + ")";
  };

  /**
   * \brief Generate the code to get the child of a variable,
   * using generated the expression.
   */
  virtual gd::String GenerateVariableBracketAccessor(
      gd::String expressionCode) {
    return ".getChild(" + expressionCode + ")";
  };

  /**
   * \brief Generate the code to reference a variable which is
   * in an empty/null state.
   */
  virtual gd::String GenerateBadVariable() { return "fakeBadVariable"; }

  /**
   * \brief Generate the code to reference an object.
   * \param objectName the name of the object.
   * \param type what is the expected type (object, objectPtr...) in which the
   * object must be generated.
   * \param context The context for code generation
   */
  virtual gd::String GenerateObject(const gd::String& objectName,
                                    const gd::String& type,
                                    gd::EventsCodeGenerationContext& context) {
    return "fakeObjectListOf_" + objectName;
  }

  /**
   * \brief Generate the code to reference an object which is
   * in an empty/null state.
   */
  virtual gd::String GenerateBadObject() { return "fakeNullObject"; }

  /**
   * \brief Call a function of the current object.
   * \note The current object is the object being manipulated by a condition or
   * an action.
   *
   * \param objectListName The full name of the object list being used
   * \param objMetadata Metadata about the object being used.
   * \param functionCallName The function to be called on this object.
   * \param parametersStr The parameters of the function
   * \param context The context : May be used to get information about the
   * current scope.
   */
  virtual gd::String GenerateObjectFunctionCall(
      gd::String objectListName,
      const ObjectMetadata& objMetadata,
      const gd::ExpressionCodeGenerationInformation& codeInfo,
      gd::String parametersStr,
      gd::String defaultOutput,
      gd::EventsCodeGenerationContext& context);

  /**
   * \brief Call a function of a behavior of the current object.
   * \note The current object is the object being manipulated by a condition or
   * an action.
   *
   * \param objectListName The full name of the object list being used
   * \param behaviorName The full name of the behavior to be used
   * \param objMetadata Metadata about the behavior being used.
   * \param functionCallName The function to be called on this object.
   * \param parametersStr The parameters of the function
   * \param context The context : May be used to get information about the
   * current scope.
   */
  virtual gd::String GenerateObjectBehaviorFunctionCall(
      gd::String objectListName,
      gd::String behaviorName,
      const gd::BehaviorMetadata& autoInfo,
      const gd::ExpressionCodeGenerationInformation& codeInfo,
      gd::String parametersStr,
      gd::String defaultOutput,
      gd::EventsCodeGenerationContext& context);

  /**
   * \brief Called when a new scope must be entered.
   * \param context The context : Internal events of the scope have been
   * generated, but GenerateObjectsDeclarationCode was not called. \param
   * extraVariable An optional supplementary variable that should be inherited
   * from the parent scope.
   */
  virtual gd::String GenerateScopeBegin(
      gd::EventsCodeGenerationContext& context,
      const gd::String& extraVariable = "") {
    return "{\n";
  };

  /**
   * \brief Called when a new must be ended.
   * \param context The context : Internal events of the scope have been
   * generated, but GenerateObjectsDeclarationCode was not called. \param
   * extraVariable An optional supplementary variable that should be inherited
   * from the parent scope.
   */
  virtual gd::String GenerateScopeEnd(gd::EventsCodeGenerationContext& context,
                                      const gd::String& extraVariable = "") {
    return "}\n";
  };

  /**
   * \brief Must negate a predicat.
   *
   * The default implementation generates C-style code : It wraps the predicat
   * inside parenthesis and add a !.
   */
  virtual gd::String GenerateNegatedPredicat(const gd::String& predicat) const {
    return "!(" + predicat + ")";
  };

  /**
   * \brief Must create a boolean which is a reference to a boolean declared in
   * the parent scope.
   *
   * The default implementation generates C-style code.
   */
  virtual gd::String GenerateReferenceToUpperScopeBoolean(
      const gd::String& referenceName,
      const gd::String& referencedBoolean,
      gd::EventsCodeGenerationContext& context) {
    return "bool & " + referenceName + " = " + referencedBoolean + ";\n";
  }

  virtual gd::String GenerateFreeCondition(
      const std::vector<gd::String>& arguments,
      const gd::InstructionMetadata& instrInfos,
      const gd::String& returnBoolean,
      bool conditionInverted,
      gd::EventsCodeGenerationContext& context);

  virtual gd::String GenerateObjectCondition(
      const gd::String& objectName,
      const gd::ObjectMetadata& objInfo,
      const std::vector<gd::String>& arguments,
      const gd::InstructionMetadata& instrInfos,
      const gd::String& returnBoolean,
      bool conditionInverted,
      gd::EventsCodeGenerationContext& context);

  virtual gd::String GenerateBehaviorCondition(
      const gd::String& objectName,
      const gd::String& behaviorName,
      const gd::BehaviorMetadata& autoInfo,
      const std::vector<gd::String>& arguments,
      const gd::InstructionMetadata& instrInfos,
      const gd::String& returnBoolean,
      bool conditionInverted,
      gd::EventsCodeGenerationContext& context);

  virtual gd::String GenerateFreeAction(
      const std::vector<gd::String>& arguments,
      const gd::InstructionMetadata& instrInfos,
      gd::EventsCodeGenerationContext& context,
      const gd::String& optionalAsyncCallbackName = "");

  virtual gd::String GenerateObjectAction(
      const gd::String& objectName,
      const gd::ObjectMetadata& objInfo,
      const std::vector<gd::String>& arguments,
      const gd::InstructionMetadata& instrInfos,
      gd::EventsCodeGenerationContext& context,
      const gd::String& optionalAsyncCallbackName = "");

  virtual gd::String GenerateBehaviorAction(
      const gd::String& objectName,
      const gd::String& behaviorName,
      const gd::BehaviorMetadata& autoInfo,
      const std::vector<gd::String>& arguments,
      const gd::InstructionMetadata& instrInfos,
      gd::EventsCodeGenerationContext& context,
      const gd::String& optionalAsyncCallbackName = "");

  gd::String GenerateRelationalOperatorCall(
      const gd::InstructionMetadata& instrInfos,
      const std::vector<gd::String>& arguments,
      const gd::String& callStartString,
      std::size_t startFromArgument = 0);
  gd::String GenerateOperatorCall(const gd::InstructionMetadata& instrInfos,
                                  const std::vector<gd::String>& arguments,
                                  const gd::String& callStartString,
                                  const gd::String& getterStartString,
                                  std::size_t startFromArgument = 0);
  gd::String GenerateCompoundOperatorCall(
      const gd::InstructionMetadata& instrInfos,
      const std::vector<gd::String>& arguments,
      const gd::String& callStartString,
      std::size_t startFromArgument = 0);
  gd::String GenerateMutatorCall(const gd::InstructionMetadata& instrInfos,
                                 const std::vector<gd::String>& arguments,
                                 const gd::String& callStartString,
                                 std::size_t startFromArgument = 0);

  /**
   * \brief Return the "true" keyword in the target language.
   */
  gd::String GenerateTrue() const { return "true"; };

  /**
   * \brief Return the "false" keyword in the target language.
   */
  gd::String GenerateFalse() const { return "false"; };

  /**
   * \brief Generate the list of comma-separated arguments to be used to call a
   * function.
   *
   * \param arguments The code already generated for the arguments
   * \param startFrom Index of the first argument, the previous will be ignored.
   */
  virtual gd::String GenerateArgumentsList(
      const std::vector<gd::String>& arguments, size_t startFrom = 0);

  /**
   * Generate the getter to get the name of the specified behavior.
   */
  virtual gd::String GenerateGetBehaviorNameCode(
      const gd::String& behaviorName);

  const gd::Platform& platform;  ///< The platform being used.

  gd::ObjectsContainer& globalObjectsAndGroups;
  const gd::ObjectsContainer& objectsAndGroups;

  bool hasProjectAndLayout;  ///< true only if project and layout are valid
                             ///< references. If false, they should not be used.
  gd::Project* project;      ///< The project being used.
  const gd::Layout* scene;   ///< The scene being generated.

  bool errorOccurred;          ///< Must be set to true if an error occured.
  bool compilationForRuntime;  ///< Is set to true if the code generation is
                               ///< made for runtime only.

  std::set<gd::String>
      includeFiles;  ///< List of headers files used by instructions. A (shared)
                     ///< pointer is used so as context created from another one
                     ///< can share the same list.
  gd::String customCodeOutsideMain;  ///< Custom code inserted before events (
                                     ///< and not in events function )
  std::set<gd::String>
      customGlobalDeclarations;     ///< Custom global C++ declarations inserted
                                    ///< after includes
  size_t maxCustomConditionsDepth;  ///< The maximum depth value for all the
                                    ///< custom conditions created.
  size_t maxConditionsListsSize;  ///< The maximum size of a list of conditions.

  std::set<size_t>
      instructionUniqueIds;  ///< The unique ids generated for instructions.
  size_t eventsListNextUniqueId;  ///< The next identifier to use for an events
                                  ///< list function name.
};

}  // namespace gd

#endif  // GDCORE_EVENTSCODEGENERATOR_H
<|MERGE_RESOLUTION|>--- conflicted
+++ resolved
@@ -1,827 +1,822 @@
-/*
- * GDevelop Core
- * Copyright 2008-present Florian Rival (Florian.Rival@gmail.com). All rights
- * reserved. This project is released under the MIT License.
- */
-#ifndef GDCORE_EVENTSCODEGENERATOR_H
-#define GDCORE_EVENTSCODEGENERATOR_H
-
-#include <set>
-#include <utility>
-#include <vector>
-
-#include "GDCore/Events/Event.h"
-#include "GDCore/Events/Instruction.h"
-#include "GDCore/Project/Variable.h"
-#include "GDCore/String.h"
-namespace gd {
-class EventsList;
-class Expression;
-class Project;
-class Layout;
-class ObjectsContainer;
-class ExternalEvents;
-class ParameterMetadata;
-class ObjectMetadata;
-class BehaviorMetadata;
-class InstructionMetadata;
-class EventsCodeGenerationContext;
-class ExpressionCodeGenerationInformation;
-class InstructionMetadata;
-class Platform;
-}  // namespace gd
-
-namespace gd {
-
-/**
- * \brief Internal class used to generate code from events
- */
-class GD_CORE_API EventsCodeGenerator {
-  friend class ExpressionCodeGenerator;
-
- public:
-  /**
-   * \brief Remove non executable events from the event list.
-   */
-  static void DeleteUselessEvents(gd::EventsList& events);
-
-  /**
-   * \brief Construct a code generator for the specified
-   * platform/project/layout.
-   */
-  EventsCodeGenerator(gd::Project& project_,
-                      const gd::Layout& layout,
-                      const gd::Platform& platform_);
-
-  /**
-   * \brief Construct a code generator for the specified
-   * objects/groups and platform
-   */
-  EventsCodeGenerator(const gd::Platform& platform,
-                      gd::ObjectsContainer& globalObjectsAndGroups_,
-                      const gd::ObjectsContainer& objectsAndGroups_);
-  virtual ~EventsCodeGenerator(){};
-
-  /**
-   * \brief Preprocess an events list (replacing for example links with the
-   * linked events).
-   *
-   * This should be called before any code generation.
-   */
-  void PreprocessEventList(gd::EventsList& listEvent);
-
-  /**
-   * \brief Generate code for executing an event list
-   *
-   * \param events std::vector of events
-   * \param context Context used for generation
-   * \return Code
-   */
-  virtual gd::String GenerateEventsListCode(
-      gd::EventsList& events, EventsCodeGenerationContext& context);
-
-  /**
-   * \brief Generate code for executing a condition list
-   *
-   * The default implementation create the condition calls using C-style ifs and
-   * booleans.
-   *
-   * \param game Game used
-   * \param scene Scene used
-   * \param conditions std::vector of conditions
-   * \param context Context used for generation
-   * \return Code. Boolean containing conditions result are name
-   * conditionXIsTrue, with X = the number of the condition, starting from 0.
-   */
-  virtual gd::String GenerateConditionsListCode(
-      gd::InstructionsList& conditions, EventsCodeGenerationContext& context);
-
-  /**
-   * \brief Generate code for executing an action list
-   *
-   * The default implementation just calls repeatedly GenerateActionCode.
-   *
-   * \param game Game used
-   * \param scene Scene used
-   * \param actions std::vector of actions
-   * \param context Context used for generation
-   * \return Code
-   */
-  virtual gd::String GenerateActionsListCode(
-      gd::InstructionsList& actions, EventsCodeGenerationContext& context);
-
-  /**
-   * \brief Generate the code for a parameter of an action/condition/expression.
-   *
-   * This method uses GenerateParameterCodes to generate the parameters code.
-   *
-   * \param scene Scene used
-   * \param parameters std::vector of actual parameters.
-   * \param parametersInfo std::vector of information about parameters
-   * \param context Context used for generation
-   * \param supplementaryParametersTypes Optional std::vector of new parameters
-   * types ( std::vector of pair<gd::String,gd::String>("type",
-   * "valueToBeInserted") )
-   *
-   */
-  std::vector<gd::String> GenerateParametersCodes(
-      const std::vector<gd::Expression>& parameters,
-      const std::vector<gd::ParameterMetadata>& parametersInfo,
-      EventsCodeGenerationContext& context,
-      std::vector<std::pair<gd::String, gd::String> >*
-          supplementaryParametersTypes = 0);
-
-  /**
-   * \brief Generate code for a single condition.
-   *
-   * The generation is really done in
-   * GenerateFreeCondition/GenerateObjectCondition or GenerateBehaviorCondition.
-   *
-   * \param condition instruction to be done.
-   * \param returnBoolean The name of the boolean that must contains the
-   * condition result. \param context Context used for generation \return Code
-   */
-  gd::String GenerateConditionCode(gd::Instruction& condition,
-                                   gd::String returnBoolean,
-                                   EventsCodeGenerationContext& context);
-
-  /**
-   * \brief Generate code for a single action
-   *
-   * The generation is really done in GenerateFreeAction/GenerateObjectAction or
-   * GenerateBehaviorAction.
-   *
-   * \param condition instruction to be done.
-   * \param context Context used for generation
-   * \return Code
-   */
-  gd::String GenerateActionCode(gd::Instruction& action,
-                                EventsCodeGenerationContext& context,
-                                const gd::String& optionalAsyncCallbackName = "");
-
-  struct CallbackDescriptor {
-    CallbackDescriptor(const gd::String functionName_,
-                       const gd::String argumentsList_,
-                       const std::set<gd::String> requiredObjects_)
-        : functionName(functionName_),
-          argumentsList(argumentsList_),
-          requiredObjects(requiredObjects_){};
-    /**
-     * The name by which the function can be invoked.
-     */
-    const gd::String functionName;
-    /**
-     * The comma separated list of arguments that the function takes.
-     */
-    const gd::String argumentsList;
-    /**
-     * A set of all objects that need to be backed up to be passed to the callback code.
-     */
-    const std::set<gd::String> requiredObjects;
-  };
-
-  /**
-   * \brief Generates actions and events as a callback.
-   *
-   * This is used by asynchronous functions to run the code out of the normal
-   * events flow.
-   *
-   * \returns A set with all objects required by the callback code.
-   * The caller must take care of backing them up in a LongLivedObjectsList,
-   * and to pass it to the callback function as the last argument.
-   */
-  virtual const CallbackDescriptor GenerateCallback(
-      const gd::String& callbackFunctionName,
-      gd::EventsCodeGenerationContext& parentContext,
-      gd::InstructionsList& actions,
-      gd::EventsList* subEvents = nullptr);
-
-  /**
-   * \brief Generates the parameters list of an event's generated function.
-   */
-  const gd::String GenerateEventsParameters(
-      const gd::EventsCodeGenerationContext& context);
-
-  /**
-   * \brief Generate code for declaring objects lists.
-   *
-   * This method is used for each event.
-   *
-   * \param context The context to be used.
-   */
-  virtual gd::String GenerateObjectsDeclarationCode(
-      EventsCodeGenerationContext& context);
-
-  /**
-   * \brief Must convert a plain string ( with line feed, quotes ) to a string
-   that can be inserted into code.
-   *
-   * \note It is the caller responsibility to add proper code need to create a
-   full string.
-   *
-   * Usage example :
-   * \code
-      code += "gd::String(\""+codeGenerator.ConvertToString(name)+"\")";
-   / \endcode
-   *
-   * \param plainString The string to convert
-   * \return plainString which can be included into the generated code.
-   */
-  static gd::String ConvertToString(gd::String plainString);
-
-  /**
-   * \brief Convert a plain string (with line feed, quotes) to a string that
-   can be inserted into code.
-   * The string construction must be explicit: for example, quotes must be
-   added if the target language need quotes.
-   *
-   * Usage example :
-   \code
-      code += codeGenerator.ConvertToStringExplicit(name);
-   \endcode
-   *
-   * \note The default implementation simply call ConvertToString and add quotes
-   *
-   * \param plainString The string to convert
-   * \return plainString which can be included into the generated code.
-   */
-  static gd::String ConvertToStringExplicit(gd::String plainString);
-
-  /**
-   * \brief Declare an include file to be added
-   * \note The way includes files are used may vary depending on the platform:
-   *  - On GD C++ Platform, the includes files are added in the #include
-   * directives of the generated code.
-   *  - On GD JS Platform, the includes files are added in the list of JS files
-   * in the index file.
-   */
-  void AddIncludeFile(gd::String file) {
-    if (!file.empty()) includeFiles.insert(file);
-  };
-
-  /**
-   * \brief Declare a list of include files to be added
-   * \see gd::EventsCodeGenerator::AddIncludeFile
-   */
-  void AddIncludeFiles(std::vector<gd::String> files) {
-    for (std::size_t i = 0; i < files.size(); ++i) AddIncludeFile(files[i]);
-  };
-
-  /**
-   * \brief Add a declaration which will be inserted after includes
-   */
-  void AddGlobalDeclaration(gd::String declaration) {
-    customGlobalDeclarations.insert(declaration);
-  };
-
-  /**
-   * \brief Add some code before events outside the main function.
-   */
-  void AddCustomCodeOutsideMain(gd::String code) {
-    customCodeOutsideMain += code;
-  };
-
-  /** \brief Get the set containing the include files.
-   */
-  const std::set<gd::String>& GetIncludeFiles() const { return includeFiles; }
-
-  /** \brief Get the custom code to be inserted outside main.
-   */
-  const gd::String& GetCustomCodeOutsideMain() const {
-    return customCodeOutsideMain;
-  }
-
-  /** \brief Get the custom declaration to be inserted after includes.
-   */
-  const std::set<gd::String>& GetCustomGlobalDeclaration() const {
-    return customGlobalDeclarations;
-  }
-
-  /**
-   * \brief Return true if code generation is made for runtime only.
-   */
-  bool GenerateCodeForRuntime() { return compilationForRuntime; }
-
-  /**
-   * \brief Set if the code generated is meant to be used for runtime only and
-   * not in the IDE.
-   */
-  void SetGenerateCodeForRuntime(bool compilationForRuntime_) {
-    compilationForRuntime = compilationForRuntime_;
-  }
-
-  /**
-   * \brief Report that an error occurred during code generation ( Event code
-   * won't be generated )
-   */
-  void ReportError();
-
-  /**
-   * \brief Return true if an error has occurred during code generation (in
-   * this case, generated code is not usable).
-   *
-   * \todo TODO: This is actually not used and should be moved to a more
-   * complete error reporting.
-   */
-  bool ErrorOccurred() const { return errorOccurred; };
-
-  /**
-   * \brief Get the global objects/groups used for code generation.
-   */
-  gd::ObjectsContainer& GetGlobalObjectsAndGroups() const {
-    return globalObjectsAndGroups;
-  }
-
-  /**
-   * \brief Get the objects/groups used for code generation.
-   */
-  const gd::ObjectsContainer& GetObjectsAndGroups() const {
-    return objectsAndGroups;
-  }
-
-  /**
-   * \brief Return true if the code generation is done for a given project and
-   * layout. If not, this means that the code is generated for a function.
-   */
-  bool HasProjectAndLayout() const { return hasProjectAndLayout; }
-
-  /**
-   * \brief Get the project the code is being generated for.
-   * \warning This is only valid if HasProjectAndLayout() is true.
-   */
-  gd::Project& GetProject() const { return *project; }
-
-  /**
-   * \brief Get the layout the code is being generated for.
-   * \warning This is only valid if HasProjectAndLayout() is true.
-   */
-  const gd::Layout& GetLayout() const { return *scene; }
-
-  /**
-   * \brief Get the platform the code is being generated for.
-   */
-  const gd::Platform& GetPlatform() const { return platform; }
-
-  /**
-   * \brief Convert a group name to the full list of objects contained in the
-   * group.
-   *
-   * Get a list containing the "real" objects name when the events refers to \a
-   * objectName :<br> If \a objectName is really an object, the list will only
-   * contains \a objectName unchanged.<br> If \a objectName is a group, the list
-   * will contains all the objects of the group.<br> If \a objectName is the
-   * "current" object in the context ( i.e: The object being used for launching
-   * an action... ), none of the two rules below apply, and the list will only
-   * contains the context "current" object name.
-   */
-  std::vector<gd::String> ExpandObjectsName(
-      const gd::String& objectName,
-      const EventsCodeGenerationContext& context) const;
-
-  /**
-   * \brief Get the maximum depth of custom conditions reached during code
-   * generation.
-   */
-  size_t GetMaxCustomConditionsDepth() const {
-    return maxCustomConditionsDepth;
-  }
-
-  /**
-   * \brief Get the maximum size of a list of conditions.
-   */
-  size_t GetMaxConditionsListsSize() const { return maxConditionsListsSize; }
-
-  /**
-   * \brief Generate the full name for accessing to a boolean variable used for
-   * conditions.
-   *
-   * Default implementation just returns the boolean name passed as argument.
-   */
-  virtual gd::String GenerateBooleanFullName(
-      const gd::String& boolName,
-      const gd::EventsCodeGenerationContext& context) {
-    return boolName;
-  }
-
-  /**
-   * \brief Must create a boolean. Its value must be false.
-   *
-   * The default implementation generates C-style code.
-   */
-  virtual gd::String GenerateBooleanInitializationToFalse(
-      const gd::String& boolName,
-      const gd::EventsCodeGenerationContext& context) {
-    return "bool " + boolName + " = false;\n";
-  }
-
-  /**
-   * \brief Get the full name for accessing to a list of objects
-   *
-   * Default implementation simply returns the name mangled using
-   * gd::EventsCodeNameMangler.
-   */
-  virtual gd::String GetObjectListName(
-      const gd::String& name, const gd::EventsCodeGenerationContext& context);
-
-  /**
-   * \brief Generate the code to notify the profiler of the beginning of a
-   * section.
-   */
-  virtual gd::String GenerateProfilerSectionBegin(const gd::String& section) {
-    return "";
-  };
-
-  /**
-   * \brief Generate the code to notify the profiler of the end of a section.
-   */
-  virtual gd::String GenerateProfilerSectionEnd(const gd::String& section) {
-    return "";
-  };
-
-  /**
-   * \brief Get the namespace to be used to store code generated
-   * objects/values/functions, with the extra "dot" at the end to be used to
-   * access to a property/member.
-   *
-   * Example: "gdjs.something."
-   */
-  virtual gd::String GetCodeNamespaceAccessor() { return ""; };
-
-  /**
-   * \brief Get the namespace to be used to store code generated
-   * objects/values/functions.
-   *
-   * Example: "gdjs.something"
-   */
-  virtual gd::String GetCodeNamespace() { return ""; };
-
-  enum VariableScope { LAYOUT_VARIABLE = 0, PROJECT_VARIABLE, OBJECT_VARIABLE };
-
-  /**
-   * Generate a single unique number for the specified instruction.
-   *
-   * This is useful for instructions that need to identify themselves in the
-   * generated code like the "Trigger Once" conditions. The id is stable across
-   * code generations if the instructions are the same objects in memory.
-   *
-   * Note that if this function is called multiple times with the same
-   * instruction, the unique number returned will be *different*. This is
-   * because a single instruction might appear at multiple places in events due
-   * to the usage of links.
-   */
-  size_t GenerateSingleUsageUniqueIdFor(const gd::Instruction* instruction);
-
-  /**
-   * Generate a single unique number for an events list.
-   *
-   * This is useful to create unique function names for events list, that are
-   * stable across code generation given the exact same list of events. They are
-   * *not* stable if events are moved/reorganized.
-   */
-  size_t GenerateSingleUsageUniqueIdForEventsList();
-
- protected:
-  /**
-   * \brief Generate the code for a single parameter.
-   *
-   * Standard supported parameters type, and how they are used in code:
-   *
-   * - object : Object name -> string
-   * - expression : Mathematical expression -> number (double)
-   * - string : %Text expression -> string
-   * - layer, color, file, joyaxis : Same as string
-   * - relationalOperator : Used to make a comparison between the function
-  resturn value and value of the parameter preceding the relationOperator
-  parameter -> string
-   * - operator : Used to update a value using a setter and a getter -> string
-   * - key, mouse, objectvar, scenevar, globalvar, password, musicfile,
-  soundfile, police -> string
-   * - trueorfalse, yesorno -> boolean ( See GenerateTrue/GenerateFalse ).
-   *
-   * <br><br>
-   * "Code only" parameters types:
-   * - inlineCode: supplementary information associated with the parameter is
-  directly pasted in the code without change.
-   *
-   * <br><br>
-   * Other standard parameters type that should be implemented by platforms:
-   * - currentScene: Reference to the current runtime scene.
-   * - objectList : a map containing lists of objects which are specified by the
-  object name in another parameter.
-   * - objectListOrEmptyIfJustDeclared : Same as `objectList` but do not pick object if
-  they are not already picked.
-<<<<<<< HEAD
-   * - objectPtr : Return a reference to the object specified by the object name
-  in another parameter. Example:
-=======
-   * - objectPtr: Return a reference to the object specified by the object name in
-  another parameter. Example:
->>>>>>> 70db7871
-   * \code
-  .AddParameter("object", _("Object"))
-  .AddParameter("objectPtr", _("Target object"))
-   * \endcode
-   */
-  virtual gd::String GenerateParameterCodes(
-      const gd::String& parameter,
-      const gd::ParameterMetadata& metadata,
-      gd::EventsCodeGenerationContext& context,
-      const gd::String& lastObjectName,
-      std::vector<std::pair<gd::String, gd::String> >*
-          supplementaryParametersTypes);
-
-  /**
-   * \brief Generate the code to get a variable.
-   */
-  virtual gd::String GenerateGetVariable(
-      const gd::String& variableName,
-      const VariableScope& scope,
-      gd::EventsCodeGenerationContext& context,
-      const gd::String& objectName) {
-    if (scope == LAYOUT_VARIABLE) {
-      return "getLayoutVariable(" + variableName + ")";
-
-    } else if (scope == PROJECT_VARIABLE) {
-      return "getProjectVariable(" + variableName + ")";
-    }
-
-    return "getVariableForObject(" + objectName + ", " + variableName + ")";
-  }
-
-  /**
-   * \brief Generate the code to get the value of a variable.
-   *
-   * \note This returns a value, so collection types cannot be used here!
-   */
-  virtual gd::String GenerateVariableValueGetter(
-      const gd::Variable::Type& type) {
-    if (type == gd::Variable::Type::Number)
-      return ".getAsNumber()";
-    else if (type == gd::Variable::Type::Boolean)
-      return ".getAsBoolean()";
-    else
-      return ".getAsString()";
-  }
-
-  /**
-   * \brief Generate the code to get the child of a variable.
-   */
-  virtual gd::String GenerateVariableAccessor(gd::String childName) {
-    return ".getChild(" + ConvertToStringExplicit(childName) + ")";
-  };
-
-  /**
-   * \brief Generate the code to get the child of a variable,
-   * using generated the expression.
-   */
-  virtual gd::String GenerateVariableBracketAccessor(
-      gd::String expressionCode) {
-    return ".getChild(" + expressionCode + ")";
-  };
-
-  /**
-   * \brief Generate the code to reference a variable which is
-   * in an empty/null state.
-   */
-  virtual gd::String GenerateBadVariable() { return "fakeBadVariable"; }
-
-  /**
-   * \brief Generate the code to reference an object.
-   * \param objectName the name of the object.
-   * \param type what is the expected type (object, objectPtr...) in which the
-   * object must be generated.
-   * \param context The context for code generation
-   */
-  virtual gd::String GenerateObject(const gd::String& objectName,
-                                    const gd::String& type,
-                                    gd::EventsCodeGenerationContext& context) {
-    return "fakeObjectListOf_" + objectName;
-  }
-
-  /**
-   * \brief Generate the code to reference an object which is
-   * in an empty/null state.
-   */
-  virtual gd::String GenerateBadObject() { return "fakeNullObject"; }
-
-  /**
-   * \brief Call a function of the current object.
-   * \note The current object is the object being manipulated by a condition or
-   * an action.
-   *
-   * \param objectListName The full name of the object list being used
-   * \param objMetadata Metadata about the object being used.
-   * \param functionCallName The function to be called on this object.
-   * \param parametersStr The parameters of the function
-   * \param context The context : May be used to get information about the
-   * current scope.
-   */
-  virtual gd::String GenerateObjectFunctionCall(
-      gd::String objectListName,
-      const ObjectMetadata& objMetadata,
-      const gd::ExpressionCodeGenerationInformation& codeInfo,
-      gd::String parametersStr,
-      gd::String defaultOutput,
-      gd::EventsCodeGenerationContext& context);
-
-  /**
-   * \brief Call a function of a behavior of the current object.
-   * \note The current object is the object being manipulated by a condition or
-   * an action.
-   *
-   * \param objectListName The full name of the object list being used
-   * \param behaviorName The full name of the behavior to be used
-   * \param objMetadata Metadata about the behavior being used.
-   * \param functionCallName The function to be called on this object.
-   * \param parametersStr The parameters of the function
-   * \param context The context : May be used to get information about the
-   * current scope.
-   */
-  virtual gd::String GenerateObjectBehaviorFunctionCall(
-      gd::String objectListName,
-      gd::String behaviorName,
-      const gd::BehaviorMetadata& autoInfo,
-      const gd::ExpressionCodeGenerationInformation& codeInfo,
-      gd::String parametersStr,
-      gd::String defaultOutput,
-      gd::EventsCodeGenerationContext& context);
-
-  /**
-   * \brief Called when a new scope must be entered.
-   * \param context The context : Internal events of the scope have been
-   * generated, but GenerateObjectsDeclarationCode was not called. \param
-   * extraVariable An optional supplementary variable that should be inherited
-   * from the parent scope.
-   */
-  virtual gd::String GenerateScopeBegin(
-      gd::EventsCodeGenerationContext& context,
-      const gd::String& extraVariable = "") {
-    return "{\n";
-  };
-
-  /**
-   * \brief Called when a new must be ended.
-   * \param context The context : Internal events of the scope have been
-   * generated, but GenerateObjectsDeclarationCode was not called. \param
-   * extraVariable An optional supplementary variable that should be inherited
-   * from the parent scope.
-   */
-  virtual gd::String GenerateScopeEnd(gd::EventsCodeGenerationContext& context,
-                                      const gd::String& extraVariable = "") {
-    return "}\n";
-  };
-
-  /**
-   * \brief Must negate a predicat.
-   *
-   * The default implementation generates C-style code : It wraps the predicat
-   * inside parenthesis and add a !.
-   */
-  virtual gd::String GenerateNegatedPredicat(const gd::String& predicat) const {
-    return "!(" + predicat + ")";
-  };
-
-  /**
-   * \brief Must create a boolean which is a reference to a boolean declared in
-   * the parent scope.
-   *
-   * The default implementation generates C-style code.
-   */
-  virtual gd::String GenerateReferenceToUpperScopeBoolean(
-      const gd::String& referenceName,
-      const gd::String& referencedBoolean,
-      gd::EventsCodeGenerationContext& context) {
-    return "bool & " + referenceName + " = " + referencedBoolean + ";\n";
-  }
-
-  virtual gd::String GenerateFreeCondition(
-      const std::vector<gd::String>& arguments,
-      const gd::InstructionMetadata& instrInfos,
-      const gd::String& returnBoolean,
-      bool conditionInverted,
-      gd::EventsCodeGenerationContext& context);
-
-  virtual gd::String GenerateObjectCondition(
-      const gd::String& objectName,
-      const gd::ObjectMetadata& objInfo,
-      const std::vector<gd::String>& arguments,
-      const gd::InstructionMetadata& instrInfos,
-      const gd::String& returnBoolean,
-      bool conditionInverted,
-      gd::EventsCodeGenerationContext& context);
-
-  virtual gd::String GenerateBehaviorCondition(
-      const gd::String& objectName,
-      const gd::String& behaviorName,
-      const gd::BehaviorMetadata& autoInfo,
-      const std::vector<gd::String>& arguments,
-      const gd::InstructionMetadata& instrInfos,
-      const gd::String& returnBoolean,
-      bool conditionInverted,
-      gd::EventsCodeGenerationContext& context);
-
-  virtual gd::String GenerateFreeAction(
-      const std::vector<gd::String>& arguments,
-      const gd::InstructionMetadata& instrInfos,
-      gd::EventsCodeGenerationContext& context,
-      const gd::String& optionalAsyncCallbackName = "");
-
-  virtual gd::String GenerateObjectAction(
-      const gd::String& objectName,
-      const gd::ObjectMetadata& objInfo,
-      const std::vector<gd::String>& arguments,
-      const gd::InstructionMetadata& instrInfos,
-      gd::EventsCodeGenerationContext& context,
-      const gd::String& optionalAsyncCallbackName = "");
-
-  virtual gd::String GenerateBehaviorAction(
-      const gd::String& objectName,
-      const gd::String& behaviorName,
-      const gd::BehaviorMetadata& autoInfo,
-      const std::vector<gd::String>& arguments,
-      const gd::InstructionMetadata& instrInfos,
-      gd::EventsCodeGenerationContext& context,
-      const gd::String& optionalAsyncCallbackName = "");
-
-  gd::String GenerateRelationalOperatorCall(
-      const gd::InstructionMetadata& instrInfos,
-      const std::vector<gd::String>& arguments,
-      const gd::String& callStartString,
-      std::size_t startFromArgument = 0);
-  gd::String GenerateOperatorCall(const gd::InstructionMetadata& instrInfos,
-                                  const std::vector<gd::String>& arguments,
-                                  const gd::String& callStartString,
-                                  const gd::String& getterStartString,
-                                  std::size_t startFromArgument = 0);
-  gd::String GenerateCompoundOperatorCall(
-      const gd::InstructionMetadata& instrInfos,
-      const std::vector<gd::String>& arguments,
-      const gd::String& callStartString,
-      std::size_t startFromArgument = 0);
-  gd::String GenerateMutatorCall(const gd::InstructionMetadata& instrInfos,
-                                 const std::vector<gd::String>& arguments,
-                                 const gd::String& callStartString,
-                                 std::size_t startFromArgument = 0);
-
-  /**
-   * \brief Return the "true" keyword in the target language.
-   */
-  gd::String GenerateTrue() const { return "true"; };
-
-  /**
-   * \brief Return the "false" keyword in the target language.
-   */
-  gd::String GenerateFalse() const { return "false"; };
-
-  /**
-   * \brief Generate the list of comma-separated arguments to be used to call a
-   * function.
-   *
-   * \param arguments The code already generated for the arguments
-   * \param startFrom Index of the first argument, the previous will be ignored.
-   */
-  virtual gd::String GenerateArgumentsList(
-      const std::vector<gd::String>& arguments, size_t startFrom = 0);
-
-  /**
-   * Generate the getter to get the name of the specified behavior.
-   */
-  virtual gd::String GenerateGetBehaviorNameCode(
-      const gd::String& behaviorName);
-
-  const gd::Platform& platform;  ///< The platform being used.
-
-  gd::ObjectsContainer& globalObjectsAndGroups;
-  const gd::ObjectsContainer& objectsAndGroups;
-
-  bool hasProjectAndLayout;  ///< true only if project and layout are valid
-                             ///< references. If false, they should not be used.
-  gd::Project* project;      ///< The project being used.
-  const gd::Layout* scene;   ///< The scene being generated.
-
-  bool errorOccurred;          ///< Must be set to true if an error occured.
-  bool compilationForRuntime;  ///< Is set to true if the code generation is
-                               ///< made for runtime only.
-
-  std::set<gd::String>
-      includeFiles;  ///< List of headers files used by instructions. A (shared)
-                     ///< pointer is used so as context created from another one
-                     ///< can share the same list.
-  gd::String customCodeOutsideMain;  ///< Custom code inserted before events (
-                                     ///< and not in events function )
-  std::set<gd::String>
-      customGlobalDeclarations;     ///< Custom global C++ declarations inserted
-                                    ///< after includes
-  size_t maxCustomConditionsDepth;  ///< The maximum depth value for all the
-                                    ///< custom conditions created.
-  size_t maxConditionsListsSize;  ///< The maximum size of a list of conditions.
-
-  std::set<size_t>
-      instructionUniqueIds;  ///< The unique ids generated for instructions.
-  size_t eventsListNextUniqueId;  ///< The next identifier to use for an events
-                                  ///< list function name.
-};
-
-}  // namespace gd
-
-#endif  // GDCORE_EVENTSCODEGENERATOR_H
+/*
+ * GDevelop Core
+ * Copyright 2008-present Florian Rival (Florian.Rival@gmail.com). All rights
+ * reserved. This project is released under the MIT License.
+ */
+#ifndef GDCORE_EVENTSCODEGENERATOR_H
+#define GDCORE_EVENTSCODEGENERATOR_H
+
+#include <set>
+#include <utility>
+#include <vector>
+
+#include "GDCore/Events/Event.h"
+#include "GDCore/Events/Instruction.h"
+#include "GDCore/Project/Variable.h"
+#include "GDCore/String.h"
+namespace gd {
+class EventsList;
+class Expression;
+class Project;
+class Layout;
+class ObjectsContainer;
+class ExternalEvents;
+class ParameterMetadata;
+class ObjectMetadata;
+class BehaviorMetadata;
+class InstructionMetadata;
+class EventsCodeGenerationContext;
+class ExpressionCodeGenerationInformation;
+class InstructionMetadata;
+class Platform;
+}  // namespace gd
+
+namespace gd {
+
+/**
+ * \brief Internal class used to generate code from events
+ */
+class GD_CORE_API EventsCodeGenerator {
+  friend class ExpressionCodeGenerator;
+
+ public:
+  /**
+   * \brief Remove non executable events from the event list.
+   */
+  static void DeleteUselessEvents(gd::EventsList& events);
+
+  /**
+   * \brief Construct a code generator for the specified
+   * platform/project/layout.
+   */
+  EventsCodeGenerator(gd::Project& project_,
+                      const gd::Layout& layout,
+                      const gd::Platform& platform_);
+
+  /**
+   * \brief Construct a code generator for the specified
+   * objects/groups and platform
+   */
+  EventsCodeGenerator(const gd::Platform& platform,
+                      gd::ObjectsContainer& globalObjectsAndGroups_,
+                      const gd::ObjectsContainer& objectsAndGroups_);
+  virtual ~EventsCodeGenerator(){};
+
+  /**
+   * \brief Preprocess an events list (replacing for example links with the
+   * linked events).
+   *
+   * This should be called before any code generation.
+   */
+  void PreprocessEventList(gd::EventsList& listEvent);
+
+  /**
+   * \brief Generate code for executing an event list
+   *
+   * \param events std::vector of events
+   * \param context Context used for generation
+   * \return Code
+   */
+  virtual gd::String GenerateEventsListCode(
+      gd::EventsList& events, EventsCodeGenerationContext& context);
+
+  /**
+   * \brief Generate code for executing a condition list
+   *
+   * The default implementation create the condition calls using C-style ifs and
+   * booleans.
+   *
+   * \param game Game used
+   * \param scene Scene used
+   * \param conditions std::vector of conditions
+   * \param context Context used for generation
+   * \return Code. Boolean containing conditions result are name
+   * conditionXIsTrue, with X = the number of the condition, starting from 0.
+   */
+  virtual gd::String GenerateConditionsListCode(
+      gd::InstructionsList& conditions, EventsCodeGenerationContext& context);
+
+  /**
+   * \brief Generate code for executing an action list
+   *
+   * The default implementation just calls repeatedly GenerateActionCode.
+   *
+   * \param game Game used
+   * \param scene Scene used
+   * \param actions std::vector of actions
+   * \param context Context used for generation
+   * \return Code
+   */
+  virtual gd::String GenerateActionsListCode(
+      gd::InstructionsList& actions, EventsCodeGenerationContext& context);
+
+  /**
+   * \brief Generate the code for a parameter of an action/condition/expression.
+   *
+   * This method uses GenerateParameterCodes to generate the parameters code.
+   *
+   * \param scene Scene used
+   * \param parameters std::vector of actual parameters.
+   * \param parametersInfo std::vector of information about parameters
+   * \param context Context used for generation
+   * \param supplementaryParametersTypes Optional std::vector of new parameters
+   * types ( std::vector of pair<gd::String,gd::String>("type",
+   * "valueToBeInserted") )
+   *
+   */
+  std::vector<gd::String> GenerateParametersCodes(
+      const std::vector<gd::Expression>& parameters,
+      const std::vector<gd::ParameterMetadata>& parametersInfo,
+      EventsCodeGenerationContext& context,
+      std::vector<std::pair<gd::String, gd::String> >*
+          supplementaryParametersTypes = 0);
+
+  /**
+   * \brief Generate code for a single condition.
+   *
+   * The generation is really done in
+   * GenerateFreeCondition/GenerateObjectCondition or GenerateBehaviorCondition.
+   *
+   * \param condition instruction to be done.
+   * \param returnBoolean The name of the boolean that must contains the
+   * condition result. \param context Context used for generation \return Code
+   */
+  gd::String GenerateConditionCode(gd::Instruction& condition,
+                                   gd::String returnBoolean,
+                                   EventsCodeGenerationContext& context);
+
+  /**
+   * \brief Generate code for a single action
+   *
+   * The generation is really done in GenerateFreeAction/GenerateObjectAction or
+   * GenerateBehaviorAction.
+   *
+   * \param condition instruction to be done.
+   * \param context Context used for generation
+   * \return Code
+   */
+  gd::String GenerateActionCode(gd::Instruction& action,
+                                EventsCodeGenerationContext& context,
+                                const gd::String& optionalAsyncCallbackName = "");
+
+  struct CallbackDescriptor {
+    CallbackDescriptor(const gd::String functionName_,
+                       const gd::String argumentsList_,
+                       const std::set<gd::String> requiredObjects_)
+        : functionName(functionName_),
+          argumentsList(argumentsList_),
+          requiredObjects(requiredObjects_){};
+    /**
+     * The name by which the function can be invoked.
+     */
+    const gd::String functionName;
+    /**
+     * The comma separated list of arguments that the function takes.
+     */
+    const gd::String argumentsList;
+    /**
+     * A set of all objects that need to be backed up to be passed to the callback code.
+     */
+    const std::set<gd::String> requiredObjects;
+  };
+
+  /**
+   * \brief Generates actions and events as a callback.
+   *
+   * This is used by asynchronous functions to run the code out of the normal
+   * events flow.
+   *
+   * \returns A set with all objects required by the callback code.
+   * The caller must take care of backing them up in a LongLivedObjectsList,
+   * and to pass it to the callback function as the last argument.
+   */
+  virtual const CallbackDescriptor GenerateCallback(
+      const gd::String& callbackFunctionName,
+      gd::EventsCodeGenerationContext& parentContext,
+      gd::InstructionsList& actions,
+      gd::EventsList* subEvents = nullptr);
+
+  /**
+   * \brief Generates the parameters list of an event's generated function.
+   */
+  const gd::String GenerateEventsParameters(
+      const gd::EventsCodeGenerationContext& context);
+
+  /**
+   * \brief Generate code for declaring objects lists.
+   *
+   * This method is used for each event.
+   *
+   * \param context The context to be used.
+   */
+  virtual gd::String GenerateObjectsDeclarationCode(
+      EventsCodeGenerationContext& context);
+
+  /**
+   * \brief Must convert a plain string ( with line feed, quotes ) to a string
+   that can be inserted into code.
+   *
+   * \note It is the caller responsibility to add proper code need to create a
+   full string.
+   *
+   * Usage example :
+   * \code
+      code += "gd::String(\""+codeGenerator.ConvertToString(name)+"\")";
+   / \endcode
+   *
+   * \param plainString The string to convert
+   * \return plainString which can be included into the generated code.
+   */
+  static gd::String ConvertToString(gd::String plainString);
+
+  /**
+   * \brief Convert a plain string (with line feed, quotes) to a string that
+   can be inserted into code.
+   * The string construction must be explicit: for example, quotes must be
+   added if the target language need quotes.
+   *
+   * Usage example :
+   \code
+      code += codeGenerator.ConvertToStringExplicit(name);
+   \endcode
+   *
+   * \note The default implementation simply call ConvertToString and add quotes
+   *
+   * \param plainString The string to convert
+   * \return plainString which can be included into the generated code.
+   */
+  static gd::String ConvertToStringExplicit(gd::String plainString);
+
+  /**
+   * \brief Declare an include file to be added
+   * \note The way includes files are used may vary depending on the platform:
+   *  - On GD C++ Platform, the includes files are added in the #include
+   * directives of the generated code.
+   *  - On GD JS Platform, the includes files are added in the list of JS files
+   * in the index file.
+   */
+  void AddIncludeFile(gd::String file) {
+    if (!file.empty()) includeFiles.insert(file);
+  };
+
+  /**
+   * \brief Declare a list of include files to be added
+   * \see gd::EventsCodeGenerator::AddIncludeFile
+   */
+  void AddIncludeFiles(std::vector<gd::String> files) {
+    for (std::size_t i = 0; i < files.size(); ++i) AddIncludeFile(files[i]);
+  };
+
+  /**
+   * \brief Add a declaration which will be inserted after includes
+   */
+  void AddGlobalDeclaration(gd::String declaration) {
+    customGlobalDeclarations.insert(declaration);
+  };
+
+  /**
+   * \brief Add some code before events outside the main function.
+   */
+  void AddCustomCodeOutsideMain(gd::String code) {
+    customCodeOutsideMain += code;
+  };
+
+  /** \brief Get the set containing the include files.
+   */
+  const std::set<gd::String>& GetIncludeFiles() const { return includeFiles; }
+
+  /** \brief Get the custom code to be inserted outside main.
+   */
+  const gd::String& GetCustomCodeOutsideMain() const {
+    return customCodeOutsideMain;
+  }
+
+  /** \brief Get the custom declaration to be inserted after includes.
+   */
+  const std::set<gd::String>& GetCustomGlobalDeclaration() const {
+    return customGlobalDeclarations;
+  }
+
+  /**
+   * \brief Return true if code generation is made for runtime only.
+   */
+  bool GenerateCodeForRuntime() { return compilationForRuntime; }
+
+  /**
+   * \brief Set if the code generated is meant to be used for runtime only and
+   * not in the IDE.
+   */
+  void SetGenerateCodeForRuntime(bool compilationForRuntime_) {
+    compilationForRuntime = compilationForRuntime_;
+  }
+
+  /**
+   * \brief Report that an error occurred during code generation ( Event code
+   * won't be generated )
+   */
+  void ReportError();
+
+  /**
+   * \brief Return true if an error has occurred during code generation (in
+   * this case, generated code is not usable).
+   *
+   * \todo TODO: This is actually not used and should be moved to a more
+   * complete error reporting.
+   */
+  bool ErrorOccurred() const { return errorOccurred; };
+
+  /**
+   * \brief Get the global objects/groups used for code generation.
+   */
+  gd::ObjectsContainer& GetGlobalObjectsAndGroups() const {
+    return globalObjectsAndGroups;
+  }
+
+  /**
+   * \brief Get the objects/groups used for code generation.
+   */
+  const gd::ObjectsContainer& GetObjectsAndGroups() const {
+    return objectsAndGroups;
+  }
+
+  /**
+   * \brief Return true if the code generation is done for a given project and
+   * layout. If not, this means that the code is generated for a function.
+   */
+  bool HasProjectAndLayout() const { return hasProjectAndLayout; }
+
+  /**
+   * \brief Get the project the code is being generated for.
+   * \warning This is only valid if HasProjectAndLayout() is true.
+   */
+  gd::Project& GetProject() const { return *project; }
+
+  /**
+   * \brief Get the layout the code is being generated for.
+   * \warning This is only valid if HasProjectAndLayout() is true.
+   */
+  const gd::Layout& GetLayout() const { return *scene; }
+
+  /**
+   * \brief Get the platform the code is being generated for.
+   */
+  const gd::Platform& GetPlatform() const { return platform; }
+
+  /**
+   * \brief Convert a group name to the full list of objects contained in the
+   * group.
+   *
+   * Get a list containing the "real" objects name when the events refers to \a
+   * objectName :<br> If \a objectName is really an object, the list will only
+   * contains \a objectName unchanged.<br> If \a objectName is a group, the list
+   * will contains all the objects of the group.<br> If \a objectName is the
+   * "current" object in the context ( i.e: The object being used for launching
+   * an action... ), none of the two rules below apply, and the list will only
+   * contains the context "current" object name.
+   */
+  std::vector<gd::String> ExpandObjectsName(
+      const gd::String& objectName,
+      const EventsCodeGenerationContext& context) const;
+
+  /**
+   * \brief Get the maximum depth of custom conditions reached during code
+   * generation.
+   */
+  size_t GetMaxCustomConditionsDepth() const {
+    return maxCustomConditionsDepth;
+  }
+
+  /**
+   * \brief Get the maximum size of a list of conditions.
+   */
+  size_t GetMaxConditionsListsSize() const { return maxConditionsListsSize; }
+
+  /**
+   * \brief Generate the full name for accessing to a boolean variable used for
+   * conditions.
+   *
+   * Default implementation just returns the boolean name passed as argument.
+   */
+  virtual gd::String GenerateBooleanFullName(
+      const gd::String& boolName,
+      const gd::EventsCodeGenerationContext& context) {
+    return boolName;
+  }
+
+  /**
+   * \brief Must create a boolean. Its value must be false.
+   *
+   * The default implementation generates C-style code.
+   */
+  virtual gd::String GenerateBooleanInitializationToFalse(
+      const gd::String& boolName,
+      const gd::EventsCodeGenerationContext& context) {
+    return "bool " + boolName + " = false;\n";
+  }
+
+  /**
+   * \brief Get the full name for accessing to a list of objects
+   *
+   * Default implementation simply returns the name mangled using
+   * gd::EventsCodeNameMangler.
+   */
+  virtual gd::String GetObjectListName(
+      const gd::String& name, const gd::EventsCodeGenerationContext& context);
+
+  /**
+   * \brief Generate the code to notify the profiler of the beginning of a
+   * section.
+   */
+  virtual gd::String GenerateProfilerSectionBegin(const gd::String& section) {
+    return "";
+  };
+
+  /**
+   * \brief Generate the code to notify the profiler of the end of a section.
+   */
+  virtual gd::String GenerateProfilerSectionEnd(const gd::String& section) {
+    return "";
+  };
+
+  /**
+   * \brief Get the namespace to be used to store code generated
+   * objects/values/functions, with the extra "dot" at the end to be used to
+   * access to a property/member.
+   *
+   * Example: "gdjs.something."
+   */
+  virtual gd::String GetCodeNamespaceAccessor() { return ""; };
+
+  /**
+   * \brief Get the namespace to be used to store code generated
+   * objects/values/functions.
+   *
+   * Example: "gdjs.something"
+   */
+  virtual gd::String GetCodeNamespace() { return ""; };
+
+  enum VariableScope { LAYOUT_VARIABLE = 0, PROJECT_VARIABLE, OBJECT_VARIABLE };
+
+  /**
+   * Generate a single unique number for the specified instruction.
+   *
+   * This is useful for instructions that need to identify themselves in the
+   * generated code like the "Trigger Once" conditions. The id is stable across
+   * code generations if the instructions are the same objects in memory.
+   *
+   * Note that if this function is called multiple times with the same
+   * instruction, the unique number returned will be *different*. This is
+   * because a single instruction might appear at multiple places in events due
+   * to the usage of links.
+   */
+  size_t GenerateSingleUsageUniqueIdFor(const gd::Instruction* instruction);
+
+  /**
+   * Generate a single unique number for an events list.
+   *
+   * This is useful to create unique function names for events list, that are
+   * stable across code generation given the exact same list of events. They are
+   * *not* stable if events are moved/reorganized.
+   */
+  size_t GenerateSingleUsageUniqueIdForEventsList();
+
+ protected:
+  /**
+   * \brief Generate the code for a single parameter.
+   *
+   * Standard supported parameters type, and how they are used in code:
+   *
+   * - object : Object name -> string
+   * - expression : Mathematical expression -> number (double)
+   * - string : %Text expression -> string
+   * - layer, color, file, joyaxis : Same as string
+   * - relationalOperator : Used to make a comparison between the function
+  resturn value and value of the parameter preceding the relationOperator
+  parameter -> string
+   * - operator : Used to update a value using a setter and a getter -> string
+   * - key, mouse, objectvar, scenevar, globalvar, password, musicfile,
+  soundfile, police -> string
+   * - trueorfalse, yesorno -> boolean ( See GenerateTrue/GenerateFalse ).
+   *
+   * <br><br>
+   * "Code only" parameters types:
+   * - inlineCode: supplementary information associated with the parameter is
+  directly pasted in the code without change.
+   *
+   * <br><br>
+   * Other standard parameters type that should be implemented by platforms:
+   * - currentScene: Reference to the current runtime scene.
+   * - objectList : a map containing lists of objects which are specified by the
+  object name in another parameter.
+   * - objectListOrEmptyIfJustDeclared : Same as `objectList` but do not pick object if
+  they are not already picked.
+   * - objectPtr: Return a reference to the object specified by the object name in
+  another parameter. Example:
+   * \code
+  .AddParameter("object", _("Object"))
+  .AddParameter("objectPtr", _("Target object"))
+   * \endcode
+   */
+  virtual gd::String GenerateParameterCodes(
+      const gd::String& parameter,
+      const gd::ParameterMetadata& metadata,
+      gd::EventsCodeGenerationContext& context,
+      const gd::String& lastObjectName,
+      std::vector<std::pair<gd::String, gd::String> >*
+          supplementaryParametersTypes);
+
+  /**
+   * \brief Generate the code to get a variable.
+   */
+  virtual gd::String GenerateGetVariable(
+      const gd::String& variableName,
+      const VariableScope& scope,
+      gd::EventsCodeGenerationContext& context,
+      const gd::String& objectName) {
+    if (scope == LAYOUT_VARIABLE) {
+      return "getLayoutVariable(" + variableName + ")";
+
+    } else if (scope == PROJECT_VARIABLE) {
+      return "getProjectVariable(" + variableName + ")";
+    }
+
+    return "getVariableForObject(" + objectName + ", " + variableName + ")";
+  }
+
+  /**
+   * \brief Generate the code to get the value of a variable.
+   *
+   * \note This returns a value, so collection types cannot be used here!
+   */
+  virtual gd::String GenerateVariableValueGetter(
+      const gd::Variable::Type& type) {
+    if (type == gd::Variable::Type::Number)
+      return ".getAsNumber()";
+    else if (type == gd::Variable::Type::Boolean)
+      return ".getAsBoolean()";
+    else
+      return ".getAsString()";
+  }
+
+  /**
+   * \brief Generate the code to get the child of a variable.
+   */
+  virtual gd::String GenerateVariableAccessor(gd::String childName) {
+    return ".getChild(" + ConvertToStringExplicit(childName) + ")";
+  };
+
+  /**
+   * \brief Generate the code to get the child of a variable,
+   * using generated the expression.
+   */
+  virtual gd::String GenerateVariableBracketAccessor(
+      gd::String expressionCode) {
+    return ".getChild(" + expressionCode + ")";
+  };
+
+  /**
+   * \brief Generate the code to reference a variable which is
+   * in an empty/null state.
+   */
+  virtual gd::String GenerateBadVariable() { return "fakeBadVariable"; }
+
+  /**
+   * \brief Generate the code to reference an object.
+   * \param objectName the name of the object.
+   * \param type what is the expected type (object, objectPtr...) in which the
+   * object must be generated.
+   * \param context The context for code generation
+   */
+  virtual gd::String GenerateObject(const gd::String& objectName,
+                                    const gd::String& type,
+                                    gd::EventsCodeGenerationContext& context) {
+    return "fakeObjectListOf_" + objectName;
+  }
+
+  /**
+   * \brief Generate the code to reference an object which is
+   * in an empty/null state.
+   */
+  virtual gd::String GenerateBadObject() { return "fakeNullObject"; }
+
+  /**
+   * \brief Call a function of the current object.
+   * \note The current object is the object being manipulated by a condition or
+   * an action.
+   *
+   * \param objectListName The full name of the object list being used
+   * \param objMetadata Metadata about the object being used.
+   * \param functionCallName The function to be called on this object.
+   * \param parametersStr The parameters of the function
+   * \param context The context : May be used to get information about the
+   * current scope.
+   */
+  virtual gd::String GenerateObjectFunctionCall(
+      gd::String objectListName,
+      const ObjectMetadata& objMetadata,
+      const gd::ExpressionCodeGenerationInformation& codeInfo,
+      gd::String parametersStr,
+      gd::String defaultOutput,
+      gd::EventsCodeGenerationContext& context);
+
+  /**
+   * \brief Call a function of a behavior of the current object.
+   * \note The current object is the object being manipulated by a condition or
+   * an action.
+   *
+   * \param objectListName The full name of the object list being used
+   * \param behaviorName The full name of the behavior to be used
+   * \param objMetadata Metadata about the behavior being used.
+   * \param functionCallName The function to be called on this object.
+   * \param parametersStr The parameters of the function
+   * \param context The context : May be used to get information about the
+   * current scope.
+   */
+  virtual gd::String GenerateObjectBehaviorFunctionCall(
+      gd::String objectListName,
+      gd::String behaviorName,
+      const gd::BehaviorMetadata& autoInfo,
+      const gd::ExpressionCodeGenerationInformation& codeInfo,
+      gd::String parametersStr,
+      gd::String defaultOutput,
+      gd::EventsCodeGenerationContext& context);
+
+  /**
+   * \brief Called when a new scope must be entered.
+   * \param context The context : Internal events of the scope have been
+   * generated, but GenerateObjectsDeclarationCode was not called. \param
+   * extraVariable An optional supplementary variable that should be inherited
+   * from the parent scope.
+   */
+  virtual gd::String GenerateScopeBegin(
+      gd::EventsCodeGenerationContext& context,
+      const gd::String& extraVariable = "") {
+    return "{\n";
+  };
+
+  /**
+   * \brief Called when a new must be ended.
+   * \param context The context : Internal events of the scope have been
+   * generated, but GenerateObjectsDeclarationCode was not called. \param
+   * extraVariable An optional supplementary variable that should be inherited
+   * from the parent scope.
+   */
+  virtual gd::String GenerateScopeEnd(gd::EventsCodeGenerationContext& context,
+                                      const gd::String& extraVariable = "") {
+    return "}\n";
+  };
+
+  /**
+   * \brief Must negate a predicat.
+   *
+   * The default implementation generates C-style code : It wraps the predicat
+   * inside parenthesis and add a !.
+   */
+  virtual gd::String GenerateNegatedPredicat(const gd::String& predicat) const {
+    return "!(" + predicat + ")";
+  };
+
+  /**
+   * \brief Must create a boolean which is a reference to a boolean declared in
+   * the parent scope.
+   *
+   * The default implementation generates C-style code.
+   */
+  virtual gd::String GenerateReferenceToUpperScopeBoolean(
+      const gd::String& referenceName,
+      const gd::String& referencedBoolean,
+      gd::EventsCodeGenerationContext& context) {
+    return "bool & " + referenceName + " = " + referencedBoolean + ";\n";
+  }
+
+  virtual gd::String GenerateFreeCondition(
+      const std::vector<gd::String>& arguments,
+      const gd::InstructionMetadata& instrInfos,
+      const gd::String& returnBoolean,
+      bool conditionInverted,
+      gd::EventsCodeGenerationContext& context);
+
+  virtual gd::String GenerateObjectCondition(
+      const gd::String& objectName,
+      const gd::ObjectMetadata& objInfo,
+      const std::vector<gd::String>& arguments,
+      const gd::InstructionMetadata& instrInfos,
+      const gd::String& returnBoolean,
+      bool conditionInverted,
+      gd::EventsCodeGenerationContext& context);
+
+  virtual gd::String GenerateBehaviorCondition(
+      const gd::String& objectName,
+      const gd::String& behaviorName,
+      const gd::BehaviorMetadata& autoInfo,
+      const std::vector<gd::String>& arguments,
+      const gd::InstructionMetadata& instrInfos,
+      const gd::String& returnBoolean,
+      bool conditionInverted,
+      gd::EventsCodeGenerationContext& context);
+
+  virtual gd::String GenerateFreeAction(
+      const std::vector<gd::String>& arguments,
+      const gd::InstructionMetadata& instrInfos,
+      gd::EventsCodeGenerationContext& context,
+      const gd::String& optionalAsyncCallbackName = "");
+
+  virtual gd::String GenerateObjectAction(
+      const gd::String& objectName,
+      const gd::ObjectMetadata& objInfo,
+      const std::vector<gd::String>& arguments,
+      const gd::InstructionMetadata& instrInfos,
+      gd::EventsCodeGenerationContext& context,
+      const gd::String& optionalAsyncCallbackName = "");
+
+  virtual gd::String GenerateBehaviorAction(
+      const gd::String& objectName,
+      const gd::String& behaviorName,
+      const gd::BehaviorMetadata& autoInfo,
+      const std::vector<gd::String>& arguments,
+      const gd::InstructionMetadata& instrInfos,
+      gd::EventsCodeGenerationContext& context,
+      const gd::String& optionalAsyncCallbackName = "");
+
+  gd::String GenerateRelationalOperatorCall(
+      const gd::InstructionMetadata& instrInfos,
+      const std::vector<gd::String>& arguments,
+      const gd::String& callStartString,
+      std::size_t startFromArgument = 0);
+  gd::String GenerateOperatorCall(const gd::InstructionMetadata& instrInfos,
+                                  const std::vector<gd::String>& arguments,
+                                  const gd::String& callStartString,
+                                  const gd::String& getterStartString,
+                                  std::size_t startFromArgument = 0);
+  gd::String GenerateCompoundOperatorCall(
+      const gd::InstructionMetadata& instrInfos,
+      const std::vector<gd::String>& arguments,
+      const gd::String& callStartString,
+      std::size_t startFromArgument = 0);
+  gd::String GenerateMutatorCall(const gd::InstructionMetadata& instrInfos,
+                                 const std::vector<gd::String>& arguments,
+                                 const gd::String& callStartString,
+                                 std::size_t startFromArgument = 0);
+
+  /**
+   * \brief Return the "true" keyword in the target language.
+   */
+  gd::String GenerateTrue() const { return "true"; };
+
+  /**
+   * \brief Return the "false" keyword in the target language.
+   */
+  gd::String GenerateFalse() const { return "false"; };
+
+  /**
+   * \brief Generate the list of comma-separated arguments to be used to call a
+   * function.
+   *
+   * \param arguments The code already generated for the arguments
+   * \param startFrom Index of the first argument, the previous will be ignored.
+   */
+  virtual gd::String GenerateArgumentsList(
+      const std::vector<gd::String>& arguments, size_t startFrom = 0);
+
+  /**
+   * Generate the getter to get the name of the specified behavior.
+   */
+  virtual gd::String GenerateGetBehaviorNameCode(
+      const gd::String& behaviorName);
+
+  const gd::Platform& platform;  ///< The platform being used.
+
+  gd::ObjectsContainer& globalObjectsAndGroups;
+  const gd::ObjectsContainer& objectsAndGroups;
+
+  bool hasProjectAndLayout;  ///< true only if project and layout are valid
+                             ///< references. If false, they should not be used.
+  gd::Project* project;      ///< The project being used.
+  const gd::Layout* scene;   ///< The scene being generated.
+
+  bool errorOccurred;          ///< Must be set to true if an error occured.
+  bool compilationForRuntime;  ///< Is set to true if the code generation is
+                               ///< made for runtime only.
+
+  std::set<gd::String>
+      includeFiles;  ///< List of headers files used by instructions. A (shared)
+                     ///< pointer is used so as context created from another one
+                     ///< can share the same list.
+  gd::String customCodeOutsideMain;  ///< Custom code inserted before events (
+                                     ///< and not in events function )
+  std::set<gd::String>
+      customGlobalDeclarations;     ///< Custom global C++ declarations inserted
+                                    ///< after includes
+  size_t maxCustomConditionsDepth;  ///< The maximum depth value for all the
+                                    ///< custom conditions created.
+  size_t maxConditionsListsSize;  ///< The maximum size of a list of conditions.
+
+  std::set<size_t>
+      instructionUniqueIds;  ///< The unique ids generated for instructions.
+  size_t eventsListNextUniqueId;  ///< The next identifier to use for an events
+                                  ///< list function name.
+};
+
+}  // namespace gd
+
+#endif  // GDCORE_EVENTSCODEGENERATOR_H