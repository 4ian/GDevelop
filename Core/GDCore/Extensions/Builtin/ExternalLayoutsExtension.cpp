/*
 * GDevelop Core
 * Copyright 2008-2016 Florian Rival (Florian.Rival@gmail.com). All rights
 * reserved. This project is released under the MIT License.
 */
#include "AllBuiltinExtensions.h"
#include "GDCore/Tools/Localization.h"

using namespace std;
namespace gd {

void GD_CORE_API
BuiltinExtensionsImplementer::ImplementsExternalLayoutsExtension(
    gd::PlatformExtension& extension) {
  extension
      .SetExtensionInformation("BuiltinExternalLayouts",
                               _("External layouts"),
                               "Provides actions and conditions related to "
                               "external layouts.",
                               "Florian Rival",
                               "Open source (MIT License)")
      .SetExtensionHelpPath("/interface/scene-editor/external-layouts")
      .SetCategory("Advanced");
  extension.AddInstructionOrExpressionGroupMetadata(_("External layouts"))
      .SetIcon("res/ribbon_default/externallayout32.png");

  extension
      .AddAction("CreateObjectsFromExternalLayout",
<<<<<<< HEAD
                 _("Create objects from an external layout"),
                 _("Create objects from an external layout."),
                 _("Create objects from the external layout named _PARAM1_"),
=======
               _("Create objects from an external layout"),
               _("Create objects from an external layout."),
               _("Create objects from the external layout named _PARAM1_ at X: _PARAM2_, Y: _PARAM3_, Z: _PARAM4_")
>>>>>>> 3b433f81
                 "",
                 "res/ribbon_default/externallayout32.png",
                 "res/ribbon_default/externallayout32.png")
      .AddCodeOnlyParameter("currentScene", "")
      .AddParameter("externalLayoutName", _("Name of the external layout"))
      .AddParameter("expression", _("X position of the origin"), "", true)
      .SetDefaultValue("0")
      .AddParameter("expression", _("Y position of the origin"), "", true)
      .SetDefaultValue("0")
      .AddParameter("expression", _("Z position of the origin"), "", true)
      .SetDefaultValue("0")
      .MarkAsAdvanced();
}

}  // namespace gd<|MERGE_RESOLUTION|>--- conflicted
+++ resolved
@@ -26,15 +26,9 @@
 
   extension
       .AddAction("CreateObjectsFromExternalLayout",
-<<<<<<< HEAD
-                 _("Create objects from an external layout"),
-                 _("Create objects from an external layout."),
-                 _("Create objects from the external layout named _PARAM1_"),
-=======
                _("Create objects from an external layout"),
                _("Create objects from an external layout."),
                _("Create objects from the external layout named _PARAM1_ at X: _PARAM2_, Y: _PARAM3_, Z: _PARAM4_")
->>>>>>> 3b433f81
                  "",
                  "res/ribbon_default/externallayout32.png",
                  "res/ribbon_default/externallayout32.png")
