/*
 * GDevelop Core
 * Copyright 2008-2016 Florian Rival (Florian.Rival@gmail.com). All rights
 * reserved. This project is released under the MIT License.
 */

#ifndef INSTRUCTIONMETADATA_H
#define INSTRUCTIONMETADATA_H
#include <functional>
#include <map>
#include <memory>

#include "GDCore/Events/Instruction.h"
#include "GDCore/String.h"
#include "ParameterMetadata.h"
namespace gd {
class Project;
class Layout;
class EventsCodeGenerator;
class EventsCodeGenerationContext;
class SerializerElement;
}  // namespace gd

namespace gd {

/**
 * \brief Describe user-friendly information about an instruction (action or
 * condition), its parameters and the function name as well as other information
 * for code generation.
 *
 * \ingroup Events
 */
class GD_CORE_API InstructionMetadata {
 public:
  /**
   * Construct a new instruction metadata.
   */
  InstructionMetadata(const gd::String &extensionNamespace,
                      const gd::String &name,
                      const gd::String &fullname,
                      const gd::String &description,
                      const gd::String &sentence,
                      const gd::String &group,
                      const gd::String &icon,
                      const gd::String &smallIcon);

  /**
   * Construct an empty InstructionMetadata.
   * \warning Don't use this - only here to fullfil std::map requirements.
   */
  InstructionMetadata();

  virtual ~InstructionMetadata(){};

  const gd::String &GetFullName() const { return fullname; }
  const gd::String &GetDescription() const { return description; }
  const gd::String &GetSentence() const { return sentence; }
  const gd::String &GetGroup() const { return group; }
  ParameterMetadata &GetParameter(size_t i) { return parameters[i]; }
  const ParameterMetadata &GetParameter(size_t i) const {
    return parameters[i];
  }
  size_t GetParametersCount() const { return parameters.size(); }
  const std::vector<ParameterMetadata> &GetParameters() const {
    return parameters;
  }
  const gd::String &GetIconFilename() const { return iconFilename; }
  const gd::String &GetSmallIconFilename() const { return smallIconFilename; }
  bool CanHaveSubInstructions() const { return canHaveSubInstructions; }

  /**
   * Get the help path of the instruction, relative to the GDevelop
   * documentation root.
   */
  const gd::String &GetHelpPath() const { return helpPath; }

  /**
   * Set the help path of the instruction, relative to the GDevelop
   * documentation root.
   */
  InstructionMetadata &SetHelpPath(const gd::String &path) {
    helpPath = path;
    return *this;
  }

  /**
   * Check if the instruction is private - it can't be used outside of the
   * object/ behavior that it is attached too.
   */
  bool IsPrivate() const { return isPrivate; }

  /**
   * Set that the instruction is private - it can't be used outside of the
   * object/ behavior that it is attached too.
   */
  InstructionMetadata &SetPrivate() {
    isPrivate = true;
    return *this;
  }

  /**
   * Check if the instruction is asynchronous - it will be running in the
   * background, executing the instuctions following it between two frames after
   * it resolved.
   */
  bool IsAsync() const { return isAsync; }

  /**
   * Set that the instruction is asynchronous - it will be running in the
   * background, executing the instuctions following it between two frames after
   * it resolved.
   */
  InstructionMetadata &SetAsync() {
    isAsync = true;
    return *this;
  }

  /**
   * Notify that the instruction can have sub instructions.
   */
  InstructionMetadata &SetCanHaveSubInstructions() {
    canHaveSubInstructions = true;
    return *this;
  }

  /**
   * \brief Set the instruction to be hidden in the IDE.
   *
   * Used mainly when an instruction is deprecated.
   */
  InstructionMetadata &SetHidden() {
    hidden = true;
    return *this;
  }

  /**
   * \brief Set the group of the instruction in the IDE.
   */
  InstructionMetadata &SetGroup(const gd::String &str) {
    group = str;
    return *this;
  }

  /**
   * \brief Return true if the instruction must be hidden in the IDE.
   */
  bool IsHidden() const { return hidden; }

  /**
   * \brief Add a parameter to the instruction metadata.
   *
   * \param type One of the type handled by GDevelop. This
   * will also determine the type of the argument used when calling the function
   * in the generated code.
   * \param description Description for parameter
   * \param supplementaryInformation Additional information that can be used for
   * rendering or logic. For example:
   * - If type is "object", this argument will describe which objects are
   * allowed. If this argument is empty, all objects are allowed.
   * - If type is "operator", this argument will be used to display only
   * pertinent operators. \param parameterIsOptional true if the parameter must
   * be optional, false otherwise.
   *
   * \see EventsCodeGenerator::GenerateParametersCodes
   */
  InstructionMetadata &AddParameter(
      const gd::String &type,
      const gd::String &label,
      const gd::String &supplementaryInformation = "",
      bool parameterIsOptional = false);

  /**
   * \brief Add a parameter not displayed in editor.
   *
   * \param type One of the type handled by GDevelop. This will also determine
   * the type of the argument used when calling the function in the generated
   * code. \param supplementaryInformation Depends on `type`. For example, when
   * `type == "inlineCode"`, the content of supplementaryInformation is inserted
   * in the generated code.
   *
   * \see EventsCodeGenerator::GenerateParametersCodes
   */
  InstructionMetadata &AddCodeOnlyParameter(
      const gd::String &type, const gd::String &supplementaryInformation);

  /**
   * \brief Set the default value used in editor (or if an optional parameter is
   * empty during code generation) for the last added parameter.
   *
   * \see AddParameter
   */
  InstructionMetadata &SetDefaultValue(const gd::String &defaultValue_) {
    if (!parameters.empty()) parameters.back().SetDefaultValue(defaultValue_);
    return *this;
  };

  /**
   * \brief Set the long description shown in the editor for the last added
   * parameter.
   *
   * \see AddParameter
   */
  InstructionMetadata &SetParameterLongDescription(
      const gd::String &longDescription) {
    if (!parameters.empty())
      parameters.back().SetLongDescription(longDescription);
    return *this;
  };

  /**
   * \brief Set the additional information, used for some parameters
   * with special type (for example, it can contains the type of object accepted
   * by the parameter), for the last added parameter.
   *
   * \see AddParameter
   */
  InstructionMetadata &SetParameterExtraInfo(const gd::String &extraInfo) {
    if (!parameters.empty()) parameters.back().SetExtraInfo(extraInfo);
    return *this;
  };

  /**
   * \brief Add the default parameters for an instruction manipulating the
   * specified type ("string", "number") with the default operators.
   */
  InstructionMetadata &UseStandardOperatorParameters(const gd::String &type);

  /**
   * \brief Add the default parameters for an instruction comparing the
   * specified type ("string", "number") with the default relational operators.
   */
  InstructionMetadata &UseStandardRelationalOperatorParameters(
      const gd::String &type);

  /**
   * \brief Mark the instruction as an object instruction. Automatically called
   * when using `AddAction`/`AddCondition` on an `ObjectMetadata`.
   */
  InstructionMetadata &SetIsObjectInstruction() {
    isObjectInstruction = true;
    return *this;
  }

  /**
   * \brief Mark the instruction as a behavior instruction. Automatically called
   * when using `AddAction`/`AddCondition` on a `BehaviorMetadata`.
   */
  InstructionMetadata &SetIsBehaviorInstruction() {
    isBehaviorInstruction = true;
    return *this;
  }

  /**
   * \brief Check if the instruction is an object instruction.
   */
  bool IsObjectInstruction() const { return isObjectInstruction; }

  /**
   * \brief Check if the instruction is a behavior instruction.
   */
  bool IsBehaviorInstruction() const { return isBehaviorInstruction; }
<<<<<<< HEAD
=======

  /**
   * \brief Mark this (object) instruction as requiring the specified
   * capability, offered by the base object. This is useful for some objects
   * that don't support this capability, so that the editor can hide the
   * instruction as it does not apply to them.
   */
  InstructionMetadata &SetRequiresBaseObjectCapability(
      const gd::String &capability);

  /**
   * \brief Get the required specified capability for this (object) instruction,
   * or an empty string if there is nothing specific required.
   */
  const gd::String &GetRequiredBaseObjectCapability() const {
    return requiredBaseObjectCapability;
  };
>>>>>>> ca19076b

  /**
   * \brief Consider that the instruction is easy for a user to understand.
   */
  InstructionMetadata &MarkAsSimple() {
    usageComplexity = 2;
    return *this;
  }

  /**
   * \brief Consider that the instruction is harder for a user to understand
   * than a normal instruction.
   */
  InstructionMetadata &MarkAsAdvanced() {
    usageComplexity = 7;
    return *this;
  }

  /**
   * \brief Consider that the instruction is complex for a user to understand.
   */
  InstructionMetadata &MarkAsComplex() {
    usageComplexity = 9;
    return *this;
  }

  /**
   * \brief Return the usage complexity of this instruction for the user,
   * from 0 (simple&easy to use) to 10 (complex to understand).
   */
  int GetUsageComplexity() const { return usageComplexity; }

  /**
   * \brief Defines information about how generate the code for an instruction
   */
  class ExtraInformation {
   public:
    enum AccessType { Reference, MutatorAndOrAccessor, Mutators };
    ExtraInformation() : accessType(Reference), hasCustomCodeGenerator(false){};
    virtual ~ExtraInformation(){};

    /**
     * Set the function name which will be used when generating the code.
     * \param functionName the name of the function to call
     */
    ExtraInformation &SetFunctionName(const gd::String &functionName_) {
      functionCallName = functionName_;
      return *this;
    }

    /**
     * Declare if the instruction being declared is somewhat manipulating in a
     * standard way.
     */
    ExtraInformation &SetManipulatedType(const gd::String &type_) {
      type = type_;
      return *this;
    }

    /**
     * If InstructionMetadata::ExtraInformation::SetManipulatedType was called
     * with "number" or "string", this function will tell the code generator the
     * name of the getter function used to retrieve the data value.
     *
     * Usage example:
     * \code
     *  obj.AddAction("String",
     *                 _("Change the string"),
     *                 _("Change the string of a text"),
     *                 _("the string"),
     *                 _("Text"),
     *                 "CppPlatform/Extensions/text24.png",
     *                 "CppPlatform/Extensions/text.png");
     *
     *      .AddParameter("object", _("Object"), "Text", false)
     *      .AddParameter("operator", _("Modification operator"), "string")
     *      .AddParameter("string", _("String"))
     *      .SetFunctionName("SetString").SetManipulatedType("string").SetGetter("GetString").SetIncludeFile("MyExtension/TextObject.h");
     *
     *  DECLARE_END_OBJECT_ACTION()
     * \endcode
     */
    ExtraInformation &SetGetter(const gd::String &getter) {
      optionalAssociatedInstruction = getter;
      accessType = MutatorAndOrAccessor;
      return *this;
    }

    ExtraInformation &SetMutators(
        const std::map<gd::String, gd::String> &mutators) {
      optionalMutators = mutators;
      accessType = Mutators;
      return *this;
    }

    /**
     * \brief Erase any existing include file and add the specified include.
     */
    ExtraInformation &SetIncludeFile(const gd::String &includeFile) {
      includeFiles.clear();
      includeFiles.push_back(includeFile);
      return *this;
    }

    /**
     * \brief Add a file to the already existing include files.
     */
    ExtraInformation &AddIncludeFile(const gd::String &includeFile) {
      if (std::find(includeFiles.begin(), includeFiles.end(), includeFile) ==
          includeFiles.end())
        includeFiles.push_back(includeFile);

      return *this;
    }

    /**
     * \brief Get the files that must be included to use the instruction.
     */
    const std::vector<gd::String> &GetIncludeFiles() const {
      return includeFiles;
    };

    ExtraInformation &SetCustomCodeGenerator(
        std::function<gd::String(Instruction &instruction,
                                 gd::EventsCodeGenerator &codeGenerator,
                                 gd::EventsCodeGenerationContext &context)>
            codeGenerator) {
      hasCustomCodeGenerator = true;
      customCodeGenerator = codeGenerator;
      return *this;
    }

    ExtraInformation &RemoveCustomCodeGenerator() {
      hasCustomCodeGenerator = false;
      std::function<gd::String(Instruction & instruction,
                               gd::EventsCodeGenerator & codeGenerator,
                               gd::EventsCodeGenerationContext & context)>
          emptyFunction;
      customCodeGenerator = emptyFunction;
      return *this;
    }

    bool HasCustomCodeGenerator() const { return hasCustomCodeGenerator; }

    gd::String functionCallName;
    gd::String type;
    AccessType accessType;
    gd::String optionalAssociatedInstruction;
    std::map<gd::String, gd::String> optionalMutators;
    bool hasCustomCodeGenerator;
    std::function<gd::String(Instruction &instruction,
                             gd::EventsCodeGenerator &codeGenerator,
                             gd::EventsCodeGenerationContext &context)>
        customCodeGenerator;

   private:
    std::vector<gd::String> includeFiles;
  };
  ExtraInformation codeExtraInformation;  ///< Information about how generate
                                          ///< code for the instruction

  /**
   * \brief Return the structure containing the information about code
   * generation for the instruction.
   */
  ExtraInformation &GetCodeExtraInformation() { return codeExtraInformation; }

  /**
   * \brief Declare if the instruction being declared is somewhat manipulating
   * in a standard way. \param type "number" or "string" \note Shortcut for
   * `codeExtraInformation.SetManipulatedType(type)`.
   */
  ExtraInformation &SetManipulatedType(const gd::String &type_) {
    return codeExtraInformation.SetManipulatedType(type_);
  }

  /**
   * \brief Set the function that should be called when generating the source
   * code from events.
   * \param functionName the name of the function to call
   * \note Shortcut for `codeExtraInformation.SetFunctionName`.
   */
  ExtraInformation &SetFunctionName(const gd::String &functionName) {
    return codeExtraInformation.SetFunctionName(functionName);
  }

  std::vector<ParameterMetadata> parameters;

 private:
  gd::String fullname;
  gd::String description;
  gd::String helpPath;
  gd::String sentence;
  gd::String group;
  gd::String iconFilename;
  gd::String smallIconFilename;
  bool canHaveSubInstructions;
  gd::String extensionNamespace;
  bool hidden;
  int usageComplexity;  ///< Evaluate the instruction from 0 (simple&easy to
                        ///< use) to 10 (complex to understand)
  bool isPrivate;
  bool isAsync;
  bool isObjectInstruction;
  bool isBehaviorInstruction;
  gd::String requiredBaseObjectCapability;
};

}  // namespace gd

#endif  // INSTRUCTIONMETADATA_H
<|MERGE_RESOLUTION|>--- conflicted
+++ resolved
@@ -1,492 +1,489 @@
-/*
- * GDevelop Core
- * Copyright 2008-2016 Florian Rival (Florian.Rival@gmail.com). All rights
- * reserved. This project is released under the MIT License.
- */
-
-#ifndef INSTRUCTIONMETADATA_H
-#define INSTRUCTIONMETADATA_H
-#include <functional>
-#include <map>
-#include <memory>
-
-#include "GDCore/Events/Instruction.h"
-#include "GDCore/String.h"
-#include "ParameterMetadata.h"
-namespace gd {
-class Project;
-class Layout;
-class EventsCodeGenerator;
-class EventsCodeGenerationContext;
-class SerializerElement;
-}  // namespace gd
-
-namespace gd {
-
-/**
- * \brief Describe user-friendly information about an instruction (action or
- * condition), its parameters and the function name as well as other information
- * for code generation.
- *
- * \ingroup Events
- */
-class GD_CORE_API InstructionMetadata {
- public:
-  /**
-   * Construct a new instruction metadata.
-   */
-  InstructionMetadata(const gd::String &extensionNamespace,
-                      const gd::String &name,
-                      const gd::String &fullname,
-                      const gd::String &description,
-                      const gd::String &sentence,
-                      const gd::String &group,
-                      const gd::String &icon,
-                      const gd::String &smallIcon);
-
-  /**
-   * Construct an empty InstructionMetadata.
-   * \warning Don't use this - only here to fullfil std::map requirements.
-   */
-  InstructionMetadata();
-
-  virtual ~InstructionMetadata(){};
-
-  const gd::String &GetFullName() const { return fullname; }
-  const gd::String &GetDescription() const { return description; }
-  const gd::String &GetSentence() const { return sentence; }
-  const gd::String &GetGroup() const { return group; }
-  ParameterMetadata &GetParameter(size_t i) { return parameters[i]; }
-  const ParameterMetadata &GetParameter(size_t i) const {
-    return parameters[i];
-  }
-  size_t GetParametersCount() const { return parameters.size(); }
-  const std::vector<ParameterMetadata> &GetParameters() const {
-    return parameters;
-  }
-  const gd::String &GetIconFilename() const { return iconFilename; }
-  const gd::String &GetSmallIconFilename() const { return smallIconFilename; }
-  bool CanHaveSubInstructions() const { return canHaveSubInstructions; }
-
-  /**
-   * Get the help path of the instruction, relative to the GDevelop
-   * documentation root.
-   */
-  const gd::String &GetHelpPath() const { return helpPath; }
-
-  /**
-   * Set the help path of the instruction, relative to the GDevelop
-   * documentation root.
-   */
-  InstructionMetadata &SetHelpPath(const gd::String &path) {
-    helpPath = path;
-    return *this;
-  }
-
-  /**
-   * Check if the instruction is private - it can't be used outside of the
-   * object/ behavior that it is attached too.
-   */
-  bool IsPrivate() const { return isPrivate; }
-
-  /**
-   * Set that the instruction is private - it can't be used outside of the
-   * object/ behavior that it is attached too.
-   */
-  InstructionMetadata &SetPrivate() {
-    isPrivate = true;
-    return *this;
-  }
-
-  /**
-   * Check if the instruction is asynchronous - it will be running in the
-   * background, executing the instuctions following it between two frames after
-   * it resolved.
-   */
-  bool IsAsync() const { return isAsync; }
-
-  /**
-   * Set that the instruction is asynchronous - it will be running in the
-   * background, executing the instuctions following it between two frames after
-   * it resolved.
-   */
-  InstructionMetadata &SetAsync() {
-    isAsync = true;
-    return *this;
-  }
-
-  /**
-   * Notify that the instruction can have sub instructions.
-   */
-  InstructionMetadata &SetCanHaveSubInstructions() {
-    canHaveSubInstructions = true;
-    return *this;
-  }
-
-  /**
-   * \brief Set the instruction to be hidden in the IDE.
-   *
-   * Used mainly when an instruction is deprecated.
-   */
-  InstructionMetadata &SetHidden() {
-    hidden = true;
-    return *this;
-  }
-
-  /**
-   * \brief Set the group of the instruction in the IDE.
-   */
-  InstructionMetadata &SetGroup(const gd::String &str) {
-    group = str;
-    return *this;
-  }
-
-  /**
-   * \brief Return true if the instruction must be hidden in the IDE.
-   */
-  bool IsHidden() const { return hidden; }
-
-  /**
-   * \brief Add a parameter to the instruction metadata.
-   *
-   * \param type One of the type handled by GDevelop. This
-   * will also determine the type of the argument used when calling the function
-   * in the generated code.
-   * \param description Description for parameter
-   * \param supplementaryInformation Additional information that can be used for
-   * rendering or logic. For example:
-   * - If type is "object", this argument will describe which objects are
-   * allowed. If this argument is empty, all objects are allowed.
-   * - If type is "operator", this argument will be used to display only
-   * pertinent operators. \param parameterIsOptional true if the parameter must
-   * be optional, false otherwise.
-   *
-   * \see EventsCodeGenerator::GenerateParametersCodes
-   */
-  InstructionMetadata &AddParameter(
-      const gd::String &type,
-      const gd::String &label,
-      const gd::String &supplementaryInformation = "",
-      bool parameterIsOptional = false);
-
-  /**
-   * \brief Add a parameter not displayed in editor.
-   *
-   * \param type One of the type handled by GDevelop. This will also determine
-   * the type of the argument used when calling the function in the generated
-   * code. \param supplementaryInformation Depends on `type`. For example, when
-   * `type == "inlineCode"`, the content of supplementaryInformation is inserted
-   * in the generated code.
-   *
-   * \see EventsCodeGenerator::GenerateParametersCodes
-   */
-  InstructionMetadata &AddCodeOnlyParameter(
-      const gd::String &type, const gd::String &supplementaryInformation);
-
-  /**
-   * \brief Set the default value used in editor (or if an optional parameter is
-   * empty during code generation) for the last added parameter.
-   *
-   * \see AddParameter
-   */
-  InstructionMetadata &SetDefaultValue(const gd::String &defaultValue_) {
-    if (!parameters.empty()) parameters.back().SetDefaultValue(defaultValue_);
-    return *this;
-  };
-
-  /**
-   * \brief Set the long description shown in the editor for the last added
-   * parameter.
-   *
-   * \see AddParameter
-   */
-  InstructionMetadata &SetParameterLongDescription(
-      const gd::String &longDescription) {
-    if (!parameters.empty())
-      parameters.back().SetLongDescription(longDescription);
-    return *this;
-  };
-
-  /**
-   * \brief Set the additional information, used for some parameters
-   * with special type (for example, it can contains the type of object accepted
-   * by the parameter), for the last added parameter.
-   *
-   * \see AddParameter
-   */
-  InstructionMetadata &SetParameterExtraInfo(const gd::String &extraInfo) {
-    if (!parameters.empty()) parameters.back().SetExtraInfo(extraInfo);
-    return *this;
-  };
-
-  /**
-   * \brief Add the default parameters for an instruction manipulating the
-   * specified type ("string", "number") with the default operators.
-   */
-  InstructionMetadata &UseStandardOperatorParameters(const gd::String &type);
-
-  /**
-   * \brief Add the default parameters for an instruction comparing the
-   * specified type ("string", "number") with the default relational operators.
-   */
-  InstructionMetadata &UseStandardRelationalOperatorParameters(
-      const gd::String &type);
-
-  /**
-   * \brief Mark the instruction as an object instruction. Automatically called
-   * when using `AddAction`/`AddCondition` on an `ObjectMetadata`.
-   */
-  InstructionMetadata &SetIsObjectInstruction() {
-    isObjectInstruction = true;
-    return *this;
-  }
-
-  /**
-   * \brief Mark the instruction as a behavior instruction. Automatically called
-   * when using `AddAction`/`AddCondition` on a `BehaviorMetadata`.
-   */
-  InstructionMetadata &SetIsBehaviorInstruction() {
-    isBehaviorInstruction = true;
-    return *this;
-  }
-
-  /**
-   * \brief Check if the instruction is an object instruction.
-   */
-  bool IsObjectInstruction() const { return isObjectInstruction; }
-
-  /**
-   * \brief Check if the instruction is a behavior instruction.
-   */
-  bool IsBehaviorInstruction() const { return isBehaviorInstruction; }
-<<<<<<< HEAD
-=======
-
-  /**
-   * \brief Mark this (object) instruction as requiring the specified
-   * capability, offered by the base object. This is useful for some objects
-   * that don't support this capability, so that the editor can hide the
-   * instruction as it does not apply to them.
-   */
-  InstructionMetadata &SetRequiresBaseObjectCapability(
-      const gd::String &capability);
-
-  /**
-   * \brief Get the required specified capability for this (object) instruction,
-   * or an empty string if there is nothing specific required.
-   */
-  const gd::String &GetRequiredBaseObjectCapability() const {
-    return requiredBaseObjectCapability;
-  };
->>>>>>> ca19076b
-
-  /**
-   * \brief Consider that the instruction is easy for a user to understand.
-   */
-  InstructionMetadata &MarkAsSimple() {
-    usageComplexity = 2;
-    return *this;
-  }
-
-  /**
-   * \brief Consider that the instruction is harder for a user to understand
-   * than a normal instruction.
-   */
-  InstructionMetadata &MarkAsAdvanced() {
-    usageComplexity = 7;
-    return *this;
-  }
-
-  /**
-   * \brief Consider that the instruction is complex for a user to understand.
-   */
-  InstructionMetadata &MarkAsComplex() {
-    usageComplexity = 9;
-    return *this;
-  }
-
-  /**
-   * \brief Return the usage complexity of this instruction for the user,
-   * from 0 (simple&easy to use) to 10 (complex to understand).
-   */
-  int GetUsageComplexity() const { return usageComplexity; }
-
-  /**
-   * \brief Defines information about how generate the code for an instruction
-   */
-  class ExtraInformation {
-   public:
-    enum AccessType { Reference, MutatorAndOrAccessor, Mutators };
-    ExtraInformation() : accessType(Reference), hasCustomCodeGenerator(false){};
-    virtual ~ExtraInformation(){};
-
-    /**
-     * Set the function name which will be used when generating the code.
-     * \param functionName the name of the function to call
-     */
-    ExtraInformation &SetFunctionName(const gd::String &functionName_) {
-      functionCallName = functionName_;
-      return *this;
-    }
-
-    /**
-     * Declare if the instruction being declared is somewhat manipulating in a
-     * standard way.
-     */
-    ExtraInformation &SetManipulatedType(const gd::String &type_) {
-      type = type_;
-      return *this;
-    }
-
-    /**
-     * If InstructionMetadata::ExtraInformation::SetManipulatedType was called
-     * with "number" or "string", this function will tell the code generator the
-     * name of the getter function used to retrieve the data value.
-     *
-     * Usage example:
-     * \code
-     *  obj.AddAction("String",
-     *                 _("Change the string"),
-     *                 _("Change the string of a text"),
-     *                 _("the string"),
-     *                 _("Text"),
-     *                 "CppPlatform/Extensions/text24.png",
-     *                 "CppPlatform/Extensions/text.png");
-     *
-     *      .AddParameter("object", _("Object"), "Text", false)
-     *      .AddParameter("operator", _("Modification operator"), "string")
-     *      .AddParameter("string", _("String"))
-     *      .SetFunctionName("SetString").SetManipulatedType("string").SetGetter("GetString").SetIncludeFile("MyExtension/TextObject.h");
-     *
-     *  DECLARE_END_OBJECT_ACTION()
-     * \endcode
-     */
-    ExtraInformation &SetGetter(const gd::String &getter) {
-      optionalAssociatedInstruction = getter;
-      accessType = MutatorAndOrAccessor;
-      return *this;
-    }
-
-    ExtraInformation &SetMutators(
-        const std::map<gd::String, gd::String> &mutators) {
-      optionalMutators = mutators;
-      accessType = Mutators;
-      return *this;
-    }
-
-    /**
-     * \brief Erase any existing include file and add the specified include.
-     */
-    ExtraInformation &SetIncludeFile(const gd::String &includeFile) {
-      includeFiles.clear();
-      includeFiles.push_back(includeFile);
-      return *this;
-    }
-
-    /**
-     * \brief Add a file to the already existing include files.
-     */
-    ExtraInformation &AddIncludeFile(const gd::String &includeFile) {
-      if (std::find(includeFiles.begin(), includeFiles.end(), includeFile) ==
-          includeFiles.end())
-        includeFiles.push_back(includeFile);
-
-      return *this;
-    }
-
-    /**
-     * \brief Get the files that must be included to use the instruction.
-     */
-    const std::vector<gd::String> &GetIncludeFiles() const {
-      return includeFiles;
-    };
-
-    ExtraInformation &SetCustomCodeGenerator(
-        std::function<gd::String(Instruction &instruction,
-                                 gd::EventsCodeGenerator &codeGenerator,
-                                 gd::EventsCodeGenerationContext &context)>
-            codeGenerator) {
-      hasCustomCodeGenerator = true;
-      customCodeGenerator = codeGenerator;
-      return *this;
-    }
-
-    ExtraInformation &RemoveCustomCodeGenerator() {
-      hasCustomCodeGenerator = false;
-      std::function<gd::String(Instruction & instruction,
-                               gd::EventsCodeGenerator & codeGenerator,
-                               gd::EventsCodeGenerationContext & context)>
-          emptyFunction;
-      customCodeGenerator = emptyFunction;
-      return *this;
-    }
-
-    bool HasCustomCodeGenerator() const { return hasCustomCodeGenerator; }
-
-    gd::String functionCallName;
-    gd::String type;
-    AccessType accessType;
-    gd::String optionalAssociatedInstruction;
-    std::map<gd::String, gd::String> optionalMutators;
-    bool hasCustomCodeGenerator;
-    std::function<gd::String(Instruction &instruction,
-                             gd::EventsCodeGenerator &codeGenerator,
-                             gd::EventsCodeGenerationContext &context)>
-        customCodeGenerator;
-
-   private:
-    std::vector<gd::String> includeFiles;
-  };
-  ExtraInformation codeExtraInformation;  ///< Information about how generate
-                                          ///< code for the instruction
-
-  /**
-   * \brief Return the structure containing the information about code
-   * generation for the instruction.
-   */
-  ExtraInformation &GetCodeExtraInformation() { return codeExtraInformation; }
-
-  /**
-   * \brief Declare if the instruction being declared is somewhat manipulating
-   * in a standard way. \param type "number" or "string" \note Shortcut for
-   * `codeExtraInformation.SetManipulatedType(type)`.
-   */
-  ExtraInformation &SetManipulatedType(const gd::String &type_) {
-    return codeExtraInformation.SetManipulatedType(type_);
-  }
-
-  /**
-   * \brief Set the function that should be called when generating the source
-   * code from events.
-   * \param functionName the name of the function to call
-   * \note Shortcut for `codeExtraInformation.SetFunctionName`.
-   */
-  ExtraInformation &SetFunctionName(const gd::String &functionName) {
-    return codeExtraInformation.SetFunctionName(functionName);
-  }
-
-  std::vector<ParameterMetadata> parameters;
-
- private:
-  gd::String fullname;
-  gd::String description;
-  gd::String helpPath;
-  gd::String sentence;
-  gd::String group;
-  gd::String iconFilename;
-  gd::String smallIconFilename;
-  bool canHaveSubInstructions;
-  gd::String extensionNamespace;
-  bool hidden;
-  int usageComplexity;  ///< Evaluate the instruction from 0 (simple&easy to
-                        ///< use) to 10 (complex to understand)
-  bool isPrivate;
-  bool isAsync;
-  bool isObjectInstruction;
-  bool isBehaviorInstruction;
-  gd::String requiredBaseObjectCapability;
-};
-
-}  // namespace gd
-
-#endif  // INSTRUCTIONMETADATA_H
+/*
+ * GDevelop Core
+ * Copyright 2008-2016 Florian Rival (Florian.Rival@gmail.com). All rights
+ * reserved. This project is released under the MIT License.
+ */
+
+#ifndef INSTRUCTIONMETADATA_H
+#define INSTRUCTIONMETADATA_H
+#include <functional>
+#include <map>
+#include <memory>
+
+#include "GDCore/Events/Instruction.h"
+#include "GDCore/String.h"
+#include "ParameterMetadata.h"
+namespace gd {
+class Project;
+class Layout;
+class EventsCodeGenerator;
+class EventsCodeGenerationContext;
+class SerializerElement;
+}  // namespace gd
+
+namespace gd {
+
+/**
+ * \brief Describe user-friendly information about an instruction (action or
+ * condition), its parameters and the function name as well as other information
+ * for code generation.
+ *
+ * \ingroup Events
+ */
+class GD_CORE_API InstructionMetadata {
+ public:
+  /**
+   * Construct a new instruction metadata.
+   */
+  InstructionMetadata(const gd::String &extensionNamespace,
+                      const gd::String &name,
+                      const gd::String &fullname,
+                      const gd::String &description,
+                      const gd::String &sentence,
+                      const gd::String &group,
+                      const gd::String &icon,
+                      const gd::String &smallIcon);
+
+  /**
+   * Construct an empty InstructionMetadata.
+   * \warning Don't use this - only here to fullfil std::map requirements.
+   */
+  InstructionMetadata();
+
+  virtual ~InstructionMetadata(){};
+
+  const gd::String &GetFullName() const { return fullname; }
+  const gd::String &GetDescription() const { return description; }
+  const gd::String &GetSentence() const { return sentence; }
+  const gd::String &GetGroup() const { return group; }
+  ParameterMetadata &GetParameter(size_t i) { return parameters[i]; }
+  const ParameterMetadata &GetParameter(size_t i) const {
+    return parameters[i];
+  }
+  size_t GetParametersCount() const { return parameters.size(); }
+  const std::vector<ParameterMetadata> &GetParameters() const {
+    return parameters;
+  }
+  const gd::String &GetIconFilename() const { return iconFilename; }
+  const gd::String &GetSmallIconFilename() const { return smallIconFilename; }
+  bool CanHaveSubInstructions() const { return canHaveSubInstructions; }
+
+  /**
+   * Get the help path of the instruction, relative to the GDevelop
+   * documentation root.
+   */
+  const gd::String &GetHelpPath() const { return helpPath; }
+
+  /**
+   * Set the help path of the instruction, relative to the GDevelop
+   * documentation root.
+   */
+  InstructionMetadata &SetHelpPath(const gd::String &path) {
+    helpPath = path;
+    return *this;
+  }
+
+  /**
+   * Check if the instruction is private - it can't be used outside of the
+   * object/ behavior that it is attached too.
+   */
+  bool IsPrivate() const { return isPrivate; }
+
+  /**
+   * Set that the instruction is private - it can't be used outside of the
+   * object/ behavior that it is attached too.
+   */
+  InstructionMetadata &SetPrivate() {
+    isPrivate = true;
+    return *this;
+  }
+
+  /**
+   * Check if the instruction is asynchronous - it will be running in the
+   * background, executing the instuctions following it between two frames after
+   * it resolved.
+   */
+  bool IsAsync() const { return isAsync; }
+
+  /**
+   * Set that the instruction is asynchronous - it will be running in the
+   * background, executing the instuctions following it between two frames after
+   * it resolved.
+   */
+  InstructionMetadata &SetAsync() {
+    isAsync = true;
+    return *this;
+  }
+
+  /**
+   * Notify that the instruction can have sub instructions.
+   */
+  InstructionMetadata &SetCanHaveSubInstructions() {
+    canHaveSubInstructions = true;
+    return *this;
+  }
+
+  /**
+   * \brief Set the instruction to be hidden in the IDE.
+   *
+   * Used mainly when an instruction is deprecated.
+   */
+  InstructionMetadata &SetHidden() {
+    hidden = true;
+    return *this;
+  }
+
+  /**
+   * \brief Set the group of the instruction in the IDE.
+   */
+  InstructionMetadata &SetGroup(const gd::String &str) {
+    group = str;
+    return *this;
+  }
+
+  /**
+   * \brief Return true if the instruction must be hidden in the IDE.
+   */
+  bool IsHidden() const { return hidden; }
+
+  /**
+   * \brief Add a parameter to the instruction metadata.
+   *
+   * \param type One of the type handled by GDevelop. This
+   * will also determine the type of the argument used when calling the function
+   * in the generated code.
+   * \param description Description for parameter
+   * \param supplementaryInformation Additional information that can be used for
+   * rendering or logic. For example:
+   * - If type is "object", this argument will describe which objects are
+   * allowed. If this argument is empty, all objects are allowed.
+   * - If type is "operator", this argument will be used to display only
+   * pertinent operators. \param parameterIsOptional true if the parameter must
+   * be optional, false otherwise.
+   *
+   * \see EventsCodeGenerator::GenerateParametersCodes
+   */
+  InstructionMetadata &AddParameter(
+      const gd::String &type,
+      const gd::String &label,
+      const gd::String &supplementaryInformation = "",
+      bool parameterIsOptional = false);
+
+  /**
+   * \brief Add a parameter not displayed in editor.
+   *
+   * \param type One of the type handled by GDevelop. This will also determine
+   * the type of the argument used when calling the function in the generated
+   * code. \param supplementaryInformation Depends on `type`. For example, when
+   * `type == "inlineCode"`, the content of supplementaryInformation is inserted
+   * in the generated code.
+   *
+   * \see EventsCodeGenerator::GenerateParametersCodes
+   */
+  InstructionMetadata &AddCodeOnlyParameter(
+      const gd::String &type, const gd::String &supplementaryInformation);
+
+  /**
+   * \brief Set the default value used in editor (or if an optional parameter is
+   * empty during code generation) for the last added parameter.
+   *
+   * \see AddParameter
+   */
+  InstructionMetadata &SetDefaultValue(const gd::String &defaultValue_) {
+    if (!parameters.empty()) parameters.back().SetDefaultValue(defaultValue_);
+    return *this;
+  };
+
+  /**
+   * \brief Set the long description shown in the editor for the last added
+   * parameter.
+   *
+   * \see AddParameter
+   */
+  InstructionMetadata &SetParameterLongDescription(
+      const gd::String &longDescription) {
+    if (!parameters.empty())
+      parameters.back().SetLongDescription(longDescription);
+    return *this;
+  };
+
+  /**
+   * \brief Set the additional information, used for some parameters
+   * with special type (for example, it can contains the type of object accepted
+   * by the parameter), for the last added parameter.
+   *
+   * \see AddParameter
+   */
+  InstructionMetadata &SetParameterExtraInfo(const gd::String &extraInfo) {
+    if (!parameters.empty()) parameters.back().SetExtraInfo(extraInfo);
+    return *this;
+  };
+
+  /**
+   * \brief Add the default parameters for an instruction manipulating the
+   * specified type ("string", "number") with the default operators.
+   */
+  InstructionMetadata &UseStandardOperatorParameters(const gd::String &type);
+
+  /**
+   * \brief Add the default parameters for an instruction comparing the
+   * specified type ("string", "number") with the default relational operators.
+   */
+  InstructionMetadata &UseStandardRelationalOperatorParameters(
+      const gd::String &type);
+
+  /**
+   * \brief Mark the instruction as an object instruction. Automatically called
+   * when using `AddAction`/`AddCondition` on an `ObjectMetadata`.
+   */
+  InstructionMetadata &SetIsObjectInstruction() {
+    isObjectInstruction = true;
+    return *this;
+  }
+
+  /**
+   * \brief Mark the instruction as a behavior instruction. Automatically called
+   * when using `AddAction`/`AddCondition` on a `BehaviorMetadata`.
+   */
+  InstructionMetadata &SetIsBehaviorInstruction() {
+    isBehaviorInstruction = true;
+    return *this;
+  }
+
+  /**
+   * \brief Check if the instruction is an object instruction.
+   */
+  bool IsObjectInstruction() const { return isObjectInstruction; }
+
+  /**
+   * \brief Check if the instruction is a behavior instruction.
+   */
+  bool IsBehaviorInstruction() const { return isBehaviorInstruction; }
+
+  /**
+   * \brief Mark this (object) instruction as requiring the specified
+   * capability, offered by the base object. This is useful for some objects
+   * that don't support this capability, so that the editor can hide the
+   * instruction as it does not apply to them.
+   */
+  InstructionMetadata &SetRequiresBaseObjectCapability(
+      const gd::String &capability);
+
+  /**
+   * \brief Get the required specified capability for this (object) instruction,
+   * or an empty string if there is nothing specific required.
+   */
+  const gd::String &GetRequiredBaseObjectCapability() const {
+    return requiredBaseObjectCapability;
+  };
+
+  /**
+   * \brief Consider that the instruction is easy for a user to understand.
+   */
+  InstructionMetadata &MarkAsSimple() {
+    usageComplexity = 2;
+    return *this;
+  }
+
+  /**
+   * \brief Consider that the instruction is harder for a user to understand
+   * than a normal instruction.
+   */
+  InstructionMetadata &MarkAsAdvanced() {
+    usageComplexity = 7;
+    return *this;
+  }
+
+  /**
+   * \brief Consider that the instruction is complex for a user to understand.
+   */
+  InstructionMetadata &MarkAsComplex() {
+    usageComplexity = 9;
+    return *this;
+  }
+
+  /**
+   * \brief Return the usage complexity of this instruction for the user,
+   * from 0 (simple&easy to use) to 10 (complex to understand).
+   */
+  int GetUsageComplexity() const { return usageComplexity; }
+
+  /**
+   * \brief Defines information about how generate the code for an instruction
+   */
+  class ExtraInformation {
+   public:
+    enum AccessType { Reference, MutatorAndOrAccessor, Mutators };
+    ExtraInformation() : accessType(Reference), hasCustomCodeGenerator(false){};
+    virtual ~ExtraInformation(){};
+
+    /**
+     * Set the function name which will be used when generating the code.
+     * \param functionName the name of the function to call
+     */
+    ExtraInformation &SetFunctionName(const gd::String &functionName_) {
+      functionCallName = functionName_;
+      return *this;
+    }
+
+    /**
+     * Declare if the instruction being declared is somewhat manipulating in a
+     * standard way.
+     */
+    ExtraInformation &SetManipulatedType(const gd::String &type_) {
+      type = type_;
+      return *this;
+    }
+
+    /**
+     * If InstructionMetadata::ExtraInformation::SetManipulatedType was called
+     * with "number" or "string", this function will tell the code generator the
+     * name of the getter function used to retrieve the data value.
+     *
+     * Usage example:
+     * \code
+     *  obj.AddAction("String",
+     *                 _("Change the string"),
+     *                 _("Change the string of a text"),
+     *                 _("the string"),
+     *                 _("Text"),
+     *                 "CppPlatform/Extensions/text24.png",
+     *                 "CppPlatform/Extensions/text.png");
+     *
+     *      .AddParameter("object", _("Object"), "Text", false)
+     *      .AddParameter("operator", _("Modification operator"), "string")
+     *      .AddParameter("string", _("String"))
+     *      .SetFunctionName("SetString").SetManipulatedType("string").SetGetter("GetString").SetIncludeFile("MyExtension/TextObject.h");
+     *
+     *  DECLARE_END_OBJECT_ACTION()
+     * \endcode
+     */
+    ExtraInformation &SetGetter(const gd::String &getter) {
+      optionalAssociatedInstruction = getter;
+      accessType = MutatorAndOrAccessor;
+      return *this;
+    }
+
+    ExtraInformation &SetMutators(
+        const std::map<gd::String, gd::String> &mutators) {
+      optionalMutators = mutators;
+      accessType = Mutators;
+      return *this;
+    }
+
+    /**
+     * \brief Erase any existing include file and add the specified include.
+     */
+    ExtraInformation &SetIncludeFile(const gd::String &includeFile) {
+      includeFiles.clear();
+      includeFiles.push_back(includeFile);
+      return *this;
+    }
+
+    /**
+     * \brief Add a file to the already existing include files.
+     */
+    ExtraInformation &AddIncludeFile(const gd::String &includeFile) {
+      if (std::find(includeFiles.begin(), includeFiles.end(), includeFile) ==
+          includeFiles.end())
+        includeFiles.push_back(includeFile);
+
+      return *this;
+    }
+
+    /**
+     * \brief Get the files that must be included to use the instruction.
+     */
+    const std::vector<gd::String> &GetIncludeFiles() const {
+      return includeFiles;
+    };
+
+    ExtraInformation &SetCustomCodeGenerator(
+        std::function<gd::String(Instruction &instruction,
+                                 gd::EventsCodeGenerator &codeGenerator,
+                                 gd::EventsCodeGenerationContext &context)>
+            codeGenerator) {
+      hasCustomCodeGenerator = true;
+      customCodeGenerator = codeGenerator;
+      return *this;
+    }
+
+    ExtraInformation &RemoveCustomCodeGenerator() {
+      hasCustomCodeGenerator = false;
+      std::function<gd::String(Instruction & instruction,
+                               gd::EventsCodeGenerator & codeGenerator,
+                               gd::EventsCodeGenerationContext & context)>
+          emptyFunction;
+      customCodeGenerator = emptyFunction;
+      return *this;
+    }
+
+    bool HasCustomCodeGenerator() const { return hasCustomCodeGenerator; }
+
+    gd::String functionCallName;
+    gd::String type;
+    AccessType accessType;
+    gd::String optionalAssociatedInstruction;
+    std::map<gd::String, gd::String> optionalMutators;
+    bool hasCustomCodeGenerator;
+    std::function<gd::String(Instruction &instruction,
+                             gd::EventsCodeGenerator &codeGenerator,
+                             gd::EventsCodeGenerationContext &context)>
+        customCodeGenerator;
+
+   private:
+    std::vector<gd::String> includeFiles;
+  };
+  ExtraInformation codeExtraInformation;  ///< Information about how generate
+                                          ///< code for the instruction
+
+  /**
+   * \brief Return the structure containing the information about code
+   * generation for the instruction.
+   */
+  ExtraInformation &GetCodeExtraInformation() { return codeExtraInformation; }
+
+  /**
+   * \brief Declare if the instruction being declared is somewhat manipulating
+   * in a standard way. \param type "number" or "string" \note Shortcut for
+   * `codeExtraInformation.SetManipulatedType(type)`.
+   */
+  ExtraInformation &SetManipulatedType(const gd::String &type_) {
+    return codeExtraInformation.SetManipulatedType(type_);
+  }
+
+  /**
+   * \brief Set the function that should be called when generating the source
+   * code from events.
+   * \param functionName the name of the function to call
+   * \note Shortcut for `codeExtraInformation.SetFunctionName`.
+   */
+  ExtraInformation &SetFunctionName(const gd::String &functionName) {
+    return codeExtraInformation.SetFunctionName(functionName);
+  }
+
+  std::vector<ParameterMetadata> parameters;
+
+ private:
+  gd::String fullname;
+  gd::String description;
+  gd::String helpPath;
+  gd::String sentence;
+  gd::String group;
+  gd::String iconFilename;
+  gd::String smallIconFilename;
+  bool canHaveSubInstructions;
+  gd::String extensionNamespace;
+  bool hidden;
+  int usageComplexity;  ///< Evaluate the instruction from 0 (simple&easy to
+                        ///< use) to 10 (complex to understand)
+  bool isPrivate;
+  bool isAsync;
+  bool isObjectInstruction;
+  bool isBehaviorInstruction;
+  gd::String requiredBaseObjectCapability;
+};
+
+}  // namespace gd
+
+#endif  // INSTRUCTIONMETADATA_H