/*
 * GDevelop Core
 * Copyright 2008-2016 Florian Rival (Florian.Rival@gmail.com). All rights
 * reserved. This project is released under the MIT License.
 */

#ifndef PARAMETER_METADATA_H
#define PARAMETER_METADATA_H
#include "GDCore/String.h"
#include <map>
#include <memory>

<<<<<<< HEAD
=======
#include "GDCore/String.h"
>>>>>>> 70db7871
namespace gd {
class Project;
class Layout;
class EventsCodeGenerator;
class EventsCodeGenerationContext;
class SerializerElement;
} // namespace gd

namespace gd {

/**
 * \brief Describe a parameter of an instruction (action, condition) or of an
 * expression: type, user-friendly description, etc...
 *
 * \ingroup Events
 */
class GD_CORE_API ParameterMetadata {
public:
  ParameterMetadata();
  virtual ~ParameterMetadata(){};

  /**
   * \brief Return the type of the parameter.
   * \see gd::ParameterMetadata::IsObject
   */
  const gd::String &GetType() const { return type; }

  /**
   * \brief Set the type of the parameter.
   */
  ParameterMetadata &SetType(const gd::String &type_) {
    type = type_;
    return *this;
  }

  /**
   * \brief Return the name of the parameter.
   *
   * Name is optional, and won't be filled for most parameters of extensions.
   * It is useful when generating a function from events, where parameters must
   * be named.
   */
  const gd::String &GetName() const { return name; }

  /**
   * \brief Set the name of the parameter.
   *
   * Name is optional, and won't be filled for most parameters of extensions.
   * It is useful when generating a function from events, where parameters must
   * be named.
   */
  ParameterMetadata &SetName(const gd::String &name_) {
    name = name_;
    return *this;
  }

  /**
   * \brief Return an optional additional information, used for some parameters
   * with special type (for example, it can contains the type of object accepted
   * by the parameter).
   */
  const gd::String &GetExtraInfo() const { return supplementaryInformation; }

  /**
   * \brief Set an optional additional information, used for some parameters
   * with special type (for example, it can contains the type of object accepted
   * by the parameter).
   */
  ParameterMetadata &SetExtraInfo(const gd::String &supplementaryInformation_) {
    supplementaryInformation = supplementaryInformation_;
    return *this;
  }

  /**
   * \brief Return true if the parameter is optional.
   */
  bool IsOptional() const { return optional; }

  /**
   * \brief Set if the parameter is optional.
   */
  ParameterMetadata &SetOptional(bool optional_ = true) {
    optional = optional_;
    return *this;
  }

  /**
   * \brief Return the description of the parameter
   */
  const gd::String &GetDescription() const { return description; }

  /**
   * \brief Set the description of the parameter.
   */
  ParameterMetadata &SetDescription(const gd::String &description_) {
    description = description_;
    return *this;
  }

  /**
   * \brief Return true if the parameter is only meant to be completed during
   * compilation and must not be displayed to the user.
   */
  bool IsCodeOnly() const { return codeOnly; }

  /**
   * \brief Set if the parameter is only meant to be completed during
   * compilation and must not be displayed to the user.
   */
  ParameterMetadata &SetCodeOnly(bool codeOnly_ = true) {
    codeOnly = codeOnly_;
    return *this;
  }

  /**
   * \brief Get the default value for the parameter.
   */
  const gd::String &GetDefaultValue() const { return defaultValue; }

  /**
   * \brief Set the default value, if the parameter is optional.
   */
  ParameterMetadata &SetDefaultValue(const gd::String &defaultValue_) {
    defaultValue = defaultValue_;
    return *this;
  }

  /**
   * \brief Get the user friendly, long description for the parameter.
   */
  const gd::String &GetLongDescription() const { return longDescription; }

  /**
   * \brief Set the user friendly, long description for the parameter.
   */
  ParameterMetadata &SetLongDescription(const gd::String &longDescription_) {
    longDescription = longDescription_;
    return *this;
  }

  /**
   * \brief Return true if the type of the parameter is representing one object
   * (or more, i.e: an object group).
   *
   * \see gd::ParameterMetadata::GetType
   */
  static bool IsObject(const gd::String &parameterType) {
    return parameterType == "object" || parameterType == "objectPtr" ||
           parameterType == "objectList" ||
           parameterType == "objectListOrEmptyIfJustDeclared" ||
           parameterType == "objectListOrEmptyWithoutPicking";
  }

  /**
   * \brief Return true if the type of the parameter is "behavior".
   *
   * \see gd::ParameterMetadata::GetType
   */
  static bool IsBehavior(const gd::String &parameterType) {
    return parameterType == "behavior";
  }

  /**
   * \brief Return true if the type of the parameter is an expression of the
   * given type.
   * \note If you had a new type of parameter, also add it in the IDE (
   * see EventsFunctionParametersEditor, ParameterRenderingService
   * and ExpressionAutocompletion) and in the EventsCodeGenerator.
   */
  static bool IsExpression(const gd::String &type,
                           const gd::String &parameterType) {
    if (type == "number") {
      return parameterType == "expression" || parameterType == "camera" ||
             parameterType == "forceMultiplier";
    } else if (type == "string") {
      return parameterType == "string" || parameterType == "layer" ||
             parameterType == "color" || parameterType == "file" ||
             parameterType == "joyaxis" ||
             parameterType == "stringWithSelector" ||
             parameterType == "sceneName" ||
             parameterType == "layerEffectName" ||
             parameterType == "layerEffectParameterName" ||
             parameterType == "objectEffectName" ||
             parameterType == "objectEffectParameterName" ||
             parameterType == "objectPointName" ||
             parameterType == "objectAnimationName" ||
             parameterType == "functionParameterName" ||
             parameterType == "externalLayoutName" ||
             parameterType == "leaderboardId";
    } else if (type == "variable") {
      return parameterType == "objectvar" || parameterType == "globalvar" ||
             parameterType == "scenevar" || parameterType == "variable";
    } else if (type == "scopedVariable") {
      return parameterType == "objectvar" || parameterType == "globalvar" ||
             parameterType == "scenevar";
    }
    return false;
  }

  /** \name Serialization
   */
  ///@{
  /**
   * \brief Serialize the ParameterMetadata to the specified element
   */
  void SerializeTo(gd::SerializerElement &element) const;

  /**
   * \brief Load the ParameterMetadata from the specified element
   */
  void UnserializeFrom(const gd::SerializerElement &element);
  ///@}

  // TODO: Deprecated public fields. Any direct usage should be moved to
  // getter/setter.
  gd::String type;                     ///< Parameter type
  gd::String supplementaryInformation; ///< Used if needed
  bool optional;                       ///< True if the parameter is optional

  gd::String description; ///< Description shown in editor
  bool codeOnly; ///< True if parameter is relative to code generation only,
                 ///< i.e. must not be shown in editor
private:
  gd::String longDescription; ///< Long description shown in the editor.
  gd::String defaultValue;    ///< Used as a default value in editor or if an
                              ///< optional parameter is empty.
  gd::String name;            ///< The name of the parameter to be used in code
                              ///< generation. Optional.
};

} // namespace gd

#endif // PARAMETER_METADATA_H<|MERGE_RESOLUTION|>--- conflicted
+++ resolved
@@ -6,21 +6,17 @@
 
 #ifndef PARAMETER_METADATA_H
 #define PARAMETER_METADATA_H
-#include "GDCore/String.h"
 #include <map>
 #include <memory>
 
-<<<<<<< HEAD
-=======
 #include "GDCore/String.h"
->>>>>>> 70db7871
 namespace gd {
 class Project;
 class Layout;
 class EventsCodeGenerator;
 class EventsCodeGenerationContext;
 class SerializerElement;
-} // namespace gd
+}  // namespace gd
 
 namespace gd {
 
@@ -31,7 +27,7 @@
  * \ingroup Events
  */
 class GD_CORE_API ParameterMetadata {
-public:
+ public:
   ParameterMetadata();
   virtual ~ParameterMetadata(){};
 
@@ -229,21 +225,21 @@
 
   // TODO: Deprecated public fields. Any direct usage should be moved to
   // getter/setter.
-  gd::String type;                     ///< Parameter type
-  gd::String supplementaryInformation; ///< Used if needed
-  bool optional;                       ///< True if the parameter is optional
-
-  gd::String description; ///< Description shown in editor
-  bool codeOnly; ///< True if parameter is relative to code generation only,
-                 ///< i.e. must not be shown in editor
-private:
-  gd::String longDescription; ///< Long description shown in the editor.
-  gd::String defaultValue;    ///< Used as a default value in editor or if an
-                              ///< optional parameter is empty.
-  gd::String name;            ///< The name of the parameter to be used in code
-                              ///< generation. Optional.
+  gd::String type;                      ///< Parameter type
+  gd::String supplementaryInformation;  ///< Used if needed
+  bool optional;                        ///< True if the parameter is optional
+
+  gd::String description;  ///< Description shown in editor
+  bool codeOnly;  ///< True if parameter is relative to code generation only,
+                  ///< i.e. must not be shown in editor
+ private:
+  gd::String longDescription;  ///< Long description shown in the editor.
+  gd::String defaultValue;     ///< Used as a default value in editor or if an
+                               ///< optional parameter is empty.
+  gd::String name;             ///< The name of the parameter to be used in code
+                               ///< generation. Optional.
 };
 
-} // namespace gd
-
-#endif // PARAMETER_METADATA_H+}  // namespace gd
+
+#endif  // PARAMETER_METADATA_H