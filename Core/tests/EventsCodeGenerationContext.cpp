--- conflicted
+++ resolved
@@ -107,34 +107,18 @@
             std::set<gd::String>({"c5.object1", "c5.noPicking1", "c1.object2", "c5.empty1"}));
   }
 
-<<<<<<< HEAD
-  SECTION("ObjectAlreadyDeclared") {
-=======
   SECTION("ObjectAlreadyDeclaredByParents") {
->>>>>>> e9b464be
     REQUIRE(c1.ObjectAlreadyDeclaredByParents("c1.object1") == false);
     REQUIRE(c2.ObjectAlreadyDeclaredByParents("c1.object1") == true);
     REQUIRE(c3.ObjectAlreadyDeclaredByParents("c1.object1") == true);
     REQUIRE(c4.ObjectAlreadyDeclaredByParents("c1.object1") == true);
     REQUIRE(c5.ObjectAlreadyDeclaredByParents("c1.object1") == true);
 
-<<<<<<< HEAD
     REQUIRE(c1.ObjectAlreadyDeclaredByParents("c2.object1") == false);
     REQUIRE(c2.ObjectAlreadyDeclaredByParents("c2.object1") == false);
     REQUIRE(c3.ObjectAlreadyDeclaredByParents("c2.object1") == false);
     REQUIRE(c4.ObjectAlreadyDeclaredByParents("c2.object1") == true);
     REQUIRE(c5.ObjectAlreadyDeclaredByParents("c2.object1") == true);
-=======
-    REQUIRE(c2.ObjectAlreadyDeclaredByParents("c2.object1") == false);
-    REQUIRE(c1.ObjectAlreadyDeclaredByParents("c2.object1") == false);
-    REQUIRE(c3.ObjectAlreadyDeclaredByParents("c2.object1") == false);
-    REQUIRE(c4.ObjectAlreadyDeclaredByParents("c2.object1") == true);
-    REQUIRE(c5.ObjectAlreadyDeclaredByParents("c2.object1") == true);
-
-    REQUIRE(c3.ObjectAlreadyDeclaredByParents("some object") == false);
-    c3.SetObjectDeclared("some object");
-    REQUIRE(c3.ObjectAlreadyDeclaredByParents("some object") == true);
->>>>>>> e9b464be
   }
 
   SECTION("Object list last depth") {
@@ -214,34 +198,34 @@
      */
     gd::EventsCodeGenerationContext c1;
     c1.ObjectsListNeeded("c1.object1");
-    c1.ObjectsListWithoutPickingNeeded("c1.noPicking1");
+    c1.ObjectsListNeededOrEmptyIfJustDeclared("c1.noPicking1");
     c1.EmptyObjectsListNeeded("c1.empty1");
 
     gd::EventsCodeGenerationContext c2;
     c2.InheritsAsAsyncCallbackFrom(c1);
     c2.ObjectsListNeeded("c2.object1");
-    c2.ObjectsListWithoutPickingNeeded("c2.noPicking1");
+    c2.ObjectsListNeededOrEmptyIfJustDeclared("c2.noPicking1");
     c2.EmptyObjectsListNeeded("c2.empty1");
     c2.ObjectsListNeeded("c1.object1");
 
     gd::EventsCodeGenerationContext c3;
     c3.InheritsAsAsyncCallbackFrom(c2);
     c3.ObjectsListNeeded("c3.object1");
-    c3.ObjectsListWithoutPickingNeeded("c3.noPicking1");
+    c3.ObjectsListNeededOrEmptyIfJustDeclared("c3.noPicking1");
     c3.EmptyObjectsListNeeded("c3.empty1");
     c3.ObjectsListNeeded("c1.object1");
 
     gd::EventsCodeGenerationContext c4;
     c4.InheritsFrom(c3);
     c4.ObjectsListNeeded("c4.object1");
-    c4.ObjectsListWithoutPickingNeeded("c4.noPicking1");
+    c4.ObjectsListNeededOrEmptyIfJustDeclared("c4.noPicking1");
     c4.EmptyObjectsListNeeded("c4.empty1");
     c4.ObjectsListNeeded("c1.object1");
 
     gd::EventsCodeGenerationContext c5;
     c5.InheritsFrom(c4);
     c5.ObjectsListNeeded("c5.object1");
-    c5.ObjectsListWithoutPickingNeeded("c5.noPicking1");
+    c5.ObjectsListNeededOrEmptyIfJustDeclared("c5.noPicking1");
     c5.EmptyObjectsListNeeded("c5.empty1");
     c5.ObjectsListNeeded("c1.object1");
 
