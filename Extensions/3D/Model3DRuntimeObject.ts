--- conflicted
+++ resolved
@@ -224,15 +224,12 @@
       ) {
         const animation = this._animations[animationIndex];
         this._currentAnimationIndex = animationIndex;
-<<<<<<< HEAD
-        if (this._renderer)
+        if (this._renderer) {
           this._renderer.playAnimation(animation.source, animation.loop);
-=======
-        this._renderer.playAnimation(animation.source, animation.loop);
-        if (this._animationPaused) {
-          this._renderer.pauseAnimation();
+          if (this._animationPaused) {
+            this._renderer.pauseAnimation();
+          }
         }
->>>>>>> 35db56d7
       }
     }
 
@@ -284,20 +281,12 @@
 
     pauseAnimation() {
       this._animationPaused = true;
-<<<<<<< HEAD
       if (this._renderer) this._renderer.pauseAnimation();
-=======
-      this._renderer.pauseAnimation();
->>>>>>> 35db56d7
     }
 
     resumeAnimation() {
       this._animationPaused = false;
-<<<<<<< HEAD
       if (this._renderer) this._renderer.resumeAnimation();
-=======
-      this._renderer.resumeAnimation();
->>>>>>> 35db56d7
     }
 
     getAnimationSpeedScale() {
@@ -308,7 +297,21 @@
       this._animationSpeedScale = ratio;
     }
 
-<<<<<<< HEAD
+    // TODO: Before merging this PR, the next 3 methods should be refactored to work without renderer.
+    getAnimationElapsedTime(): float {
+      return this._renderer!.getAnimationElapsedTime();
+    }
+
+    setAnimationElapsedTime(time: float): void {
+      this._renderer!.setAnimationElapsedTime(time);
+    }
+
+    getAnimationDuration(): float {
+      return this._renderer!.getAnimationDuration(
+        this._animations[this._currentAnimationIndex].source
+      );
+    }
+
     // TODO: The non-null type assertions done on the next 4 methods here are INVALID!!
     //       the renderer may *not* be present at this point, and this code WILL BREAK
     //       without a renderer!
@@ -316,22 +319,6 @@
     //       and center point on the IDE and embed it in the 3D Model resource to be used
     //       here through gdjs.RuntimeGame#getResourceBaseDimensions instead of relying
     //       on the renderer.
-=======
-    getAnimationElapsedTime(): float {
-      return this._renderer.getAnimationElapsedTime();
-    }
-
-    setAnimationElapsedTime(time: float): void {
-      this._renderer.setAnimationElapsedTime(time);
-    }
-
-    getAnimationDuration(): float {
-      return this._renderer.getAnimationDuration(
-        this._animations[this._currentAnimationIndex].source
-      );
-    }
-
->>>>>>> 35db56d7
     getCenterX(): float {
       const centerPoint = this._renderer!.getCenterPoint();
       return this.getWidth() * centerPoint[0];
