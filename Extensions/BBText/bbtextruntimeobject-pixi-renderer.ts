namespace gdjs {
  /**
   * The PIXI.js renderer for the BBCode Text runtime object.
   */
  export class BBTextRuntimeObjectPixiRenderer {
    _object: gdjs.BBTextRuntimeObject;
    _pixiObject: MultiStyleText;

    /**
     * @param runtimeObject The object to render
     * @param instanceContainer The gdjs.RuntimeInstanceContainer in which the object is
     */
    constructor(
      runtimeObject: gdjs.BBTextRuntimeObject,
      instanceContainer: gdjs.RuntimeInstanceContainer
    ) {
      this._object = runtimeObject;

<<<<<<< HEAD
      // Load (or reset) the text
      if (this._pixiObject === undefined) {
        this._pixiObject = new MultiStyleText(runtimeObject._text, {
          default: {
            fontFamily: instanceContainer
              .getGame()
              .getFontManager()!
              .getFontFamily(runtimeObject._fontFamily),
            fontSize: runtimeObject._fontSize + 'px',
            fill: gdjs.rgbToHexNumber(
              runtimeObject._color[0],
              runtimeObject._color[1],
              runtimeObject._color[2]
            ),
            tagStyle: 'bbcode',
            wordWrap: runtimeObject._wordWrap,
            wordWrapWidth: runtimeObject._wrappingWidth,
            align: runtimeObject._align,
          },
        });
      } else {
        this.updateColor();
        this.updateAlignment();
        this.updateFontFamily();
        this.updateFontSize();
      }
=======
      this._pixiObject = new MultiStyleText(runtimeObject._text, {
        default: {
          fontFamily: instanceContainer
            .getGame()
            .getFontManager()
            .getFontFamily(runtimeObject._fontFamily),
          fontSize: runtimeObject._fontSize + 'px',
          fill: gdjs.rgbToHexNumber(
            runtimeObject._color[0],
            runtimeObject._color[1],
            runtimeObject._color[2]
          ),
          tagStyle: 'bbcode',
          wordWrap: runtimeObject._wordWrap,
          wordWrapWidth: runtimeObject._wrappingWidth,
          align: runtimeObject._align as PIXI.TextStyleAlign | undefined,
        },
      });
>>>>>>> a0925c79
      instanceContainer
        .getLayer('')
        .getRenderer()!
        .addRendererObject(this._pixiObject, runtimeObject.getZOrder());

      // Set the anchor in the center, so that the object rotates around
      // its center
      this._pixiObject.anchor.x = 0.5;
      this._pixiObject.anchor.y = 0.5;
      this.updateText();
      this.updatePosition();
      this.updateAngle();
      this.updateOpacity();
    }

    getRendererObject() {
      return this._pixiObject;
    }

    updateWordWrap(): void {
      //@ts-ignore Private member usage.
      this._pixiObject._style.wordWrap = this._object._wordWrap;
      this._pixiObject.dirty = true;
      this.updatePosition();
    }

    updateWrappingWidth(): void {
      //@ts-ignore Private member usage.
      this._pixiObject._style.wordWrapWidth = this._object._wrappingWidth;
      this._pixiObject.dirty = true;
      this.updatePosition();
    }

    updateText(): void {
      this._pixiObject.text = this._object._text;
      this.updatePosition();
    }

    updateColor(): void {
      //@ts-ignore Private member usage.
      this._pixiObject.textStyles.default.fill = gdjs.rgbToHexNumber(
        this._object._color[0],
        this._object._color[1],
        this._object._color[2]
      );
      this._pixiObject.dirty = true;
    }

    updateAlignment(): void {
      //@ts-ignore Private member usage.
      this._pixiObject._style.align = this._object._align;
      this._pixiObject.dirty = true;
    }

    updateFontFamily(): void {
      //@ts-ignore Private member usage.
      this._pixiObject.textStyles.default.fontFamily = this._object
        .getInstanceContainer()
        .getGame()
        .getFontManager()!
        .getFontFamily(this._object._fontFamily);
      this._pixiObject.dirty = true;
    }

    updateFontSize(): void {
      //@ts-ignore Private member usage.
      this._pixiObject.textStyles.default.fontSize =
        this._object._fontSize + 'px';
      this._pixiObject.dirty = true;
    }

    updatePosition(): void {
      this._pixiObject.position.x = this._object.x + this._pixiObject.width / 2;
      this._pixiObject.position.y =
        this._object.y + this._pixiObject.height / 2;
    }

    updateAngle(): void {
      this._pixiObject.rotation = gdjs.toRad(this._object.angle);
    }

    updateOpacity(): void {
      this._pixiObject.alpha = this._object._opacity / 255;
    }

    getWidth(): float {
      return this._pixiObject.width;
    }

    getHeight(): float {
      return this._pixiObject.height;
    }
  }

  export type BBTextRuntimeObjectRenderer =
    | BBTextRuntimeObjectPixiRenderer
    | undefined;
  type BBTextRuntimeObjectRendererClass =
    | typeof BBTextRuntimeObjectPixiRenderer
    | undefined;
  export const BBTextRuntimeObjectRenderer: BBTextRuntimeObjectRendererClass = BBTextRuntimeObjectPixiRenderer;
}<|MERGE_RESOLUTION|>--- conflicted
+++ resolved
@@ -16,39 +16,11 @@
     ) {
       this._object = runtimeObject;
 
-<<<<<<< HEAD
-      // Load (or reset) the text
-      if (this._pixiObject === undefined) {
-        this._pixiObject = new MultiStyleText(runtimeObject._text, {
-          default: {
-            fontFamily: instanceContainer
-              .getGame()
-              .getFontManager()!
-              .getFontFamily(runtimeObject._fontFamily),
-            fontSize: runtimeObject._fontSize + 'px',
-            fill: gdjs.rgbToHexNumber(
-              runtimeObject._color[0],
-              runtimeObject._color[1],
-              runtimeObject._color[2]
-            ),
-            tagStyle: 'bbcode',
-            wordWrap: runtimeObject._wordWrap,
-            wordWrapWidth: runtimeObject._wrappingWidth,
-            align: runtimeObject._align,
-          },
-        });
-      } else {
-        this.updateColor();
-        this.updateAlignment();
-        this.updateFontFamily();
-        this.updateFontSize();
-      }
-=======
       this._pixiObject = new MultiStyleText(runtimeObject._text, {
         default: {
           fontFamily: instanceContainer
             .getGame()
-            .getFontManager()
+            .getFontManager()!
             .getFontFamily(runtimeObject._fontFamily),
           fontSize: runtimeObject._fontSize + 'px',
           fill: gdjs.rgbToHexNumber(
@@ -62,7 +34,6 @@
           align: runtimeObject._align as PIXI.TextStyleAlign | undefined,
         },
       });
->>>>>>> a0925c79
       instanceContainer
         .getLayer('')
         .getRenderer()!
