--- conflicted
+++ resolved
@@ -8,11 +8,8 @@
 
 # List of non pure JS extensions
 set(
-	GD_EXTENSIONS 
-<<<<<<< HEAD
+	GD_EXTENSIONS
 	3D
-=======
->>>>>>> e1cb77d3
 	AnchorBehavior
 	DestroyOutsideBehavior
 	DraggableBehavior
