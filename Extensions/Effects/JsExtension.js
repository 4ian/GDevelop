// @flow
/**
 * This is a declaration of an extension for GDevelop 5.
 *
 * ℹ️ Changes in this file are watched and automatically imported if the editor
 * is running. You can also manually run `node import-GDJS-Runtime.js` (in newIDE/app/scripts).
 *
 * The file must be named "JsExtension.js", otherwise GDevelop won't load it.
 * ⚠️ If you make a change and the extension is not loaded, open the developer console
 * and search for any errors.
 *
 * More information on https://github.com/4ian/GDevelop/blob/master/newIDE/README-extensions.md
 */

/*::
// Import types to allow Flow to do static type checking on this file.
// Extensions declaration are typed using Flow (like the editor), but the files
// for the game engine are checked with TypeScript annotations.
import { type ObjectsRenderingService, type ObjectsEditorService } from '../JsExtensionTypes.flow.js'
*/

module.exports = {
  createExtension: function (
    _ /*: (string) => string */,
    gd /*: libGDevelop */
  ) {
    const extension = new gd.PlatformExtension();
    extension.setExtensionInformation(
      'Effects',
      'Effects',
      'Contains various effects to be used in games.',
      'Various contributors from PixiJS, PixiJS filters and GDevelop',
      'MIT'
    );

    // ℹ️ You can declare an effect here. Please order the effects by alphabetical order.
    // This file is for common effects that are well-known/"battle-tested". If you have an
    // experimental effect, create an extension for it (copy this folder, rename "Effects" to something else,
    // and remove all the files and declaration of effects, or take a look at ExampleJsExtension).

    const adjustmentEffect = extension
      .addEffect('Adjustment')
      .setFullName(_('Adjustment'))
      .setDescription(
        _(
          'Adjust gamma, contrast, saturation, brightness, alpha or color-channel shift.'
        )
      )
      .addIncludeFile('Extensions/Effects/pixi-filters/filter-adjustment.js')
      .addIncludeFile('Extensions/Effects/adjustment-pixi-filter.js');
    const adjustmentProperties = adjustmentEffect.getProperties();
    adjustmentProperties
      .getOrCreate('gamma')
      .setValue('1')
      .setLabel(_('Gamma (between 0 and 5)'))
      .setType('number');
    adjustmentProperties
      .getOrCreate('saturation')
      .setValue('2')
      .setLabel(_('Saturation (between 0 and 5)'))
      .setType('number');
    adjustmentProperties
      .getOrCreate('contrast')
      .setValue('1')
      .setLabel(_('Contrast (between 0 and 5)'))
      .setType('number');
    adjustmentProperties
      .getOrCreate('brightness')
      .setValue('1')
      .setLabel(_('Brightness (between 0 and 5)'))
      .setType('number');
    adjustmentProperties
      .getOrCreate('red')
      .setValue('1')
      .setLabel(_('Red (between 0 and 5)'))
      .setType('number');
    adjustmentProperties
      .getOrCreate('green')
      .setValue('1')
      .setLabel(_('Green (between 0 and 5)'))
      .setType('number');
    adjustmentProperties
      .getOrCreate('blue')
      .setValue('0.6')
      .setLabel(_('Blue (between 0 and 5)'))
      .setType('number');
    adjustmentProperties
      .getOrCreate('alpha')
      .setValue('1')
      .setLabel(_('Alpha (between 0 and 1, 0 is transparent)'))
      .setType('number');

    const advancedBloomEffect = extension
      .addEffect('AdvancedBloom')
      .setFullName(_('Advanced bloom'))
      .setDescription(_('Applies a bloom effect.'))
      .addIncludeFile('Extensions/Effects/pixi-filters/filter-kawase-blur.js')
      .addIncludeFile(
        'Extensions/Effects/pixi-filters/filter-advanced-bloom.js'
      )
      .addIncludeFile('Extensions/Effects/advanced-bloom-pixi-filter.js');
    const advancedBloomProperties = advancedBloomEffect.getProperties();
    advancedBloomProperties
      .getOrCreate('threshold')
      .setValue('0.5')
      .setLabel(_('Threshold (between 0 and 1)'))
      .setType('number');
    advancedBloomProperties
      .getOrCreate('bloomScale')
      .setValue('0.7')
      .setLabel(_('Bloom Scale (between 0 and 2)'))
      .setType('number');
    advancedBloomProperties
      .getOrCreate('brightness')
      .setValue('0.7')
      .setLabel(_('Brightness (between 0 and 2)'))
      .setType('number');
    advancedBloomProperties
      .getOrCreate('blur')
      .setValue('4')
      .setLabel(_('Blur (between 0 and 20)'))
      .setType('number');
    advancedBloomProperties
      .getOrCreate('quality')
      .setValue('7')
      .setLabel(_('Quality (between 0 and 20)'))
      .setType('number');

    const asciiEffect = extension
      .addEffect('Ascii')
      .setFullName(_('ASCII'))
      .setDescription(_('Render the image with ASCII characters only.'))
      .addIncludeFile('Extensions/Effects/pixi-filters/filter-ascii.js')
      .addIncludeFile('Extensions/Effects/ascii-pixi-filter.js');
    const asciiProperties = asciiEffect.getProperties();
    asciiProperties
      .getOrCreate('size')
      .setValue('8')
      .setLabel(_('Size (between 2 and 20)'))
      .setType('number');

    const bevelEffect = extension
      .addEffect('Bevel')
      .setFullName(_('Beveled edges'))
      .setDescription(_('Add beveled edges around the rendered image.'))
      .addIncludeFile('Extensions/Effects/pixi-filters/filter-bevel.js')
      .addIncludeFile('Extensions/Effects/bevel-pixi-filter.js');
    const bevelProperties = bevelEffect.getProperties();
    bevelProperties
      .getOrCreate('rotation')
      .setValue('1')
      .setLabel(_('Rotation (between 0 and 360)'))
      .setType('number');
    bevelProperties
      .getOrCreate('thickness')
      .setValue('2')
      .setLabel(_('Outer strength (between 0 and 5)'))
      .setType('number');
    bevelProperties
      .getOrCreate('distance')
      .setValue('15')
      .setLabel(_('Distance (between 10 and 20)'))
      .setType('number');
    bevelProperties
      .getOrCreate('lightAlpha')
      .setValue('1')
      .setLabel(_('Light alpha (between 0 and 1)'))
      .setType('number');
    bevelProperties
      .getOrCreate('lightColor')
      .setValue('#ffffff')
      .setLabel(_('Light color (color of the outline)'))
      .setType('color');
    bevelProperties
      .getOrCreate('shadowColor')
      .setValue('#000000')
      .setLabel(_('Shadow color (color of the outline)'))
      .setType('color');
    bevelProperties
      .getOrCreate('shadowAlpha')
      .setValue('1')
      .setLabel(_('Shadow alpha (between 0 and 1)'))
      .setType('number');

    const blackAndWhiteEffect = extension
      .addEffect('BlackAndWhite')
      .setFullName(_('Black and White'))
      .setDescription(_('Alter the colors to make the image black and white'))
      .addIncludeFile('Extensions/Effects/black-and-white-pixi-filter.js');
    const blackAndWhiteProperties = blackAndWhiteEffect.getProperties();
    blackAndWhiteProperties
      .getOrCreate('opacity')
      .setValue('1')
      .setLabel(_('Opacity (between 0 and 1)'))
      .setType('number');

    const blendingModeEffect = extension
      .addEffect('BlendingMode')
      .setFullName(_('Blending mode'))
      .setDescription(
        _('Alter the rendered image with the specified blend mode.')
      )
      .addIncludeFile('Extensions/Effects/blending-mode-pixi-filter.js');
    const blendingModeProperties = blendingModeEffect.getProperties();
    blendingModeProperties
      .getOrCreate('blendmode')
      .setValue('0')
      .setLabel(_('Mode (0: Normal, 1: Add, 2: Multiply, 3: Screen)'))
      .setType('number');
    blendingModeProperties
      .getOrCreate('opacity')
      .setValue('1')
      .setLabel(_('Opacity (between 0 and 1)'))
      .setType('number');

    const blurEffect = extension
      .addEffect('Blur')
      .setFullName(_('Blur'))
      .setDescription(_('Blur the rendered image.'))
      .addIncludeFile('Extensions/Effects/blur-pixi-filter.js');
    const blurProperties = blurEffect.getProperties();
    blurProperties
      .getOrCreate('blur')
      .setValue('8')
      .setLabel(_('Blur intensity'))
      .setType('number');
    blurProperties
      .getOrCreate('quality')
      .setValue('1')
      .setLabel(
        _(
          'Number of render passes. An high value will cause lags/poor performance.'
        )
<<<<<<< HEAD
        .setType('number')
    );
    blurProperties.set(
      'resolution',
      new gd.PropertyDescriptor(/* defaultValue= */ '2')
        .setLabel(_('Resolution'))
        .setType('number')
    );
    blurProperties.set(
      'kernelSize',
      new gd.PropertyDescriptor(/* defaultValue= */ '5')
        .setLabel(_('Kernel size (one of these values: 5, 7, 9, 11, 13, 15)'))
        .setType('number')
    );
=======
      )
      .setType('number');
    blurProperties
      .getOrCreate('resolution')
      .setValue('2')
      .setLabel(_('Resolution'))
      .setType('number');
    blurProperties
      .getOrCreate('resolution')
      .setValue('5')
      .setLabel(_('Kernel size (one of these values: 5, 7, 9, 11, 13, 15)'))
      .setType('number');
>>>>>>> 0f30c2d6

    const brightnessEffect = extension
      .addEffect('Brightness')
      .setFullName(_('Brightness'))
      .setDescription(_('Make the image brighter.'))
      .addIncludeFile('Extensions/Effects/brightness-pixi-filter.js');
    const brightnessProperties = brightnessEffect.getProperties();
    brightnessProperties
      .getOrCreate('brightness')
      .setValue('0.8')
      .setLabel(_('Brightness (between 0 and 1)'))
      .setType('number');

    const bulgePinchEffect = extension
      .addEffect('BulgePinch')
      .setFullName(_('Bulge Pinch'))
      .setDescription(_('Bulges or pinches the image in a circle.'))
      .addIncludeFile('Extensions/Effects/pixi-filters/filter-bulge-pinch.js')
      .addIncludeFile('Extensions/Effects/bulge-pinch-pixi-filter.js');
    const bulgePinchProperties = bulgePinchEffect.getProperties();
    bulgePinchProperties
      .getOrCreate('centerX')
      .setValue('0')
      .setLabel(_('Center X (between 0 and 1, 0.5 is image middle)'))
      .setType('number');
    bulgePinchProperties
      .getOrCreate('centerY')
      .setValue('0')
      .setLabel(_('Center Y (between 0 and 1, 0.5 is image middle)'))
      .setType('number');
    bulgePinchProperties
      .getOrCreate('radius')
      .setValue('100')
      .setLabel(_('Radius'))
      .setType('number');
    bulgePinchProperties
      .getOrCreate('strength')
      .setValue('1')
      .setLabel(_('strength (between -1 and 1)'))
      .setType('number')
      .setDescription(
        _('-1 is strong pinch, 0 is no effect, 1 is strong bulge')
      );

    const colorMapEffect = extension
      .addEffect('ColorMap')
      .setFullName(_('Color Map'))
      .setDescription(_('Change the color rendered on screen.'))
      .addIncludeFile('Extensions/Effects/color-map-pixi-filter.js')
      .addIncludeFile('Extensions/Effects/pixi-filters/filter-color-map.js');
    const colorMapProperties = colorMapEffect.getProperties();
    colorMapProperties
      .getOrCreate('colorMapTexture')
      .setType('resource')
      .addExtraInfo('image')
      .setLabel(_('Color map texture for the effect'))
      .setDescription(
        _(
          'You can change colors of pixels by modifing a reference color image, containing each colors, called the *Color Map Texture*. To get started, **download** [a default color map texture here](http://wiki.compilgames.net/doku.php/gdevelop5/interface/scene-editor/layer-effects).'
        )
      );
    colorMapProperties
      .getOrCreate('nearest')
      .setValue('false')
      .setLabel(_('Disable anti-aliasing ("nearest" pixel rounding)'))
      .setType('boolean');
    colorMapProperties
      .getOrCreate('mix')
      .setValue('100')
      .setLabel(_('Mix'))
      .setType('number')
      .setDescription(_('Mix value of the effect on the layer (in percent)'));

    const colorReplaceEffect = extension
      .addEffect('ColorReplace')
      .setFullName(_('Color Replace'))
      .setDescription(_('Effect replacing a color (or similar) by another.'))
      .addIncludeFile('Extensions/Effects/pixi-filters/filter-color-replace.js')
      .addIncludeFile('Extensions/Effects/color-replace-pixi-filter.js');
    const colorReplaceProperties = colorReplaceEffect.getProperties();
    colorReplaceProperties
      .getOrCreate('originalColor')
      .setValue('#ff0000')
      .setLabel(_('Original Color'))
      .setType('color')
      .setDescription('The color that will be changed');
    colorReplaceProperties
      .getOrCreate('newColor')
      .setValue('#000000')
      .setLabel(_('New Color'))
      .setType('color')
      .setDescription('The new color');
    colorReplaceProperties
      .getOrCreate('epsilon')
      .setValue('0.4')
      .setLabel(_('Epsilon (between 0 and 1)'))
      .setType('number')
      .setDescription(
        _(
          'Tolerance/sensitivity of the floating-point comparison between colors (lower = more exact, higher = more inclusive)'
        )
      );

    const crtEffect = extension
      .addEffect('CRT')
      .setFullName(_('CRT'))
      .setDescription(_('Apply an effect resembling old CRT monitors.'))
      .addIncludeFile('Extensions/Effects/pixi-filters/filter-crt.js')
      .addIncludeFile('Extensions/Effects/crt-pixi-filter.js');
    const crtProperties = crtEffect.getProperties();
    crtProperties
      .getOrCreate('lineWidth')
      .setValue('1')
      .setLabel(_('Line width (between 0 and 5)'))
      .setType('number');
    crtProperties
      .getOrCreate('lineContrast')
      .setValue('0.25')
      .setLabel(_('Line contrast (between 0 and 1)'))
      .setType('number');
    crtProperties
      .getOrCreate('noise')
      .setValue('0.3')
      .setLabel(_('Noise (between 0 and 1)'))
      .setType('number');
    crtProperties
      .getOrCreate('curvature')
      .setValue('1')
      .setLabel(_('Curvature (between 0 and 10)'))
      .setType('number');
    crtProperties
      .getOrCreate('verticalLine')
      .setValue('false')
      .setLabel(_('Show vertical lines'))
      .setType('boolean');
    crtProperties
      .getOrCreate('noiseSize')
      .setValue('1')
      .setLabel(_('Noise size (between 0 and 10)'))
      .setType('number');
    crtProperties
      .getOrCreate('vignetting')
      .setValue('0.3')
      .setLabel(_('Vignetting (between 0 and 1)'))
      .setType('number');
    crtProperties
      .getOrCreate('vignettingAlpha')
      .setValue('1')
      .setLabel(_('Vignetting alpha (between 0 and 1)'))
      .setType('number');
    crtProperties
      .getOrCreate('vignettingBlur')
      .setValue('0.3')
      .setLabel(_('Vignetting blur (between 0 and 1)'))
      .setType('number');
    crtProperties
      .getOrCreate('animationSpeed')
      .setValue('1')
      .setLabel(_('Interlaced Lines Speed'))
      .setType('number')
      .setDescription(
        _('0: Pause, 0.5: Half speed, 1: Normal speed, 2: Double speed, etc...')
      );
    crtProperties
      .getOrCreate('animationFrequency')
      .setValue('60')
      .setLabel(_('Noise Frequency'))
      .setType('number')
      .setDescription('Number of updates per second (0: no updates)');

    const displacementEffect = extension
      .addEffect('Displacement')
      .setFullName(_('Displacement'))
      .setDescription(
        _(
          'Uses the pixel values from the specified texture (called the displacement map) to perform a displacement of an object.'
        )
      )
      .addIncludeFile('Extensions/Effects/displacement-pixi-filter.js');
    const displacementProperties = displacementEffect.getProperties();
    displacementProperties
      .getOrCreate('displacementMapTexture')
      .setType('resource')
      .addExtraInfo('image')
      .setLabel(_('Displacement map texture'))
      .setDescription(
        _(
          'Displacement map texture for the effect. To get started, **download** [a default displacement map texture here](http://wiki.compilgames.net/doku.php/gdevelop5/interface/scene-editor/layer-effects).'
        )
      );
    displacementProperties
      .getOrCreate('scaleX')
      .setValue('20')
      .setLabel(_('Scale on X axis'))
      .setType('number');
    displacementProperties
      .getOrCreate('scaleY')
      .setValue('20')
      .setLabel(_('Scale on Y axis'))
      .setType('number');

    const dotEffect = extension
      .addEffect('Dot')
      .setFullName(_('Dot'))
      .setDescription(
        _(
          'Applies a dotscreen effect making objects appear to be made out of black and white halftone dots like an old printer.'
        )
      )
      .addIncludeFile('Extensions/Effects/pixi-filters/filter-dot.js')
      .addIncludeFile('Extensions/Effects/dot-pixi-filter.js');
    const dotProperties = dotEffect.getProperties();
    dotProperties
      .getOrCreate('scale')
      .setValue('1')
      .setLabel(_('Scale (between 0.3 and 1)'))
      .setType('number')
      .setDescription('The scale of the effect');
    dotProperties
      .getOrCreate('angle')
      .setValue('5')
      .setLabel(_('Angle (between 0 and 5)'))
      .setType('number')
      .setDescription('The radius of the effect');

    const dropShadowEffect = extension
      .addEffect('DropShadow')
      .setFullName(_('Drop shadow'))
      .setDescription(_('Add a shadow around the rendered image.'))
      .addIncludeFile('Extensions/Effects/pixi-filters/filter-kawase-blur.js')
      .addIncludeFile('Extensions/Effects/pixi-filters/filter-drop-shadow.js')
      .addIncludeFile('Extensions/Effects/drop-shadow-pixi-filter.js');
    const dropShadowProperties = dropShadowEffect.getProperties();
    dropShadowProperties
      .getOrCreate('blur')
      .setValue('2')
      .setLabel(_('Blur (between 0 and 20)'))
      .setType('number');
    dropShadowProperties
      .getOrCreate('quality')
      .setValue('3')
      .setLabel(_('Quality (between 1 and 20)'))
      .setType('number');
    dropShadowProperties
      .getOrCreate('alpha')
      .setValue('1')
      .setLabel(_('Alpha (between 0 and 1)'))
      .setType('number');
    dropShadowProperties
      .getOrCreate('distance')
      .setValue('1')
      .setLabel(_('Distance (between 0 and 50)'))
      .setType('number');
    dropShadowProperties
      .getOrCreate('rotation')
      .setValue('0')
      .setLabel(_('Rotation (between 0 and 360)'))
      .setType('number');
    dropShadowProperties
      .getOrCreate('color')
      .setValue('#000000')
      .setLabel(_('Color of the shadow'))
      .setType('color');
    dropShadowProperties
      .getOrCreate('shadowOnly')
      .setValue('false')
      .setLabel(_('Shadow only (shows only the shadow when enabled)'))
      .setType('boolean');

    const glitchEffect = extension
      .addEffect('Glitch')
      .setFullName(_('Glitch'))
      .setDescription(_('Applies a glitch effect to an object.'))
      .addIncludeFile('Extensions/Effects/pixi-filters/filter-glitch.js')
      .addIncludeFile('Extensions/Effects/glitch-pixi-filter.js');
    const glitchProperties = glitchEffect.getProperties();
    glitchProperties
      .getOrCreate('slices')
      .setValue('5')
      .setLabel(_('Slices (between 2 and infinite)'))
      .setType('number')
      .setDescription('The maximum number of slices');
    glitchProperties
      .getOrCreate('offset')
      .setValue('100')
      .setLabel(_('Offset (between -400 and 400)'))
      .setType('number')
      .setDescription('The maximum offset amount of slices');
    glitchProperties
      .getOrCreate('direction')
      .setValue('0')
      .setLabel(_('Direction (between -180 and 180)'))
      .setType('number')
      .setDescription('The angle in degree of the offset of slices');
    glitchProperties
      .getOrCreate('fillMode')
      .setValue('0')
      .setLabel(_('Fill Mode (between 0 and 4)'))
      .setType('number')
      .setDescription(
        _(
          'The fill mode of the space after the offset.(0: TRANSPARENT, 1: ORIGINAL, 2: LOOP, 3: CLAMP, 4: MIRROR)'
        )
      );
    glitchProperties
      .getOrCreate('average')
      .setValue('false')
      .setLabel(_('Average'))
      .setType('boolean')
      .setDescription('Divide the bands roughly based on equal amounts');
    glitchProperties
      .getOrCreate('minSize')
      .setValue('8')
      .setLabel(_('Min Size'))
      .setType('number')
      .setDescription('Minimum size of individual slice');
    glitchProperties
      .getOrCreate('sampleSize')
      .setValue('512')
      .setLabel(_('Sample Size'))
      .setType('number')
      .setDescription('The resolution of the displacement image');
    glitchProperties
      .getOrCreate('animationFrequency')
      .setValue('60')
      .setLabel(_('Animation Frequency'))
      .setType('number')
      .setDescription('Number of updates per second (0: no updates)');
    glitchProperties
      .getOrCreate('redX')
      .setValue('2')
      .setLabel(_('Red X offset (between -50 and 50)'))
      .setType('number');
    glitchProperties
      .getOrCreate('redY')
      .setValue('2')
      .setLabel(_('Red Y offset (between -50 and 50)'))
      .setType('number');
    glitchProperties
      .getOrCreate('greenX')
      .setValue('10')
      .setLabel(_('Green X offset (between -50 and 50)'))
      .setType('number');
    glitchProperties
      .getOrCreate('greenY')
      .setValue('-4')
      .setLabel(_('Green Y offset (between -50 and 50)'))
      .setType('number');
    glitchProperties
      .getOrCreate('blueX')
      .setValue('10')
      .setLabel(_('Blue X offset (between -50 and 50)'))
      .setType('number');
    glitchProperties
      .getOrCreate('blueY')
      .setValue('-4')
      .setLabel(_('Blue Y offset (between -50 and 50)'))
      .setType('number');

    const glowEffect = extension
      .addEffect('Glow')
      .setFullName(_('Glow'))
      .setDescription(_('Add a glow effect around the rendered image.'))
      .addIncludeFile('Extensions/Effects/pixi-filters/filter-glow.js')
      .addIncludeFile('Extensions/Effects/glow-pixi-filter.js');
    const glowProperties = glowEffect.getProperties();
    glowProperties
      .getOrCreate('innerStrength')
      .setValue('1')
      .setLabel(_('Inner strength (between 0 and 20)'))
      .setType('number');
    glowProperties
      .getOrCreate('outerStrength')
      .setValue('2')
      .setLabel(_('Outer strength (between 0 and 20)'))
      .setType('number');
    glowProperties
      .getOrCreate('distance')
      .setValue('15')
      .setLabel(_('Distance (between 10 and 20)'))
      .setType('number');
    glowProperties
      .getOrCreate('color')
      .setValue('#ffffff')
      .setLabel(_('Color of the outline)'))
      .setType('color');

    const godrayEffect = extension
      .addEffect('Godray')
      .setFullName(_('Godray'))
      .setDescription(_('Apply and animate atmospheric light rays.'))
      .addIncludeFile('Extensions/Effects/pixi-filters/filter-godray.js')
      .addIncludeFile('Extensions/Effects/godray-pixi-filter.js');
    const godrayProperties = godrayEffect.getProperties();
    godrayProperties
      .getOrCreate('parallel')
      .setValue('true')
      .setLabel(_('Parallel (parallel rays)'))
      .setType('boolean');
    godrayProperties
      .getOrCreate('animationSpeed')
      .setValue('1')
      .setLabel(_('Animation Speed'))
      .setType('number')
      .setDescription(
        _('0: Pause, 0.5: Half speed, 1: Normal speed, 2: Double speed, etc...')
      );
    godrayProperties
      .getOrCreate('lacunarity')
      .setValue('2.75')
      .setLabel(_('Lacunarity (between 0 and 5)'))
      .setType('number');
    godrayProperties
      .getOrCreate('angle')
      .setValue('30')
      .setLabel(_('Angle (between -60 and 60)'))
      .setType('number');
    godrayProperties
      .getOrCreate('gain')
      .setValue('0.6')
      .setLabel(_('Gain (between 0 and 1)'))
      .setType('number');
    godrayProperties
      .getOrCreate('light')
      .setValue('30')
      .setLabel(_('Light (between 0 and 60)'))
      .setType('number');
    godrayProperties
      .getOrCreate('x')
      .setValue('100')
      .setLabel(_('Center X (between 100 and 1000)'))
      .setType('number');
    godrayProperties
      .getOrCreate('y')
      .setValue('100')
      .setLabel(_('Center Y (between -1000 and 100)'))
      .setType('number');

    const kawaseBlurEffect = extension
      .addEffect('KawaseBlur')
      .setFullName(_('Kawase blur'))
      .setDescription(
        _('A much faster blur than Gaussian blur, but more complicated to use.')
      )
      .addIncludeFile('Extensions/Effects/pixi-filters/filter-kawase-blur.js')
      .addIncludeFile('Extensions/Effects/kawase-blur-pixi-filter.js');
    const kawaseBlurProperties = kawaseBlurEffect.getProperties();
    kawaseBlurProperties
      .getOrCreate('pixelizeX')
      .setValue('1')
      .setLabel(_('Pixelize X (between 0 and 10)'))
      .setType('number');
    kawaseBlurProperties
      .getOrCreate('pixelizeY')
      .setValue('1')
      .setLabel(_('Pixelize Y (between 0 and 10)'))
      .setType('number');
    kawaseBlurProperties
      .getOrCreate('blur')
      .setValue('0.5')
      .setLabel(_('Blur (between 0 and 20)'))
      .setType('number');
    kawaseBlurProperties
      .getOrCreate('quality')
      .setValue('3')
      .setLabel(_('Quality (between 1 and 20)'))
      .setType('number');

    const lightNightEffect = extension
      .addEffect('LightNight')
      .setFullName(_('Light Night'))
      .setDescription(_('Alter the colors to simulate night.'))
      .addIncludeFile('Extensions/Effects/light-night-pixi-filter.js');
    const lightNightProperties = lightNightEffect.getProperties();
    lightNightProperties
      .getOrCreate('opacity')
      .setValue('1')
      .setLabel(_('Opacity (between 0 and 1)'))
      .setType('number');

    const nightEffect = extension
      .addEffect('Night')
      .setFullName(_('Dark Night'))
      .setDescription(_('Alter the colors to simulate a dark night.'))
      .addIncludeFile('Extensions/Effects/night-pixi-filter.js');
    const nightProperties = nightEffect.getProperties();
    nightProperties
      .getOrCreate('intensity')
      .setValue('0.5')
      .setLabel(_('Intensity (between 0 and 1)'))
      .setType('number');
    nightProperties
      .getOrCreate('opacity')
      .setValue('0.5')
      .setLabel(_('Opacity (between 0 and 1)'))
      .setType('number');

    const noiseEffect = extension
      .addEffect('Noise')
      .setFullName(_('Noise'))
      .setDescription(_('Add some noise on the rendered image.'))
      .addIncludeFile('Extensions/Effects/noise-pixi-filter.js');
    const noiseProperties = noiseEffect.getProperties();
    noiseProperties
      .getOrCreate('noise')
      .setValue('0.5')
      .setLabel(_('Noise intensity (between 0 and 1)'))
      .setType('number');

    const oldFilmEffect = extension
      .addEffect('OldFilm')
      .setFullName(_('Old Film'))
      .setDescription(_('Add a Old film effect around the rendered image.'))
      .addIncludeFile('Extensions/Effects/pixi-filters/filter-old-film.js')
      .addIncludeFile('Extensions/Effects/old-film-pixi-filter.js');
    const oldFilmProperties = oldFilmEffect.getProperties();
    oldFilmProperties
      .getOrCreate('sepia')
      .setValue('0.3')
      .setLabel(_('Sepia (between 0 and 1)'))
      .setType('number')
      .setDescription(
        _(
          'The amount of saturation of sepia effect, a value of 1 is more saturation and closer to 0 is less, and a value of 0 produces no sepia effect'
        )
      );
    oldFilmProperties
      .getOrCreate('noise')
      .setValue('0.3')
      .setLabel(_('Noise (between 0 and 1)'))
      .setType('number')
      .setDescription('Opacity/intensity of the noise effect');
    oldFilmProperties
      .getOrCreate('noiseSize')
      .setValue('1')
      .setLabel(_('Noise Size (between 0 and 10)'))
      .setType('number')
      .setDescription('The size of the noise particles');
    oldFilmProperties
      .getOrCreate('scratch')
      .setValue('0.5')
      .setLabel(_('Scratch (between -1 and 1)'))
      .setType('number')
      .setDescription('How often scratches appear');
    oldFilmProperties
      .getOrCreate('scratchDensity')
      .setValue('0.3')
      .setLabel(_('Scratch Density (between 0 and 1)'))
      .setType('number')
      .setDescription('The density of the number of scratches');
    oldFilmProperties
      .getOrCreate('scratchWidth')
      .setValue('1.0')
      .setLabel(_('Scratch Width (between 1 and 20)'))
      .setType('number')
      .setDescription('The width of the scratches');
    oldFilmProperties
      .getOrCreate('vignetting')
      .setValue('0.3')
      .setLabel(_('Vignetting (between 0 and 1)'))
      .setType('number')
      .setDescription('The radius of the vignette effect');
    oldFilmProperties
      .getOrCreate('vignettingAlpha')
      .setValue('1.0')
      .setLabel(_('Vignetting Alpha (between 0 and 1)'))
      .setType('number');
    oldFilmProperties
      .getOrCreate('vignettingBlur')
      .setValue('0.3')
      .setLabel(_('Vignetting Blur (between 0 and 1)'))
      .setType('number');
    oldFilmProperties
      .getOrCreate('animationFrequency')
      .setValue('60')
      .setLabel(_('Animation Frequency'))
      .setType('number')
      .setDescription('Number of updates per second (0: no updates)');

    const outlineEffect = extension
      .addEffect('Outline')
      .setFullName(_('Outline'))
      .setDescription(_('Draws an outline around the rendered image.'))
      .addIncludeFile('Extensions/Effects/pixi-filters/filter-outline.js')
      .addIncludeFile('Extensions/Effects/outline-pixi-filter.js');
    const outlineProperties = outlineEffect.getProperties();
    outlineProperties
      .getOrCreate('thickness')
      .setValue('2')
      .setLabel(_('Thickness (between 0 and 20)'))
      .setType('number');
    outlineProperties
      .getOrCreate('color')
      .setValue('1')
      .setLabel(_('Color of the outline'))
      .setType('color');

    const pixelateEffect = extension
      .addEffect('Pixelate')
      .setFullName(_('Pixelate'))
      .setDescription(
        _("Applies a pixelate effect, making display objects appear 'blocky'.")
      )
      .addIncludeFile('Extensions/Effects/pixi-filters/filter-pixelate.js')
      .addIncludeFile('Extensions/Effects/pixelate-pixi-filter.js');
    const pixelateProperties = pixelateEffect.getProperties();
    pixelateProperties
      .getOrCreate('size')
      .setValue('10')
      .setLabel(_('Size'))
      .setType('number')
      .setDescription(_('Size of the pixels (10 pixels by default)'));

    const radialBlurEffect = extension
      .addEffect('RadialBlur')
      .setFullName(_('Radial Blur'))
      .setDescription(_('Applies a Motion blur to an object.'))
      .addIncludeFile('Extensions/Effects/pixi-filters/filter-radial-blur.js')
      .addIncludeFile('Extensions/Effects/radial-blur-pixi-filter.js');
    const radialBlurProperties = radialBlurEffect.getProperties();
    radialBlurProperties
      .getOrCreate('radius')
      .setValue('-1')
      .setLabel(_('Radius'))
      .setType('number')
      .setDescription(_('The maximum size of the blur radius, -1 is infinite'));
    radialBlurProperties
      .getOrCreate('angle')
      .setValue('0')
      .setLabel(_('Angle (between -180 and 180)'))
      .setType('number')
      .setDescription(_('The angle in degree of the motion for blur effect'));
    radialBlurProperties
      .getOrCreate('kernelSize')
      .setValue('5')
      .setLabel(_('Kernel Size (between 3 and 25)'))
      .setType('number')
      .setDescription(_('The kernel size of the blur filter (Odd number)'));
    radialBlurProperties
      .getOrCreate('centerX')
      .setValue('0.5')
      .setLabel(_('Center X (between 0 and 1, 0.5 is image middle)'))
      .setType('number');
    radialBlurProperties
      .getOrCreate('centerY')
      .setValue('0.5')
      .setLabel(_('Center Y (between 0 and 1, 0.5 is image middle)'))
      .setType('number');

    const reflectionEffect = extension
      .addEffect('Reflection')
      .setFullName(_('Reflection'))
      .setDescription(
        _(
          'Applies a reflection effect to simulate the reflection on water with waves.'
        )
      )
      .addIncludeFile('Extensions/Effects/pixi-filters/filter-reflection.js')
      .addIncludeFile('Extensions/Effects/reflection-pixi-filter.js');
    const reflectionProperties = reflectionEffect.getProperties();
    reflectionProperties
      .getOrCreate('mirror')
      .setValue('true')
      .setLabel(_('Reflect the image on the waves'))
      .setType('boolean');
    reflectionProperties
      .getOrCreate('boundary')
      .setValue('0.5')
      .setLabel(_('Vertical position of the reflection point'))
      .setType('number')
      .setDescription(
        _(
          'Default is 50% (middle). Smaller numbers produce a larger reflection, larger numbers produce a smaller reflection.'
        )
      );
    reflectionProperties
      .getOrCreate('amplitudeStart')
      .setValue('0')
      .setLabel(_('Amplitude start'))
      .setType('number')
      .setDescription(_('Starting amplitude of waves (0 by default)'));
    reflectionProperties
      .getOrCreate('amplitudeEnding')
      .setValue('20')
      .setLabel(_('Amplitude ending'))
      .setType('number')
      .setDescription(_('Ending amplitude of waves (20 by default)'));
    reflectionProperties
      .getOrCreate('waveLengthStart')
      .setValue('30')
      .setLabel(_('Wave length start'))
      .setType('number')
      .setDescription(_('Starting wave length (30 by default)'));
    reflectionProperties
      .getOrCreate('waveLengthEnding')
      .setValue('100')
      .setLabel(_('Wave length ending'))
      .setType('number')
      .setDescription(_('Ending wave length (100 by default)'));
    reflectionProperties
      .getOrCreate('alphaStart')
      .setValue('1')
      .setLabel(_('Alpha start'))
      .setType('number')
      .setDescription(_('Starting alpha (1 by default)'));
    reflectionProperties
      .getOrCreate('alphaEnding')
      .setValue('1')
      .setLabel(_('Alpha ending'))
      .setType('number')
      .setDescription(_('Ending alpha (1 by default)'));
    reflectionProperties
      .getOrCreate('animationSpeed')
      .setValue('1')
      .setLabel(_('Animation Speed'))
      .setType('number')
      .setDescription(
        _('0: Pause, 0.5: Half speed, 1: Normal speed, 2: Double speed, etc...')
      );

    const rgbSplitEffect = extension
      .addEffect('RGBSplit')
      .setFullName(_('RGB split (chromatic aberration)'))
      .setDescription(
        _('Applies a RGB split effect also known as chromatic aberration.')
      )
      .addIncludeFile('Extensions/Effects/pixi-filters/filter-rgb-split.js')
      .addIncludeFile('Extensions/Effects/rgb-split-pixi-filter.js');
    const rgbSplitProperties = rgbSplitEffect.getProperties();
    rgbSplitProperties
      .getOrCreate('redX')
      .setValue('-10')
      .setLabel(_('Red X offset (between -20 and 20)'))
      .setType('number');
    rgbSplitProperties
      .getOrCreate('redY')
      .setValue('1')
      .setLabel(_('Red Y offset (between -20 and 20)'))
      .setType('number');
    rgbSplitProperties
      .getOrCreate('greenX')
      .setValue('0')
      .setLabel(_('Green X offset (between -20 and 20)'))
      .setType('number');
    rgbSplitProperties
      .getOrCreate('greenY')
      .setValue('0')
      .setLabel(_('Green Y offset (between -20 and 20)'))
      .setType('number');
    rgbSplitProperties
      .getOrCreate('blueX')
      .setValue('0')
      .setLabel(_('Blue X offset (between -20 and 20)'))
      .setType('number');
    rgbSplitProperties
      .getOrCreate('blueY')
      .setValue('10')
      .setLabel(_('Blue Y offset (between -20 and 20)'))
      .setType('number');

    const sepiaEffect = extension
      .addEffect('Sepia')
      .setFullName(_('Sepia'))
      .setDescription(_('Alter the colors to sepia.'))
      .addIncludeFile('Extensions/Effects/sepia-pixi-filter.js');
    const sepiaProperties = sepiaEffect.getProperties();
    sepiaProperties
      .getOrCreate('opacity')
      .setValue('1')
      .setLabel(_('Opacity (between 0 and 1)'))
      .setType('number');

    const tiltShiftEffect = extension
      .addEffect('TiltShift')
      .setFullName(_('Tilt shift'))
      .setDescription(_('Render a tilt-shift-like camera effect.'))
      .addIncludeFile('Extensions/Effects/pixi-filters/filter-tilt-shift.js')
      .addIncludeFile('Extensions/Effects/tilt-shift-pixi-filter.js');
    const tiltShiftProperties = tiltShiftEffect.getProperties();
    tiltShiftProperties
      .getOrCreate('blur')
      .setValue('30')
      .setLabel(_('Blur (between 0 and 200)'))
      .setType('number');
    tiltShiftProperties
      .getOrCreate('gradientBlur')
      .setValue('1000')
      .setLabel(_('Gradient blur (between 0 and 2000)'))
      .setType('number');

    const twistEffect = extension
      .addEffect('Twist')
      .setFullName(_('Twist'))
      .setDescription(
        _(
          'Applies a twist effect making objects appear twisted in the given direction.'
        )
      )
      .addIncludeFile('Extensions/Effects/pixi-filters/filter-twist.js')
      .addIncludeFile('Extensions/Effects/twist-pixi-filter.js');
    const twistProperties = twistEffect.getProperties();
    twistProperties
      .getOrCreate('radius')
      .setValue('200')
      .setLabel(_('Radius'))
      .setType('number')
      .setDescription(_('The radius of the twist'));
    twistProperties
      .getOrCreate('angle')
      .setValue('4')
      .setLabel(_('Angle (between -10 and 10)'))
      .setType('number')
      .setDescription(_('The angle in degree of the twist'));
    twistProperties
      .getOrCreate('padding')
      .setValue('20')
      .setLabel(_('Padding'))
      .setType('number')
      .setDescription(_('Padding for filter area'));
    twistProperties
      .getOrCreate('offsetX')
      .setValue('0.5')
      .setLabel(_('Offset X (between 0 and 1, 0.5 is image middle)'))
      .setType('number');
    twistProperties
      .getOrCreate('offsetY')
      .setValue('0.5')
      .setLabel(_('Offset Y (between 0 and 1, 0.5 is image middle)'))
      .setType('number');

    const zoomBlurEffect = extension
      .addEffect('ZoomBlur')
      .setFullName(_('Zoom blur'))
      .setDescription(_('Applies a Zoom blur.'))
      .addIncludeFile('Extensions/Effects/pixi-filters/filter-zoom-blur.js')
      .addIncludeFile('Extensions/Effects/zoom-blur-pixi-filter.js');
    const zoomBlurProperties = zoomBlurEffect.getProperties();
    zoomBlurProperties
      .getOrCreate('centerX')
      .setValue('0.5')
      .setLabel(_('Center X (between 0 and 1, 0.5 is image middle)'))
      .setType('number');
    zoomBlurProperties
      .getOrCreate('centerY')
      .setValue('0.5')
      .setLabel(_('Center Y (between 0 and 1, 0.5 is image middle)'))
      .setType('number');
    zoomBlurProperties
      .getOrCreate('innerRadius')
      .setValue('200')
      .setLabel(_('Inner radius'))
      .setType('number');
    zoomBlurProperties
      .getOrCreate('strength')
      .setValue('0.3')
      .setLabel(_('strength (between 0 and 5)'))
      .setType('number');

    return extension;
  },
  runExtensionSanityTests: function (
    gd /*: libGDevelop */,
    extension /*: gdPlatformExtension*/
  ) {
    return [];
  },
};<|MERGE_RESOLUTION|>--- conflicted
+++ resolved
@@ -231,22 +231,6 @@
         _(
           'Number of render passes. An high value will cause lags/poor performance.'
         )
-<<<<<<< HEAD
-        .setType('number')
-    );
-    blurProperties.set(
-      'resolution',
-      new gd.PropertyDescriptor(/* defaultValue= */ '2')
-        .setLabel(_('Resolution'))
-        .setType('number')
-    );
-    blurProperties.set(
-      'kernelSize',
-      new gd.PropertyDescriptor(/* defaultValue= */ '5')
-        .setLabel(_('Kernel size (one of these values: 5, 7, 9, 11, 13, 15)'))
-        .setType('number')
-    );
-=======
       )
       .setType('number');
     blurProperties
@@ -255,11 +239,10 @@
       .setLabel(_('Resolution'))
       .setType('number');
     blurProperties
-      .getOrCreate('resolution')
+      .getOrCreate('kernelSize')
       .setValue('5')
       .setLabel(_('Kernel size (one of these values: 5, 7, 9, 11, 13, 15)'))
       .setType('number');
->>>>>>> 0f30c2d6
 
     const brightnessEffect = extension
       .addEffect('Brightness')
