/// <reference path="peerjs.d.ts" />
namespace gdjs {
  export namespace evtTools {
    /**
     * Tools for p2p multiplayer.
     * @namespace
     */
    export namespace p2p {
      /**
       * The type of the data that is sent across peerjs.
       */
      type NetworkEvent = {
        eventName: string;
        data: string;
      };

      const isValidNetworkEvent = (event: unknown): event is NetworkEvent =>
        typeof event === 'object' &&
        event !== null &&
        typeof event['eventName'] === 'string' &&
        typeof event['data'] === 'string';

      /**
       * The data bound to an event that got triggered.
       */
      class EventData {
        constructor(data: string, sender: string) {
          this.data = data;
          this.sender = sender;
        }

        /**
         * The data sent alongside the event.
         */
        public readonly data: string = '';

        /**
         * The ID of the sender of the event.
         */
        public readonly sender: string = '';
      }

      /**
       * An event that can be listened to.
       */
      class Event {
        private readonly data: EventData[] = [];
        public dataloss = false;

        /**
         * Returns true if the event is triggered.
         */
        isTriggered() {
          return this.data.length > 0;
        }

        /**
         * Add new data, to be called with the event data each time the event is triggered.
         */
        pushData(newData: EventData) {
          if (this.dataloss && this.data.length > 0) this.data[0] = newData;
          else this.data.push(newData);
        }

        /**
         * Deleted the last event data, to be called when it is sure the event was processed throughly.
         */
        popData() {
          this.data.shift();
        }

        /**
         * Get the data sent with the last event triggering.
         */
        getData() {
          return this.data.length === 0 ? '' : this.data[0].data;
        }

        /**
         * Get the sender of the last event triggering.
         */
        getSender() {
          return this.data.length === 0 ? '' : this.data[0].sender;
        }
      }

      /**
       * The optional peer ID. Only used if explicitly overridden.
       */
      let peerId: string | null = null;

      /**
       * The peer to peer configuration.
       */
      let peerConfig: Peer.PeerJSOption = { debug: 1 };

      /**
       * The p2p client.
       */
      let peer: Peer<NetworkEvent> | null = null;

      /**
       * All connected p2p clients, keyed by their ID.
       */
      const connections = new Map<string, Peer.DataConnection<NetworkEvent>>();

      /**
       * Contains a map of events triggered by other p2p clients.
       * It is keyed by the event name.
       */
      const events = new Map<string, Event>();

      /**
       * True if PeerJS is initialized and ready.
       */
      let ready = false;

      /**
       * True if an error occured.
       */
      let error = false;

      /**
       * Last error's message.
       */
      let lastError = '';

      /**
       * Set to true if the last connection attempt succeeded.
       */
      let lastConnectionSucessful = false;

      /**
       * List of IDs of peers that just disconnected.
       */
      const disconnectedPeers: string[] = [];

      /**
       * List of IDs of peers that just remotely initiated a connection.
       */
      const connectedPeers: string[] = [];

      /**
       * Internal function called to initialize PeerJS after it
       * has been configured.
       */
      const loadPeerJS = () => {
        if (peer !== null) return;
        if (peerId !== null) {
          peer = new Peer(peerId, peerConfig);
        } else {
          peer = new Peer(peerConfig);
        }
        peer.on('open', () => {
          ready = true;
        });
        peer.on('error', (errorMessage) => {
          error = true;
<<<<<<< HEAD
          lastError = errorMessage;
          if (errorMessage.type === 'peer-unavailable') {
            lastConnectionSucessful = false;
          }
=======
          lastError = errorMessage.message;
>>>>>>> 1820575f
        });
        peer.on('connection', (connection) => {
          connection.on('open', () => {
            _onConnection(connection);
            connectedPeers.push(connection.peer);
          });
        });
        peer.on('close', () => {
          peer = null;
          loadPeerJS();
        });
        peer.on('disconnected', peer.reconnect);
      };

      /**
       * Internal function called when a connection with a remote peer is initiated.
       * @param connection The DataConnection of the peer
       */
      const _onConnection = (connection: Peer.DataConnection<NetworkEvent>) => {
        connections.set(connection.peer, connection);
        connection.on('data', (data) => {
          if (isValidNetworkEvent(data))
            getEvent(data.eventName).pushData(
              new EventData(data.data, connection.peer)
            );
        });

        // Close event is only for graceful disconnection,
        // but we want onDisconnect to trigger for any type of disconnection,
        // so we register a listener for both event types.
        connection.on('error', () => {
          _onDisconnect(connection.peer);
        });
        connection.on('close', () => {
          _onDisconnect(connection.peer);
        });

        // Regularly check for disconnection as the built in way is not reliable.
        (function disconnectChecker() {
          if (
            connection.peerConnection.connectionState === 'failed' ||
            connection.peerConnection.connectionState === 'disconnected' ||
            connection.peerConnection.connectionState === 'closed'
          ) {
            _onDisconnect(connection.peer);
          } else {
            setTimeout(disconnectChecker, 1000);
          }
        })();
      };

      /**
       * Internal function called when a remote client disconnects.
       * @param connectionID The ID of the peer that disconnected.
       */
      const _onDisconnect = (connectionID: string) => {
        if (!connections.has(connectionID)) return;
        disconnectedPeers.push(connectionID);
        connections.delete(connectionID);
      };

      /**
       * Get an event, and creates it if it doesn't exist.
       */
      export const getEvent = (name: string): Event => {
        let event = events.get(name);
        if (!event) events.set(name, (event = new Event()));
        return event;
      };

      /**
       * Connects to another p2p client.
       * @param id - The other client's ID.
       */
      export const connect = (id: string) => {
        if (peer === null) return;
        const connection = peer.connect(id);
        connection.on('open', () => {
          // See line 158 for the failure case.
          lastConnectionSucessful = true;
          _onConnection(connection);
        });
      };

      class P2PConnectionTask extends gdjs.AsyncTask {
        peerConnection: RTCPeerConnection;
        timeout = 0;

        constructor({ peerConnection }: Peer.DataConnection<NetworkEvent>) {
          super();
          this.peerConnection = peerConnection;
        }

        update(runtimeScene: gdjs.RuntimeScene) {
          // PeerJS doesn't error when not finding any peer with the good ID,
          // so if the session establishment stays locked at the same step for 10 seconds,
          // we assume that this is happening and error out.
          if (this.peerConnection.signalingState === 'have-local-offer') {
            this.timeout += runtimeScene.getTimeManager().getElapsedTime();
            if (this.timeout > 10_000) {
              lastConnectionSucessful = false;
              return true;
            }
          }

          const connected =
            this.peerConnection.connectionState !== 'connecting' &&
            this.peerConnection.connectionState !== 'new';

          if (connected)
            // Only set it now, so that we can assure that the callback will see the value for this connection.
            lastConnectionSucessful =
              this.peerConnection.connectionState === 'connected';

          return connected;
        }
      }

      /**
       * Connects to another p2p client. Asynchronously resolve once the connection either succeeded or failed.
       * @param id - The other client's ID.
       */
      export const connectAsync = (id: string): AsyncTask => {
        if (peer === null) return new gdjs.ResolveTask();
        return new P2PConnectionTask(peer.connect(id));
      };

      /**
       * @returns true if the last connection attempt was successful.
       */
      export const connectionSucceeded = () => lastConnectionSucessful;

      /**
       * Disconnects from another p2p client.
       * @param id - The other client's ID.
       */
      export const disconnectFromPeer = (id: string) => {
        const connection = connections.get(id);
        if (connection) connection.close();
      };

      /**
       * Disconnects from all other p2p clients.
       */
      export const disconnectFromAllPeers = () => {
        for (const connection of connections.values()) connection.close();
      };

      /**
       * Disconnects from all peers and the broker server.
       */
      export const disconnectFromAll = () => {
        if (peer) {
          peer.destroy();
          peer = null;
        }
      };

      /**
       * Disconnects from the broker server, leaving the connections intact.
       */
      export const disconnectFromBroker = () => {
        if (peer) {
          peer.disconnect();
          peer = null;
        }
      };

      /**
       * Returns true when the event got triggered by another p2p client.
       * @param defaultDataLoss Is data loss allowed (accelerates event handling when true)?
       */
      export const onEvent = (
        eventName: string,
        defaultDataLoss: boolean
      ): boolean => {
        const event = getEvent(eventName);
        event.dataloss = defaultDataLoss;
        return event.isTriggered();
      };

      /**
       * Send an event to one specific connected client.
       * @param id - The ID of the client to send the event to.
       * @param eventName - The event to trigger.
       * @param [eventData] - Additional data to send with the event.
       */
      export const sendDataTo = (
        id: string,
        eventName: string,
        eventData: string
      ) => {
        const connection = connections.get(id);
        if (connection) {
          connection.send({
            eventName: eventName,
            data: eventData,
          });
        }
      };

      /**
       * Send an event to all connected clients.
       * @param eventName - The event to trigger.
       * @param [eventData] - Additional data to send with the event.
       */
      export const sendDataToAll = (eventName: string, eventData: string) => {
        for (const connection of connections.values())
          connection.send({
            eventName: eventName,
            data: eventData,
          });
      };

      /**
       * Send an event to one specific connected client.
       * @param id - The ID of the client to send the event to.
       * @param eventName - The event to trigger.
       * @param variable - Additional variable to send with the event.
       */
      export const sendVariableTo = (
        id: string,
        eventName: string,
        variable: gdjs.Variable
      ) => {
        sendDataTo(id, eventName, JSON.stringify(variable.toJSObject()));
      };

      /**
       * Send an event to all connected clients.
       * @param eventName - The event to trigger.
       * @param variable - Additional variable to send with the event.
       */
      export const sendVariableToAll = (
        eventName: string,
        variable: gdjs.Variable
      ) => {
        sendDataToAll(eventName, JSON.stringify(variable.toJSObject()));
      };

      /**
       * Get some data associated to the last trigger of an event.
       * @param eventName - The event to get data from.
       * @returns - The data as JSON.
       */
      export const getEventData = (eventName: string) =>
        getEvent(eventName).getData();

      /**
       * Get the id of peer that caused the last trigger of an event.
       * @param eventName - The event to get the sender from.
       */
      export const getEventSender = (eventName: string) =>
        getEvent(eventName).getSender();

      /**
       * Get a variable associated to the last trigger of an event.
       * @param eventName - The event to get the variable from.
       * @param variable - The variable where to store the variable content.
       */
      export const getEventVariable = (
        eventName: string,
        variable: gdjs.Variable
      ) => {
        variable.fromJSON(getEventData(eventName));
      };

      /**
       * Connects to a custom broker server.
       * @param host The host of the broker server.
       * @param port The port of the broker server.
       * @param path The path (part of the url after the host) to the broker server.
       * @param key Optional password to connect to the broker server.
       * @param ssl Use ssl?
       */
      export const useCustomBrokerServer = (
        host: string,
        port: number,
        path: string,
        key: string,
        ssl: boolean
      ) => {
        Object.assign(peerConfig, {
          host,
          port,
          path,
          secure: ssl,
          // All servers have "peerjs" as default key
          key: key.length === 0 ? 'peerjs' : key,
        });
        loadPeerJS();
      };

      /**
       * Use default broker server.
       * This is not recommended for published games,
       * this server should only be used for quick testing in development.
       */
      export const useDefaultBrokerServer = loadPeerJS;

      /**
       * Adds an ICE server candidate, and removes the default ones provided by PeerJs. Must be called before connecting to a broker.
       * @param urls The URL of the STUN/TURN server.
       * @param username An optional username to send to the server.
       * @param credential An optional password to send to the server.
       */
      export const useCustomICECandidate = (
        urls: string,
        username?: string,
        credential?: string
      ) => {
        peerConfig.config = peerConfig.config || {};
        peerConfig.config.iceServers = peerConfig.config.iceServers || [];
        peerConfig.config.iceServers.push({
          urls,
          username,
          credential,
        });
      };

      /**
       * Overrides the default peer ID. Must be called before connecting to a broker.
       * Overriding the ID may have unwanted consequences. Do not use this feature
       * unless you really know what you are doing.
       * @param id The peer ID to use when connecting to a broker.
       */
      export const overrideId = (id: string) => {
        peerId = id;
      };

      /**
       * Returns the own current peer ID.
       * @see Peer.id
       */
      export const getCurrentId = (): string => {
        if (peer == undefined) return '';
        return peer.id || '';
      };

      /**
       * Returns true once PeerJS finished initialization.
       * @see ready
       */
      export const isReady = () => ready;

      /**
       * Returns true once when there is an error.
       */
      export const onError = (): boolean => {
        const returnValue = error;
        error = false;
        return returnValue;
      };

      /**
       * Returns the latest error message.
       */
      export const getLastError = () => lastError;

      /**
       * Returns true once a peer disconnected.
       */
      export const onDisconnect = () => disconnectedPeers.length > 0;

      /**
       * Get the ID of the peer that triggered onDisconnect.
       */
      export const getDisconnectedPeer = () => disconnectedPeers[0] || '';

      /**
       * Returns true once if a remote peer just initiated a connection.
       */
      export const onConnection = () => connectedPeers.length > 0;

      /**
       * Get the ID of the peer that triggered onConnection.
       */
      export const getConnectedPeer = (): string => connectedPeers[0] || '';

      /**
       * A JavaScript-only function to get the raw P2P DataConnection.
       * This can be useful for example when you want to use a binary protocol
       * instead of GDevelop variables for high-performance networking.
       */
      export const getConnectionInstance = (peerID: string) =>
        connections.get(peerID);

      gdjs.callbacksRuntimeScenePostEvents.push(() => {
        for (const event of events.values()) {
          event.popData();
        }
        if (disconnectedPeers.length > 0) {
          disconnectedPeers.shift();
        }
        if (connectedPeers.length > 0) {
          connectedPeers.shift();
        }
      });
    }
  }
}<|MERGE_RESOLUTION|>--- conflicted
+++ resolved
@@ -156,14 +156,10 @@
         });
         peer.on('error', (errorMessage) => {
           error = true;
-<<<<<<< HEAD
-          lastError = errorMessage;
+          lastError = errorMessage.message;
           if (errorMessage.type === 'peer-unavailable') {
             lastConnectionSucessful = false;
           }
-=======
-          lastError = errorMessage.message;
->>>>>>> 1820575f
         });
         peer.on('connection', (connection) => {
           connection.on('open', () => {
