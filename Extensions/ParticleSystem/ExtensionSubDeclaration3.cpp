/**

GDevelop - Particle System Extension
Copyright (c) 2010-2016 Florian Rival (Florian.Rival@gmail.com)
This project is released under the MIT License.
*/

#include "GDCore/Extensions/PlatformExtension.h"
#include "GDCore/Tools/Localization.h"

#include "Extension.h"
#include "ParticleEmitterObject.h"

/**
 * Declare some actions, conditions and expressions of the particle emitter
 */
void ExtensionSubDeclaration3(gd::ObjectMetadata& obj) {
  obj.AddAction("RecreateParticleSystem",
                _("Recreate particles"),
                _("Destroy and recreate particles, so as to take changes made "
                  "to setup of the emitter in account."),
                _("Recreate particles of _PARAM0_"),
                _("Setup"),
                "CppPlatform/Extensions/particleSystemicon24.png",
                "CppPlatform/Extensions/particleSystemicon16.png")
      .AddParameter("object", _("Object"), "ParticleEmitter");

  obj.AddAction(
         "RendererParam1",
         _("Rendering first parameter"),
         _("Modify first parameter of rendering (Size/Length).\nParticles "
           "have to be recreated in order to take changes in account."),
         _("the rendering 1st parameter"),
         _("Setup"),
         "CppPlatform/Extensions/particleSystemicon24.png",
         "CppPlatform/Extensions/particleSystemicon16.png")
      .AddParameter("object", _("Object"), "ParticleEmitter")
      .UseStandardOperatorParameters("number");

  obj.AddCondition(
         "RendererParam1",
         _("Rendering first parameter"),
         _("Test the first parameter of rendering (Size/Length)."),
         _("the 1st rendering parameter"),
         _("Setup"),
         "CppPlatform/Extensions/particleSystemicon24.png",
         "CppPlatform/Extensions/particleSystemicon16.png")

      .AddParameter("object", _("Object"), "ParticleEmitter")
      .UseStandardRelationalOperatorParameters("number");

  obj.AddAction("RendererParam2",
                _("Rendering second parameter"),
                _("Modify the second parameter of rendering (Size/Length"
                  ").\nParticles have to be recreated in order to take changes "
                  "in account."),
                _("the rendering 2nd parameter"),
                _("Setup"),
                "CppPlatform/Extensions/particleSystemicon24.png",
                "CppPlatform/Extensions/particleSystemicon16.png")
      .AddParameter("object", _("Object"), "ParticleEmitter")
      .UseStandardOperatorParameters("number");

  obj.AddCondition(
         "RendererParam2",
         _("Rendering second parameter"),
         _("Test the second parameter of rendering (Size/Length)."),
         _("the 2nd rendering parameter"),
         _("Setup"),
         "CppPlatform/Extensions/particleSystemicon24.png",
         "CppPlatform/Extensions/particleSystemicon16.png")
      .AddParameter("object", _("Object"), "ParticleEmitter")
      .UseStandardRelationalOperatorParameters("number");

  obj.AddAction("Tank",
                _("Capacity"),
                _("Change the capacity of the emitter."),
                _("the capacity"),
                _("Common"),
                "CppPlatform/Extensions/particleSystemicon24.png",
                "CppPlatform/Extensions/particleSystemicon16.png")
      .AddParameter("object", _("Object"), "ParticleEmitter")
      .SetHidden() // DEPRECATED - Use SetTank instead
      .UseStandardOperatorParameters("number");

  obj.AddAction("SetTank",
                _("Capacity"),
                _("Change the capacity of the emitter."),
                _("the capacity"),
                _("Common"),
                "CppPlatform/Extensions/particleSystemicon24.png",
                "CppPlatform/Extensions/particleSystemicon16.png")
      .AddParameter("object", _("Object"), "ParticleEmitter")
      .UseStandardOperatorParameters("number");

  obj.AddCondition("Tank",
                   _("Capacity"),
                   _("Test the capacity of the emitter."),
                   _("the capacity"),
                   _("Common"),
                   "CppPlatform/Extensions/particleSystemicon24.png",
                   "CppPlatform/Extensions/particleSystemicon16.png")
      .AddParameter("object", _("Object"), "ParticleEmitter")
      .UseStandardRelationalOperatorParameters("number");

  obj.AddAction("Flow",
                _("Flow"),
                _("Change the flow of the emitter."),
                _("the flow"),
                _("Common"),
                "CppPlatform/Extensions/particleSystemicon24.png",
                "CppPlatform/Extensions/particleSystemicon16.png")
      .AddParameter("object", _("Object"), "ParticleEmitter")
      .SetHidden() // DEPRECATED - Use SetFlow instead
      .UseStandardOperatorParameters("number");

  obj.AddAction("SetFlow",
                _("Flow"),
                _("Change the flow of the emitter."),
                _("the flow"),
                _("Common"),
                "CppPlatform/Extensions/particleSystemicon24.png",
                "CppPlatform/Extensions/particleSystemicon16.png")
      .AddParameter("object", _("Object"), "ParticleEmitter")
      .UseStandardOperatorParameters("number");

  obj.AddCondition("Flow",
                   _("Flow"),
                   _("Test the flow of the emitter."),
                   _("the flow"),
                   _("Common"),
                   "CppPlatform/Extensions/particleSystemicon24.png",
                   "CppPlatform/Extensions/particleSystemicon16.png")
      .AddParameter("object", _("Object"), "ParticleEmitter")
      .UseStandardRelationalOperatorParameters("number");

  obj.AddAction("Texture",
<<<<<<< HEAD
                _("Image"),
=======
                _("Change image (using an expression)"),
                _("Change the image of particles (if displayed)."),
                _("Change the image of particles of _PARAM0_ to _PARAM1_"),
                _("Advanced"),
                "CppPlatform/Extensions/particleSystemicon24.png",
                "CppPlatform/Extensions/particleSystemicon16.png")
      .AddParameter("object", _("Object"), "ParticleEmitter")
      .AddParameter("string", _("Image to use"))
      .SetParameterLongDescription("Indicate the name of the resource");

  obj.AddAction("SetTextureFromResource",
                _("Change image"),
>>>>>>> 3e6ca186
                _("Change the image of particles (if displayed)."),
                _("Change the image of particles of _PARAM0_ to _PARAM1_"),
                _("Common"),
                "CppPlatform/Extensions/particleSystemicon24.png",
                "CppPlatform/Extensions/particleSystemicon16.png")
      .AddParameter("object", _("Object"), "ParticleEmitter")
      .AddParameter("imageResource", _("Image file (or image resource name)"));

  obj.AddCondition(
         "Texture",
         _("Image"),
         _("Test the name of the image displayed by particles."),
         _("the image displayed by particles"),
         _("Common"),
         "CppPlatform/Extensions/particleSystemicon24.png",
         "CppPlatform/Extensions/particleSystemicon16.png")
      .AddParameter("object", _("Object"), "ParticleEmitter")
      .UseStandardRelationalOperatorParameters("string");

  obj.AddStrExpression("Texture",
                       _("Particles image"),
                       _("Name of the image displayed by particles."),
                       _("Particles"),
                       "CppPlatform/Extensions/particleSystemicon16.png")
      .AddParameter("object", _("Object"), "ParticleEmitter", false);

  obj.AddExpression("NbParticles",
                    _("Particles number"),
                    _("Particles number"),
                    _("Particles"),
                    "CppPlatform/Extensions/particleSystemicon16.png")
      .SetHidden() // DEPRECATED - Use CurrentParticleCount instead
      .AddParameter("object", _("Object"), "ParticleEmitter", false);

  obj.AddExpression("CurrentParticleCount",
                    _("Particles count"),
                    _("Number of particles currently displayed."),
                    _("Particles"),
                    "CppPlatform/Extensions/particleSystemicon16.png")
      .AddParameter("object", _("Object"), "ParticleEmitter", false);

  obj.AddExpression("RendererParam1",
                    _("Rendering first parameter"),
                    _("Rendering first parameter"),
                    _("Setup"),
                    "CppPlatform/Extensions/particleSystemicon16.png")
      .AddParameter("object", _("Object"), "ParticleEmitter", false);

  obj.AddExpression("RendererParam2",
                    _("Rendering second parameter"),
                    _("Rendering second parameter"),
                    _("Setup"),
                    "CppPlatform/Extensions/particleSystemicon16.png")
      .AddParameter("object", _("Object"), "ParticleEmitter", false);

  obj.AddExpression("Tank",
                    _("Capacity"),
                    _("Capacity of the particle tank."),
                    _("Common"),
                    "CppPlatform/Extensions/particleSystemicon16.png")
      .AddParameter("object", _("Object"), "ParticleEmitter", false);

  obj.AddExpression("Flow",
                    _("Flow"),
                    _("Flow of the particles (particles/second)."),
                    _("Common"),
                    "CppPlatform/Extensions/particleSystemicon16.png")
      .AddParameter("object", _("Object"), "ParticleEmitter", false);

  obj.AddExpression("EmitterForceMin",
                    _("Emission minimal force"),
                    _("The minimal emission force of the particles."),
                    _("Common"),
                    "CppPlatform/Extensions/particleSystemicon16.png")
      .AddParameter("object", _("Object"), "ParticleEmitter", false);

  obj.AddExpression("EmitterForceMax",
                    _("Emission maximal force"),
                    _("The maximal emission force of the particles."),
                    _("Common"),
                    "CppPlatform/Extensions/particleSystemicon16.png")
      .AddParameter("object", _("Object"), "ParticleEmitter", false);

  obj.AddExpression("EmitterAngle",
                    _("Emission angle"),
                    _("Emission angle of the particles."),
                    _("Common"),
                    "CppPlatform/Extensions/particleSystemicon16.png")
      .AddParameter("object", _("Object"), "ParticleEmitter", false);
  obj.AddExpression("EmitterAngleA",
                    _("Emission angle A"),
                    _("Emission angle A"),
                    _("Advanced"),
                    "CppPlatform/Extensions/particleSystemicon16.png")
      .AddParameter("object", _("Object"), "ParticleEmitter", false);
  obj.AddExpression("EmitterAngleB",
                    _("Emission angle B"),
                    _("Emission angle B"),
                    _("Advanced"),
                    "CppPlatform/Extensions/particleSystemicon16.png")
      .AddParameter("object", _("Object"), "ParticleEmitter", false);
  obj.AddExpression("ZoneRadius",
                    _("Radius of emission zone"),
                    _("The radius of the emission zone."),
                    _("Common"),
                    "CppPlatform/Extensions/particleSystemicon16.png")
      .AddParameter("object", _("Object"), "ParticleEmitter", false);
  obj.AddExpression("ParticleGravityX",
                    _("X gravity"),
                    _("Gravity of particles applied on X-axis."),
                    _("Setup"),
                    "CppPlatform/Extensions/particleSystemicon16.png")
      .AddParameter("object", _("Object"), "ParticleEmitter", false);
  obj.AddExpression("ParticleGravityY",
                    _("Y gravity"),
                    _("Gravity of particles applied on Y-axis."),
                    _("Setup"),
                    "CppPlatform/Extensions/particleSystemicon16.png")
      .AddParameter("object", _("Object"), "ParticleEmitter", false);
  obj.AddExpression("ParticleGravityAngle",
                    _("Gravity angle"),
                    _("Angle of gravity."),
                    _("Common"),
                    "CppPlatform/Extensions/particleSystemicon16.png")
      .AddParameter("object", _("Object"), "ParticleEmitter", false);
  obj.AddExpression("ParticleGravityLength",
                    _("Gravity"),
                    _("Value of gravity."),
                    _("Common"),
                    "CppPlatform/Extensions/particleSystemicon16.png")
      .AddParameter("object", _("Object"), "ParticleEmitter", false);
  obj.AddExpression("ParticleLifeTimeMin",
                    _("Minimum lifetime of particles"),
                    _("Minimum lifetime of the particles."),
                    _("Setup"),
                    "CppPlatform/Extensions/particleSystemicon16.png")
      .AddParameter("object", _("Object"), "ParticleEmitter", false);
  obj.AddExpression("ParticleLifeTimeMax",
                    _("Maximum lifetime of particles"),
                    _("Maximum lifetime of the particles."),
                    _("Setup"),
                    "CppPlatform/Extensions/particleSystemicon16.png")
      .AddParameter("object", _("Object"), "ParticleEmitter", false);
  obj.AddExpression("ParticleRed1",
                    _("Start color red component"),
                    _("The start color red component of the particles."),
                    _("Setup"),
                    "CppPlatform/Extensions/particleSystemicon16.png")
      .AddParameter("object", _("Object"), "ParticleEmitter", false);
  obj.AddExpression("ParticleRed2",
                    _("End color red component"),
                    _("The end color red component of the particles."),
                    _("Setup"),
                    "CppPlatform/Extensions/particleSystemicon16.png")
      .AddParameter("object", _("Object"), "ParticleEmitter", false);
  obj.AddExpression("ParticleBlue1",
                    _("Start color blue component"),
                    _("The start color blue component of the particles."),
                    _("Setup"),
                    "CppPlatform/Extensions/particleSystemicon16.png")
      .AddParameter("object", _("Object"), "ParticleEmitter", false);
  obj.AddExpression("ParticleBlue2",
                    _("End color blue component"),
                    _("The end color blue component of the particles."),
                    _("Setup"),
                    "CppPlatform/Extensions/particleSystemicon16.png")
      .AddParameter("object", _("Object"), "ParticleEmitter", false);
  obj.AddExpression("ParticleGreen1",
                    _("Start color green component"),
                    _("The start color green component of the particles."),
                    _("Setup"),
                    "CppPlatform/Extensions/particleSystemicon16.png")
      .AddParameter("object", _("Object"), "ParticleEmitter", false);
  obj.AddExpression("ParticleGreen2",
                    _("End color green component"),
                    _("The end color green component of the particles."),
                    _("Setup"),
                    "CppPlatform/Extensions/particleSystemicon16.png")
      .AddParameter("object", _("Object"), "ParticleEmitter", false);
  obj.AddExpression("ParticleAlpha1",
                    _("Start opacity"),
                    _("Start opacity of the particles."),
                    _("Setup"),
                    "CppPlatform/Extensions/particleSystemicon16.png")
      .AddParameter("object", _("Object"), "ParticleEmitter", false);
  obj.AddExpression("ParticleAlpha2",
                    _("End opacity"),
                    _("End opacity of the particles."),
                    _("Setup"),
                    "CppPlatform/Extensions/particleSystemicon16.png")
      .AddParameter("object", _("Object"), "ParticleEmitter", false);
  obj.AddExpression("ParticleSize1",
                    _("Start size"),
                    _("Start size of particles."),
                    _("Setup"),
                    "CppPlatform/Extensions/particleSystemicon16.png")
      .AddParameter("object", _("Object"), "ParticleEmitter", false);
  obj.AddExpression("ParticleSize2",
                    _("End size"),
                    _("End size of particles."),
                    _("Setup"),
                    "CppPlatform/Extensions/particleSystemicon16.png")
      .AddParameter("object", _("Object"), "ParticleEmitter", false);
  obj.AddExpression("ParticleAngle1",
                    _("Parameter 1 of angle"),
                    _("Parameter 1 of angle"),
                    _("Setup"),
                    "CppPlatform/Extensions/particleSystemicon16.png")
      .AddParameter("object", _("Object"), "ParticleEmitter", false);
  obj.AddExpression("ParticleAngle2",
                    _("Parameter 2 of angle"),
                    _("Parameter 2 of angle"),
                    _("Setup"),
                    "CppPlatform/Extensions/particleSystemicon16.png")
      .AddParameter("object", _("Object"), "ParticleEmitter", false);

}<|MERGE_RESOLUTION|>--- conflicted
+++ resolved
@@ -135,9 +135,6 @@
       .UseStandardRelationalOperatorParameters("number");
 
   obj.AddAction("Texture",
-<<<<<<< HEAD
-                _("Image"),
-=======
                 _("Change image (using an expression)"),
                 _("Change the image of particles (if displayed)."),
                 _("Change the image of particles of _PARAM0_ to _PARAM1_"),
@@ -150,7 +147,6 @@
 
   obj.AddAction("SetTextureFromResource",
                 _("Change image"),
->>>>>>> 3e6ca186
                 _("Change the image of particles (if displayed)."),
                 _("Change the image of particles of _PARAM0_ to _PARAM1_"),
                 _("Common"),
