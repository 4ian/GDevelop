/*
 * GDevelop - Particle System Extension
 * Copyright (c) 2010-2016 Florian Rival (Florian.Rival@gmail.com)
 * This project is released under the MIT License.
 */

namespace gdjs {
  export type ParticleEmitterObjectDataType = {
    /**
     * @deprecated Data not used
     */
    emitterAngleA: number;
    emitterForceMin: number;
    /**
     * Cone spray angle (degrees)
     */
    emitterAngleB: number;
    zoneRadius: number;
    emitterForceMax: number;
    particleLifeTimeMax: number;
    particleLifeTimeMin: number;
    particleGravityY: number;
    particleGravityX: number;
    particleColor2: string;
    particleColor1: string;
    particleSize2: number;
    particleSize1: number;
    /**
     * Particle max rotation speed (degrees/second)
     */
    particleAngle2: number;
    /**
     * Particle min rotation speed (degrees/second)
     */
    particleAngle1: number;
    particleAlpha1: number;
    rendererType: string;
    particleAlpha2: number;
    rendererParam2: number;
    rendererParam1: number;
    particleSizeRandomness1: number;
    particleSizeRandomness2: number;
    maxParticleNb: number;
    additive: boolean;
    /** Resource name for image in particle */
    textureParticleName: string;
    tank: number;
    flow: number;
    /** Destroy the object when there is no particles? */
    destroyWhenNoParticles: boolean;
    jumpForwardInTimeOnCreation: number;
  };

  export type ParticleEmitterObjectData = ObjectData &
    ParticleEmitterObjectDataType;

  export type ParticleEmitterObjectNetworkSyncDataType = {
    // Technically, all attributes can change at runtime, so we sync as many as possible.
    // TODO: ensure we only send props that change to optimize the sync.
    // dirty attributes are not synced, they are defined by the update method if the value has changed.
    // Particle Rotation Speed
    prms: number;
    prmx: number;
    // Max Particles Count
    mpc: number;
    // Additive Rendering
    addr: boolean;
    // Angle
    angb: number;
    // Force
    formin: number;
    formax: number;
    // Zone Radius
    zr: number;
    // Life Time
    ltmin: number;
    ltmax: number;
    // Gravity
    gravx: number;
    gravy: number;
    // Color
    color1: number;
    color2: number;
    // Size
    size1: number;
    size2: number;
    // Alpha
    alp1: number;
    alp2: number;
    // Flow
    flow: number;
    // Tank
    tank: number;
    // Texture
    text: string;
    // Pause
    paused: boolean;
  };

  export type ParticleEmitterObjectNetworkSyncData = ObjectNetworkSyncData &
    ParticleEmitterObjectNetworkSyncDataType;

  /**
   * Displays particles.
   */
  export class ParticleEmitterObject extends gdjs.RuntimeObject {
    /**
     * @deprecated Data not used
     */
    angleA: number;
    angleB: number;
    forceMin: number;
    forceMax: float;
    zoneRadius: number;
    lifeTimeMin: number;
    lifeTimeMax: float;
    gravityX: number;
    gravityY: number;
    color1: number;
    color2: number;
    size1: number;
    size2: number;
    alpha1: number;
    alpha2: number;
    rendererType: string;
    rendererParam1: number;
    rendererParam2: number;
    texture: string;
    flow: number;
    tank: number;
    destroyWhenNoParticles: boolean;
    particleRotationMinSpeed: number;
    particleRotationMaxSpeed: number;
    maxParticlesCount: number;
    additiveRendering: boolean;
    jumpForwardInTimeOnCreation: number;
    _jumpForwardInTimeCompleted: boolean = false;
    _posDirty: boolean = true;
    _angleDirty: boolean = true;
    _forceDirty: boolean = true;
    _zoneRadiusDirty: boolean = true;
    _lifeTimeDirty: boolean = true;
    _gravityDirty: boolean = true;
    _colorDirty: boolean = true;
    _sizeDirty: boolean = true;
    _alphaDirty: boolean = true;
    _flowDirty: boolean = true;
    _tankDirty: boolean = true;
    _particleRotationSpeedDirty: boolean = true;
    _maxParticlesCountDirty: boolean = true;
    _additiveRenderingDirty: boolean = true;
    // Don't mark texture as dirty if not using one.
    _textureDirty: boolean;
    /**
     * `true` only when the emission is paused by events.
     * It allows to tell the end of emission apart from it.
     */
    _isEmissionPaused: boolean = false;

    // @ts-ignore
    _renderer: gdjs.ParticleEmitterObjectRenderer;

    /**
     * @param instanceContainer the container the object belongs to
     * @param particleObjectData The initial properties of the object
     */
    constructor(
      instanceContainer: gdjs.RuntimeInstanceContainer,
      particleObjectData: ParticleEmitterObjectData
    ) {
      super(instanceContainer, particleObjectData);
      this._renderer = new gdjs.ParticleEmitterObjectRenderer(
        instanceContainer,
        this,
        particleObjectData
      );
      this.angleA = particleObjectData.emitterAngleA;
      this.angleB = particleObjectData.emitterAngleB;
      this.forceMin = particleObjectData.emitterForceMin;
      this.forceMax = particleObjectData.emitterForceMax;
      this.zoneRadius = particleObjectData.zoneRadius;
      this.lifeTimeMin = particleObjectData.particleLifeTimeMin;
      this.lifeTimeMax = particleObjectData.particleLifeTimeMax;
      this.gravityX = particleObjectData.particleGravityX;
      this.gravityY = particleObjectData.particleGravityY;
      this.color1 = gdjs.rgbOrHexStringToNumber(
        particleObjectData.particleColor1
      );
      this.color2 = gdjs.rgbOrHexStringToNumber(
        particleObjectData.particleColor2
      );
      this.size1 = particleObjectData.particleSize1;
      this.size2 = particleObjectData.particleSize2;
      this.alpha1 = particleObjectData.particleAlpha1;
      this.alpha2 = particleObjectData.particleAlpha2;
      this.rendererType = particleObjectData.rendererType;
      this.rendererParam1 = particleObjectData.rendererParam1;
      this.rendererParam2 = particleObjectData.rendererParam2;
      this.texture = particleObjectData.textureParticleName;
      this.flow = particleObjectData.flow;
      this.tank = particleObjectData.tank;
      this.destroyWhenNoParticles = particleObjectData.destroyWhenNoParticles;
      this.particleRotationMinSpeed = particleObjectData.particleAngle1;
      this.particleRotationMaxSpeed = particleObjectData.particleAngle2;
      this.maxParticlesCount = particleObjectData.maxParticleNb;
      this.additiveRendering = particleObjectData.additive;
      this.jumpForwardInTimeOnCreation =
        particleObjectData.jumpForwardInTimeOnCreation;
      this._textureDirty = this.texture !== '';

      // *ALWAYS* call `this.onCreated()` at the very end of your object constructor.
      this.onCreated();
    }

    setX(x: number): void {
      if (this.x !== x) {
        this._posDirty = true;
      }
      super.setX(x);
    }

    setY(y: number): void {
      if (this.y !== y) {
        this._posDirty = true;
      }
      super.setY(y);
    }

    setAngle(angle): void {
      if (this.angle !== angle) {
        this._angleDirty = true;
      }
      super.setAngle(angle);
    }

    getRendererObject() {
      return this._renderer.getRendererObject();
    }

    updateFromObjectData(
      oldObjectData: ParticleEmitterObjectData,
      newObjectData: ParticleEmitterObjectData
    ): boolean {
      if (oldObjectData.emitterAngleA !== newObjectData.emitterAngleA) {
        this.setEmitterAngleA(newObjectData.emitterAngleA);
      }
      if (oldObjectData.emitterAngleB !== newObjectData.emitterAngleB) {
        this.setEmitterAngleB(newObjectData.emitterAngleB);
      }
      if (oldObjectData.emitterForceMin !== newObjectData.emitterForceMin) {
        this.setEmitterForceMin(newObjectData.emitterForceMin);
      }
      if (oldObjectData.particleAngle1 !== newObjectData.particleAngle1) {
        this.setParticleRotationMinSpeed(newObjectData.particleAngle1);
      }
      if (oldObjectData.particleAngle2 !== newObjectData.particleAngle2) {
        this.setParticleRotationMaxSpeed(newObjectData.particleAngle2);
      }
      if (oldObjectData.maxParticleNb !== newObjectData.maxParticleNb) {
        this.setMaxParticlesCount(newObjectData.maxParticleNb);
      }
      if (oldObjectData.additive !== newObjectData.additive) {
        this.setAdditiveRendering(newObjectData.additive);
      }
      if (oldObjectData.emitterForceMax !== newObjectData.emitterForceMax) {
        this.setEmitterForceMax(newObjectData.emitterForceMax);
      }
      if (oldObjectData.zoneRadius !== newObjectData.zoneRadius) {
        this.setZoneRadius(newObjectData.zoneRadius);
      }
      if (
        oldObjectData.particleLifeTimeMin !== newObjectData.particleLifeTimeMin
      ) {
        this.setParticleLifeTimeMin(newObjectData.particleLifeTimeMin);
      }
      if (
        oldObjectData.particleLifeTimeMax !== newObjectData.particleLifeTimeMax
      ) {
        this.setParticleLifeTimeMax(newObjectData.particleLifeTimeMax);
      }
      if (oldObjectData.particleGravityX !== newObjectData.particleGravityX) {
        this.setParticleGravityX(newObjectData.particleGravityX);
      }
      if (oldObjectData.particleGravityY !== newObjectData.particleGravityY) {
        this.setParticleGravityY(newObjectData.particleGravityY);
      }
      if (oldObjectData.particleColor1 !== newObjectData.particleColor1) {
        this.setParticleColor1(newObjectData.particleColor1);
      }
      if (oldObjectData.particleColor2 !== newObjectData.particleColor2) {
        this.setParticleColor2(newObjectData.particleColor2);
      }
      if (oldObjectData.particleSize1 !== newObjectData.particleSize1) {
        this.setParticleSize1(newObjectData.particleSize1);
      }
      if (oldObjectData.particleSize2 !== newObjectData.particleSize2) {
        this.setParticleSize2(newObjectData.particleSize2);
      }
      if (oldObjectData.particleAlpha1 !== newObjectData.particleAlpha1) {
        this.setParticleAlpha1(newObjectData.particleAlpha1);
      }
      if (oldObjectData.particleAlpha2 !== newObjectData.particleAlpha2) {
        this.setParticleAlpha2(newObjectData.particleAlpha2);
      }
      if (
        oldObjectData.textureParticleName !== newObjectData.textureParticleName
      ) {
        this.setTexture(
          newObjectData.textureParticleName,
          this.getRuntimeScene()
        );
      }
      if (oldObjectData.flow !== newObjectData.flow) {
        this.setFlow(newObjectData.flow);
      }
      if (oldObjectData.tank !== newObjectData.tank) {
        this.setTank(newObjectData.tank);
      }
      if (
        oldObjectData.destroyWhenNoParticles !==
        newObjectData.destroyWhenNoParticles
      ) {
        this.destroyWhenNoParticles = newObjectData.destroyWhenNoParticles;
      }
      if (
        oldObjectData.particleSizeRandomness1 !==
          newObjectData.particleSizeRandomness1 ||
        oldObjectData.particleSizeRandomness2 !==
          newObjectData.particleSizeRandomness2 ||
        oldObjectData.particleAngle1 !== newObjectData.particleAngle1 ||
        oldObjectData.particleAngle2 !== newObjectData.particleAngle2 ||
        oldObjectData.maxParticleNb !== newObjectData.maxParticleNb ||
        oldObjectData.additive !== newObjectData.additive ||
        oldObjectData.rendererType !== newObjectData.rendererType ||
        oldObjectData.rendererParam1 !== newObjectData.rendererParam1 ||
        oldObjectData.rendererParam2 !== newObjectData.rendererParam2
      ) {
        // Destroy the renderer, ensure it's removed from the layer.
        const layer = this.getInstanceContainer().getLayer(this.layer);
        layer
          .getRenderer()
          .removeRendererObject(this._renderer.getRendererObject());
        this._renderer.destroy();

        // and recreate the renderer, which will add itself to the layer.
        this._renderer = new gdjs.ParticleEmitterObjectRenderer(
          this.getInstanceContainer(),
          this,
          newObjectData
        );

        // Consider every state dirty as the renderer was just re-created, so it needs
        // to be repositioned, angle updated, etc...
        this._posDirty = this._angleDirty = this._forceDirty = this._zoneRadiusDirty = true;
        this._lifeTimeDirty = this._gravityDirty = this._colorDirty = this._sizeDirty = true;
        this._alphaDirty = this._flowDirty = this._tankDirty = this._textureDirty = true;
      }
      return true;
    }

    getNetworkSyncData(): ParticleEmitterObjectNetworkSyncData {
      return {
        ...super.getNetworkSyncData(),
        prms: this.particleRotationMinSpeed,
        prmx: this.particleRotationMaxSpeed,
        mpc: this.maxParticlesCount,
        addr: this.additiveRendering,
        angb: this.angleB,
        formin: this.forceMin,
        formax: this.forceMax,
        zr: this.zoneRadius,
        ltmin: this.lifeTimeMin,
        ltmax: this.lifeTimeMax,
        gravx: this.gravityX,
        gravy: this.gravityY,
        color1: this.color1,
        color2: this.color2,
        size1: this.size1,
        size2: this.size2,
        alp1: this.alpha1,
        alp2: this.alpha2,
        flow: this.flow,
        tank: this.tank,
        text: this.texture,
        paused: this._isEmissionPaused,
      };
    }

    updateFromNetworkSyncData(
      syncData: ParticleEmitterObjectNetworkSyncData
    ): void {
      super.updateFromNetworkSyncData(syncData);
      if (syncData.x !== undefined) {
        this.setX(syncData.x);
      }
      if (syncData.y !== undefined) {
        this.setY(syncData.y);
      }
      if (syncData.a !== undefined) {
        this.setAngle(syncData.a);
      }
      if (syncData.prms !== undefined) {
        this.setParticleRotationMinSpeed(syncData.prms);
      }
      if (syncData.prmx !== undefined) {
        this.setParticleRotationMaxSpeed(syncData.prmx);
      }
      if (syncData.mpc !== undefined) {
        this.setMaxParticlesCount(syncData.mpc);
      }
      if (syncData.addr !== undefined) {
        this.setAdditiveRendering(syncData.addr);
      }
      if (syncData.angb !== undefined) {
        this.setEmitterAngleB(syncData.angb);
      }
      if (syncData.formin !== undefined) {
        this.setEmitterForceMin(syncData.formin);
      }
      if (syncData.formax !== undefined) {
        this.setEmitterForceMax(syncData.formax);
      }
      if (syncData.zr !== undefined) {
        this.setZoneRadius(syncData.zr);
      }
      if (syncData.ltmin !== undefined) {
        this.setParticleLifeTimeMin(syncData.ltmin);
      }
      if (syncData.ltmax !== undefined) {
        this.setParticleLifeTimeMax(syncData.ltmax);
      }
      if (syncData.gravx !== undefined) {
        this.setParticleGravityX(syncData.gravx);
      }
      if (syncData.gravy !== undefined) {
        this.setParticleGravityY(syncData.gravy);
      }
      if (syncData.color1 !== undefined) {
        this.setParticleColor1AsNumber(syncData.color1);
      }
      if (syncData.color2 !== undefined) {
        this.setParticleColor2AsNumber(syncData.color2);
      }
      if (syncData.size1 !== undefined) {
        this.setParticleSize1(syncData.size1);
      }
      if (syncData.size2 !== undefined) {
        this.setParticleSize2(syncData.size2);
      }
      if (syncData.alp1 !== undefined) {
        this.setParticleAlpha1(syncData.alp1);
      }
      if (syncData.alp2 !== undefined) {
        this.setParticleAlpha2(syncData.alp2);
      }
      if (syncData.flow !== undefined) {
        this.setFlow(syncData.flow);
      }
      if (syncData.tank !== undefined) {
        this.setTank(syncData.tank);
      }
      if (syncData.text !== undefined) {
        this.setTexture(syncData.text, this.getRuntimeScene());
      }
      if (syncData.paused !== undefined) {
        if (syncData.paused) {
          this.stopEmission();
        } else {
          this.startEmission();
        }
      }
    }

    update(instanceContainer: gdjs.RuntimeInstanceContainer): void {
      if (this._posDirty) {
        this._renderer.setPosition(this.getX(), this.getY());
      }
      if (this._particleRotationSpeedDirty) {
        this._renderer.setParticleRotationSpeed(
          this.particleRotationMinSpeed,
          this.particleRotationMaxSpeed
        );
      }
      if (this._maxParticlesCountDirty) {
        this._renderer.setMaxParticlesCount(this.maxParticlesCount);
      }
      if (this._additiveRenderingDirty) {
        this._renderer.setAdditiveRendering(this.additiveRendering);
      }
      if (this._angleDirty) {
        const angle = this.getAngle();
        this._renderer.setAngle(
          angle - this.angleB / 2.0,
          angle + this.angleB / 2.0
        );
      }
      if (this._forceDirty) {
        this._renderer.setForce(this.forceMin, this.forceMax);
      }
      if (this._zoneRadiusDirty) {
        this._renderer.setZoneRadius(this.zoneRadius);
      }
      if (this._lifeTimeDirty) {
        this._renderer.setLifeTime(this.lifeTimeMin, this.lifeTimeMax);
      }
      if (this._gravityDirty) {
        this._renderer.setGravity(this.gravityX, this.gravityY);
      }
      if (this._colorDirty) {
        this._renderer.setColor(this.color1, this.color2);
      }
      if (this._sizeDirty) {
        this._renderer.setSize(this.size1, this.size2);
      }
      if (this._alphaDirty) {
        this._renderer.setAlpha(this.alpha1, this.alpha2);
      }
      if (this._flowDirty || this._tankDirty) {
        this._renderer.resetEmission(this.flow, this.tank);
      }
      if (this._textureDirty) {
        this._renderer.setTextureName(this.texture, instanceContainer);
      }
      this._posDirty = this._angleDirty = this._forceDirty = this._zoneRadiusDirty = false;
      this._lifeTimeDirty = this._gravityDirty = this._colorDirty = this._sizeDirty = false;
      this._alphaDirty = this._flowDirty = this._textureDirty = this._tankDirty = false;
      this._additiveRenderingDirty = this._maxParticlesCountDirty = this._particleRotationSpeedDirty = false;
      this._renderer.update(this.getElapsedTime() / 1000.0);
      if (
        this.destroyWhenNoParticles &&
        this.getParticleCount() === 0 &&
        this._renderer.hasStarted() &&
        !this._isEmissionPaused &&
        this._renderer._mayHaveEndedEmission()
      ) {
        this.deleteFromScene(instanceContainer);
      }
      if (
        this.jumpForwardInTimeOnCreation > 0 &&
        this._jumpForwardInTimeCompleted === false
      ) {
        this._renderer.update(this.jumpForwardInTimeOnCreation);
        this._jumpForwardInTimeCompleted = true;
      }
    }

    onDestroyed(): void {
      this._renderer.destroy();
      super.onDestroyed();
    }

    getEmitterForceMin(): number {
      return this.forceMin;
    }

    setEmitterForceMin(force: float): void {
      if (force < 0) {
        force = 0;
      }
      if (this.forceMin !== force) {
        this._forceDirty = true;
        this.forceMin = force;
      }
    }

    getEmitterForceMax(): number {
      return this.forceMax;
    }

    setEmitterForceMax(force: float): void {
      if (force < 0) {
        force = 0;
      }
      if (this.forceMax !== force) {
        this._forceDirty = true;
        this.forceMax = force;
      }
    }

    setParticleRotationMinSpeed(speed: number): void {
      if (this.particleRotationMinSpeed !== speed) {
        this._particleRotationSpeedDirty = true;
        this.particleRotationMinSpeed = speed;
      }
    }

    getParticleRotationMinSpeed(): number {
      return this.particleRotationMinSpeed;
    }

    setParticleRotationMaxSpeed(speed: number): void {
      if (this.particleRotationMaxSpeed !== speed) {
        this._particleRotationSpeedDirty = true;
        this.particleRotationMaxSpeed = speed;
      }
    }

    getParticleRotationMaxSpeed(): number {
      return this.particleRotationMaxSpeed;
    }

    setMaxParticlesCount(count: number): void {
      if (this.maxParticlesCount !== count) {
        this._maxParticlesCountDirty = true;
        this.maxParticlesCount = count;
      }
    }

    getMaxParticlesCount(): number {
      return this.maxParticlesCount;
    }

    setAdditiveRendering(enabled: boolean) {
      if (this.additiveRendering !== enabled) {
        this._additiveRenderingDirty = true;
        this.additiveRendering = enabled;
      }
    }

    getAdditiveRendering(): boolean {
      return this.additiveRendering;
    }

    /**
     * @deprecated Prefer using getAngle
     */
    getEmitterAngle(): float {
      return (this.angleA + this.angleB) / 2.0;
    }

    /**
     * @deprecated Prefer using setAngle
     */
    setEmitterAngle(angle: float): void {
      const oldAngle = this.getEmitterAngle();
      if (angle !== oldAngle) {
        this._angleDirty = true;
        this.angleA += angle - oldAngle;
        this.angleB += angle - oldAngle;
      }
    }

    /**
     * @deprecated This function returns data that is not used.
     */
    getEmitterAngleA(): float {
      return this.angleA;
    }

    /**
     * @deprecated This function sets data that is not used.
     */
    setEmitterAngleA(angle: float): void {
      if (this.angleA !== angle) {
        this._angleDirty = true;
        this.angleA = angle;
      }
    }

    getEmitterAngleB(): float {
      return this.angleB;
    }

    setEmitterAngleB(angle: float): void {
      if (this.angleB !== angle) {
        this._angleDirty = true;
        this.angleB = angle;
      }
    }

    getConeSprayAngle(): float {
      return this.getEmitterAngleB();
    }

    setConeSprayAngle(angle: float): void {
      this.setEmitterAngleB(angle);
    }

    getZoneRadius(): float {
      return this.zoneRadius;
    }

    setZoneRadius(radius: float): void {
      if (radius < 0) {
        radius = 0;
      }
      if (this.zoneRadius !== radius && radius > 0) {
        this._zoneRadiusDirty = true;
        this.zoneRadius = radius;
      }
    }

    getParticleLifeTimeMin(): float {
      return this.lifeTimeMin;
    }

    setParticleLifeTimeMin(lifeTime: float): void {
      if (lifeTime < 0) {
        lifeTime = 0;
      }
      if (this.lifeTimeMin !== lifeTime) {
        this._lifeTimeDirty = true;
        this.lifeTimeMin = lifeTime;
      }
    }

    getParticleLifeTimeMax(): float {
      return this.lifeTimeMax;
    }

    setParticleLifeTimeMax(lifeTime: float): void {
      if (lifeTime < 0) {
        lifeTime = 0;
      }
      if (this.lifeTimeMax !== lifeTime) {
        this._lifeTimeDirty = true;
        this.lifeTimeMax = lifeTime;
      }
    }

    getParticleGravityX(): float {
      return this.gravityX;
    }

    setParticleGravityX(x: float): void {
      if (this.gravityX !== x) {
        this._gravityDirty = true;
        this.gravityX = x;
      }
    }

    getParticleGravityY(): float {
      return this.gravityY;
    }

    setParticleGravityY(y: float): void {
      if (this.gravityY !== y) {
        this._gravityDirty = true;
        this.gravityY = y;
      }
    }

    getParticleGravityAngle(): float {
      return (Math.atan2(this.gravityY, this.gravityX) * 180.0) / Math.PI;
    }

    setParticleGravityAngle(angle: float): void {
      const oldAngle = this.getParticleGravityAngle();
      if (oldAngle !== angle) {
        this._gravityDirty = true;
        const length = this.getParticleGravityLength();
        this.gravityX = length * Math.cos((angle * Math.PI) / 180.0);
        this.gravityY = length * Math.sin((angle * Math.PI) / 180.0);
      }
    }

    getParticleGravityLength(): float {
      return Math.sqrt(
        this.gravityX * this.gravityX + this.gravityY * this.gravityY
      );
    }

    setParticleGravityLength(length: float): void {
      if (length < 0) {
        length = 0;
      }
      const oldLength = this.getParticleGravityLength();
      if (oldLength !== length) {
        this._gravityDirty = true;
        this.gravityX *= length / oldLength;
        this.gravityY *= length / oldLength;
      }
    }

    getParticleRed1(): number {
      return gdjs.hexNumberToRGBArray(this.color1)[0];
    }

    setParticleRed1(red: number): void {
      if (red < 0) {
        red = 0;
      }
      if (red > 255) {
        red = 255;
      }
      const existingColor = gdjs.hexNumberToRGBArray(this.color1);
      this.setParticleColor1AsNumber(
        gdjs.rgbToHexNumber(red, existingColor[1], existingColor[2])
      );
    }

    getParticleRed2(): number {
      return gdjs.hexNumberToRGBArray(this.color2)[0];
    }

    setParticleRed2(red: number): void {
      if (red < 0) {
        red = 0;
      }
      if (red > 255) {
        red = 255;
      }
      const existingColor = gdjs.hexNumberToRGBArray(this.color2);
      this.setParticleColor2AsNumber(
        gdjs.rgbToHexNumber(red, existingColor[1], existingColor[2])
      );
    }

    getParticleGreen1(): number {
      return gdjs.hexNumberToRGBArray(this.color1)[1];
    }

    setParticleGreen1(green: number): void {
      if (green < 0) {
        green = 0;
      }
      if (green > 255) {
        green = 255;
      }
      const existingColor = gdjs.hexNumberToRGBArray(this.color1);
      this.setParticleColor1AsNumber(
        gdjs.rgbToHexNumber(existingColor[0], green, existingColor[2])
      );
    }

    getParticleGreen2(): number {
      return gdjs.hexNumberToRGBArray(this.color2)[1];
    }

    setParticleGreen2(green: number): void {
      if (green < 0) {
        green = 0;
      }
      if (green > 255) {
        green = 255;
      }
      const existingColor = gdjs.hexNumberToRGBArray(this.color2);
      this.setParticleColor2AsNumber(
        gdjs.rgbToHexNumber(existingColor[0], green, existingColor[2])
      );
    }

    getParticleBlue1(): number {
      return gdjs.hexNumberToRGBArray(this.color1)[2];
    }

    setParticleBlue1(blue: number): void {
      if (blue < 0) {
        blue = 0;
      }
      if (blue > 255) {
        blue = 255;
      }
      const existingColor = gdjs.hexNumberToRGBArray(this.color1);
      this.setParticleColor1AsNumber(
        gdjs.rgbToHexNumber(existingColor[0], existingColor[1], blue)
      );
    }

    getParticleBlue2(): number {
      return gdjs.hexNumberToRGBArray(this.color2)[2];
    }

    setParticleBlue2(blue: number): void {
      if (blue < 0) {
        blue = 0;
      }
      if (blue > 255) {
        blue = 255;
      }
      const existingColor = gdjs.hexNumberToRGBArray(this.color2);
      this.setParticleColor2AsNumber(
        gdjs.rgbToHexNumber(existingColor[0], existingColor[1], blue)
      );
    }

<<<<<<< HEAD
    setParticleColor1AsNumber(color: number): void {
      this.color1 = color;
      this._colorDirty = true;
      debugger;
    }

    setParticleColor1(rgbOrHexColor: string): void {
      this.setParticleColor1AsNumber(
        gdjs.rgbOrHexStringToNumber(rgbOrHexColor)
      );
    }

    setParticleColor2AsNumber(color: number): void {
      this.color2 = color;
      this._colorDirty = true;
      debugger;
    }

    setParticleColor2(rgbOrHexColor: string): void {
      this.setParticleColor2AsNumber(
        gdjs.rgbOrHexStringToNumber(rgbOrHexColor)
      );
=======
    setParticleColor1(rgbColor: string): void {
      const colors = gdjs.rgbOrHexToRGBColor(rgbColor);
      this.setParticleRed1(colors[0]);
      this.setParticleGreen1(colors[1]);
      this.setParticleBlue1(colors[2]);
    }

    setParticleColor2(rgbColor: string): void {
      const colors = gdjs.rgbOrHexToRGBColor(rgbColor);
      this.setParticleRed2(colors[0]);
      this.setParticleGreen2(colors[1]);
      this.setParticleBlue2(colors[2]);
>>>>>>> 1fa3f59a
    }

    getParticleSize1(): float {
      return this.size1;
    }

    setParticleSize1(size: float): void {
      if (size < 0) {
        size = 0;
      }
      if (this.size1 !== size) {
        this._sizeDirty = true;
        this.size1 = size;
      }
    }

    getParticleSize2(): float {
      return this.size2;
    }

    setParticleSize2(size: float): void {
      if (this.size2 !== size) {
        this._sizeDirty = true;
        this.size2 = size;
      }
    }

    getParticleAlpha1(): number {
      return this.alpha1;
    }

    setParticleAlpha1(alpha: number): void {
      if (this.alpha1 !== alpha) {
        this._alphaDirty = true;
        this.alpha1 = alpha;
      }
    }

    getParticleAlpha2(): number {
      return this.alpha2;
    }

    setParticleAlpha2(alpha: number): void {
      if (this.alpha2 !== alpha) {
        this._alphaDirty = true;
        this.alpha2 = alpha;
      }
    }

    startEmission(): void {
      this._isEmissionPaused = false;
      this._renderer.start();
    }

    stopEmission(): void {
      this._isEmissionPaused = true;
      this._renderer.stop();
    }

    isEmitting(): boolean {
      return this._renderer.emitter.emit;
    }

    noMoreParticles(): boolean {
      return !this.isEmitting();
    }

    recreateParticleSystem(): void {
      this._renderer.recreate();
    }

    getFlow(): number {
      return this.flow;
    }

    setFlow(flow: number): void {
      if (this.flow !== flow) {
        this.flow = flow;
        this._flowDirty = true;
      }
    }

    getParticleCount(): number {
      return this._renderer.getParticleCount();
    }

    getTank(): number {
      return this.tank;
    }

    setTank(tank: number): void {
      this.tank = tank;
      this._tankDirty = true;
    }

    getTexture(): string {
      return this.texture;
    }

    setTexture(
      texture: string,
      instanceContainer: gdjs.RuntimeInstanceContainer
    ): void {
      if (this.texture !== texture) {
        if (this._renderer.isTextureNameValid(texture, instanceContainer)) {
          this.texture = texture;
          this._textureDirty = true;
        }
      }
    }

    jumpEmitterForwardInTime(timeSkipped: number): void {
      this._renderer.update(timeSkipped);
    }
  }
  gdjs.registerObject(
    'ParticleSystem::ParticleEmitter',
    gdjs.ParticleEmitterObject
  );
}<|MERGE_RESOLUTION|>--- conflicted
+++ resolved
@@ -874,11 +874,9 @@
       );
     }
 
-<<<<<<< HEAD
     setParticleColor1AsNumber(color: number): void {
       this.color1 = color;
       this._colorDirty = true;
-      debugger;
     }
 
     setParticleColor1(rgbOrHexColor: string): void {
@@ -890,27 +888,12 @@
     setParticleColor2AsNumber(color: number): void {
       this.color2 = color;
       this._colorDirty = true;
-      debugger;
     }
 
     setParticleColor2(rgbOrHexColor: string): void {
       this.setParticleColor2AsNumber(
         gdjs.rgbOrHexStringToNumber(rgbOrHexColor)
       );
-=======
-    setParticleColor1(rgbColor: string): void {
-      const colors = gdjs.rgbOrHexToRGBColor(rgbColor);
-      this.setParticleRed1(colors[0]);
-      this.setParticleGreen1(colors[1]);
-      this.setParticleBlue1(colors[2]);
-    }
-
-    setParticleColor2(rgbColor: string): void {
-      const colors = gdjs.rgbOrHexToRGBColor(rgbColor);
-      this.setParticleRed2(colors[0]);
-      this.setParticleGreen2(colors[1]);
-      this.setParticleBlue2(colors[2]);
->>>>>>> 1fa3f59a
     }
 
     getParticleSize1(): float {
