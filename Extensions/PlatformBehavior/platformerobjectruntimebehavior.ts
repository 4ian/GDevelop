/*
GDevelop - Platform Behavior Extension
Copyright (c) 2013-2016 Florian Rival (Florian.Rival@gmail.com)
 */
namespace gdjs {
  /**
   * Returned by _findHighestFloorAndMoveOnTop
   */
  type PlatformSearchResult = {
    highestGround: gdjs.PlatformRuntimeBehavior | null;
    isCollidingAnyPlatform: boolean;
  };

  /**
   * PlatformerObjectRuntimeBehavior represents a behavior allowing objects to be
   * considered as a platform by objects having PlatformerObject Behavior.
   */
  export class PlatformerObjectRuntimeBehavior extends gdjs.RuntimeBehavior {
    /**
     * Returned by _findHighestFloorAndMoveOnTop
     */
    private static readonly _platformSearchResult: PlatformSearchResult = {
      highestGround: null,
      isCollidingAnyPlatform: false,
    };

    // To achieve pixel-perfect precision when positioning object on platform or
    // handling collision with "walls", edges of the hitboxes must be ignored during
    // collision checks, so that two overlapping edges are not considered as colliding.
    // For example, if a character is 10px width and is at position (0, 0), it must not be
    // considered as colliding with a platform which is at position (10, 0). Edges will
    // still be overlapping (because character hitbox right edge is at X position 10 and
    // platform hitbox left edge is also at X position 10).
    // This parameter "_ignoreTouchingEdges" will be passed to all collision handling functions.
    _ignoreTouchingEdges: boolean = true;
    _gravity: float;
    _maxFallingSpeed: float;
    _ladderClimbingSpeed: float;
    private _acceleration: float;
    private _deceleration: float;
    private _maxSpeed: float;
    _jumpSpeed: float;
    _canGrabPlatforms: boolean;
    private _yGrabOffset: any;
    private _xGrabTolerance: any;
    _jumpSustainTime: float;
    _currentFallSpeed: float = 0;
    _currentSpeed: float = 0;
    _canJump: boolean = false;

    private _ignoreDefaultControls: boolean;
    private _leftKey: boolean = false;
    private _rightKey: boolean = false;
    private _ladderKey: boolean = false;
    _upKey: boolean = false;
    _downKey: boolean = false;
    _jumpKey: boolean = false;
    _releasePlatformKey: boolean = false;
    _releaseLadderKey: boolean = false;

    private _state: State;
    _falling: Falling;
    _onFloor: OnFloor;
    _jumping: Jumping;
    _grabbingPlatform: GrabbingPlatform;
    _onLadder: OnLadder;

    /** Platforms near the object, updated with `_updatePotentialCollidingObjects`. */
    _potentialCollidingObjects: Array<
      gdjs.BehaviorRBushAABB<gdjs.PlatformRuntimeBehavior>
    >;

    /** Overlapped jump-thru platforms, updated with `_updateOverlappedJumpThru`. */
    private _overlappedJumpThru: Array<
      gdjs.BehaviorRBushAABB<gdjs.PlatformRuntimeBehavior>
    >;

    private _hasReallyMoved: boolean = false;
    private _manager: gdjs.PlatformObjectsManager;

    private _slopeMaxAngle: float;
    _slopeClimbingFactor: float = 1;

    _requestedDeltaX: float = 0;
    _requestedDeltaY: float = 0;
    _lastDeltaY: float = 0;

    constructor(
      runtimeScene: gdjs.RuntimeScene,
      behaviorData,
      owner: gdjs.RuntimeObject
    ) {
      super(runtimeScene, behaviorData, owner);
      this._gravity = behaviorData.gravity;
      this._maxFallingSpeed = behaviorData.maxFallingSpeed;
      this._ladderClimbingSpeed = behaviorData.ladderClimbingSpeed || 150;
      this._acceleration = behaviorData.acceleration;
      this._deceleration = behaviorData.deceleration;
      this._maxSpeed = behaviorData.maxSpeed;
      this._jumpSpeed = behaviorData.jumpSpeed;
      this._canGrabPlatforms = behaviorData.canGrabPlatforms || false;
      this._yGrabOffset = behaviorData.yGrabOffset || 0;
      this._xGrabTolerance = behaviorData.xGrabTolerance || 10;
      this._jumpSustainTime = behaviorData.jumpSustainTime || 0;
      this._ignoreDefaultControls = behaviorData.ignoreDefaultControls;
      this._potentialCollidingObjects = [];

      this._overlappedJumpThru = [];
      this._slopeMaxAngle = 0;
      this.setSlopeMaxAngle(behaviorData.slopeMaxAngle);
      this._manager = gdjs.PlatformObjectsManager.getManager(runtimeScene);

      this._falling = new Falling(this);
      this._onFloor = new OnFloor(this);
      this._jumping = new Jumping(this);
      this._grabbingPlatform = new GrabbingPlatform(this);
      this._onLadder = new OnLadder(this);
      this._state = this._falling;
    }

    updateFromBehaviorData(oldBehaviorData, newBehaviorData): boolean {
      if (oldBehaviorData.gravity !== newBehaviorData.gravity) {
        this.setGravity(newBehaviorData.gravity);
      }
      if (oldBehaviorData.maxFallingSpeed !== newBehaviorData.maxFallingSpeed) {
        this.setMaxFallingSpeed(newBehaviorData.maxFallingSpeed);
      }
      if (oldBehaviorData.acceleration !== newBehaviorData.acceleration) {
        this.setAcceleration(newBehaviorData.acceleration);
      }
      if (oldBehaviorData.deceleration !== newBehaviorData.deceleration) {
        this.setDeceleration(newBehaviorData.deceleration);
      }
      if (oldBehaviorData.maxSpeed !== newBehaviorData.maxSpeed) {
        this.setMaxSpeed(newBehaviorData.maxSpeed);
      }
      if (oldBehaviorData.jumpSpeed !== newBehaviorData.jumpSpeed) {
        this.setJumpSpeed(newBehaviorData.jumpSpeed);
      }
      if (
        oldBehaviorData.canGrabPlatforms !== newBehaviorData.canGrabPlatforms
      ) {
        this.setCanGrabPlatforms(newBehaviorData.canGrabPlatforms);
      }
      if (oldBehaviorData.yGrabOffset !== newBehaviorData.yGrabOffset) {
        this._yGrabOffset = newBehaviorData.yGrabOffset;
      }
      if (oldBehaviorData.xGrabTolerance !== newBehaviorData.xGrabTolerance) {
        this._xGrabTolerance = newBehaviorData.xGrabTolerance;
      }
      if (oldBehaviorData.jumpSustainTime !== newBehaviorData.jumpSustainTime) {
        this.setJumpSustainTime(newBehaviorData.jumpSustainTime);
      }
      return true;
    }

    doStepPreEvents(runtimeScene: gdjs.RuntimeScene) {
      const LEFTKEY = 37;
      const UPKEY = 38;
      const RIGHTKEY = 39;
      const DOWNKEY = 40;
      const LSHIFTKEY = 1016;
      const RSHIFTKEY = 2016;
      const SPACEKEY = 32;
      const object = this.owner;
      const timeDelta = this.owner.getElapsedTime(runtimeScene) / 1000;

      //0.1) Get the player input:
      this._requestedDeltaX = 0;
      this._requestedDeltaY = 0;

      const inputManager = runtimeScene.getGame().getInputManager();
      this._leftKey ||
        (this._leftKey =
          !this._ignoreDefaultControls && inputManager.isKeyPressed(LEFTKEY));
      this._rightKey ||
        (this._rightKey =
          !this._ignoreDefaultControls && inputManager.isKeyPressed(RIGHTKEY));

      this._jumpKey ||
        (this._jumpKey =
          !this._ignoreDefaultControls &&
          (inputManager.isKeyPressed(LSHIFTKEY) ||
            inputManager.isKeyPressed(RSHIFTKEY) ||
            inputManager.isKeyPressed(SPACEKEY)));

      this._ladderKey ||
        (this._ladderKey =
          !this._ignoreDefaultControls && inputManager.isKeyPressed(UPKEY));

      this._upKey ||
        (this._upKey =
          !this._ignoreDefaultControls && inputManager.isKeyPressed(UPKEY));
      this._downKey ||
        (this._downKey =
          !this._ignoreDefaultControls && inputManager.isKeyPressed(DOWNKEY));

      this._releasePlatformKey ||
        (this._releasePlatformKey =
          !this._ignoreDefaultControls && inputManager.isKeyPressed(DOWNKEY));

      this._requestedDeltaX += this._updateSpeed(timeDelta);

      //0.2) Track changes in object size
      this._state.beforeUpdatingObstacles(timeDelta);
      this._onFloor._oldHeight = object.getHeight();

      //0.3) Update list of platforms around/related to the object

      //Compute the list of the objects that will be used
      this._updatePotentialCollidingObjects(
        Math.max(this._requestedDeltaX, this._maxFallingSpeed * timeDelta)
      );
      this._updateOverlappedJumpThru();

      //1) X axis:
      this._state.checkTransitionBeforeX();
      this._state.beforeMovingX();

      //Ensure the object is not stuck
      if (this._separateFromPlatforms(this._potentialCollidingObjects, true)) {
        //After being unstuck, the object must be able to jump again.
        this._canJump = true;
      }

      const oldX = object.getX();
      this._moveX();

      //2) Y axis:
      this._state.checkTransitionBeforeY(timeDelta);
      this._state.beforeMovingY(timeDelta, oldX);

      const oldY = object.getY();
      this._moveY();

      //3) Update the current floor data for the next tick:
      //TODO what about a moving platforms, remove this condition to do the same as for grabbing?
      if (this._state !== this._onLadder) {
        this._checkTransitionOnFloorOrFalling();
      }

      //4) Do not forget to reset pressed keys
      this._leftKey = false;
      this._rightKey = false;
      this._ladderKey = false;
      this._releaseLadderKey = false;
      this._upKey = false;
      this._downKey = false;
      this._releasePlatformKey = false;
      this._jumpKey = false;

      //5) Track the movement
      this._hasReallyMoved =
        Math.abs(object.getX() - oldX) >= 1 ||
        Math.abs(object.getY() - oldY) >= 1;
      this._lastDeltaY = object.getY() - oldY;
    }

    doStepPostEvents(runtimeScene: gdjs.RuntimeScene) {}

    private _updateSpeed(timeDelta: float): float {
      //Change the speed according to the player's input.
      // @ts-ignore
      if (this._leftKey) {
        this._currentSpeed -= this._acceleration * timeDelta;
      }
      if (this._rightKey) {
        this._currentSpeed += this._acceleration * timeDelta;
      }

      //Take deceleration into account only if no key is pressed.
      if (this._leftKey === this._rightKey) {
        const wasPositive = this._currentSpeed > 0;
        this._currentSpeed -=
          this._deceleration * timeDelta * (wasPositive ? 1.0 : -1.0);

        //Set the speed to 0 if the speed was too low.
        if (wasPositive && this._currentSpeed < 0) {
          this._currentSpeed = 0;
        }
        if (!wasPositive && this._currentSpeed > 0) {
          this._currentSpeed = 0;
        }
      }
      if (this._currentSpeed > this._maxSpeed) {
        this._currentSpeed = this._maxSpeed;
      }
      if (this._currentSpeed < -this._maxSpeed) {
        this._currentSpeed = -this._maxSpeed;
      }
      return this._currentSpeed * timeDelta;
    }

    /**
     * Also see {@link ./README.md}
     */
    private _moveX() {
      const object = this.owner;
      //Move the object on x axis.
      const oldX = object.getX();
      if (this._requestedDeltaX !== 0) {
        let floorPlatformId =
          this._onFloor.getFloorPlatform() !== null
            ? this._onFloor.getFloorPlatform()!.owner.id
            : null;
        object.setX(object.getX() + this._requestedDeltaX);
        let tryRounding = true;

        //Colliding: Try to push out from the solid.
        //Note that jump thru are never obstacle on X axis.
        while (
          this._isCollidingWithOneOf(
            this._potentialCollidingObjects,
            floorPlatformId,
            /*excludeJumpthrus=*/
            true
          )
        ) {
          if (
            (this._requestedDeltaX > 0 && object.getX() <= oldX) ||
            (this._requestedDeltaX < 0 && object.getX() >= oldX)
          ) {
            object.setX(
              //Unable to move the object without being stuck in an obstacle.
              oldX
            );
            break;
          }
          if (tryRounding) {
            // First try rounding the position as this might be sufficient to get the object
            // out of the wall.
            object.setX(Math.round(object.getX()));
            tryRounding = false;
          } else {
            object.setX(
              Math.round(object.getX()) + (this._requestedDeltaX > 0 ? -1 : 1)
            );
          }
        }

        // When the character is on the floor it will try to walk on the obstacles.
        // So, it should not be stopped.
        if (
          this._state !== this._onFloor &&
          object.getX() !== oldX + this._requestedDeltaX
        ) {
          this._currentSpeed = 0;
        }
      }
    }

    private _moveY() {
      const object = this.owner;
      //Move the object on Y axis
      if (this._requestedDeltaY !== 0) {
        if (this._requestedDeltaY > 0) {
          // Use the same method as for following the floor.
          // This is to be consistent on all floor collision.
          // The object will land right on floor.

          const { highestGround } = this._findHighestFloorAndMoveOnTop(
            this._potentialCollidingObjects,
            0,
            this._requestedDeltaY
          );
          if (!highestGround) {
            object.setY(object.getY() + this._requestedDeltaY);
          }
        } else {
          // The same logic could be applied going up one day.
          let oldY = object.getY();
          object.setY(object.getY() + this._requestedDeltaY);

          // Stop when colliding with an obstacle.
          while (
            // Jumpthru == obstacle <=> Never when going up.
            (this._requestedDeltaY < 0 &&
              this._isCollidingWithOneOf(
                this._potentialCollidingObjects,
                null,
                /*excludeJumpThrus=*/
                true
              )) ||
            // Jumpthru == obstacle <=> Only if not already overlapped when going down.
            (this._requestedDeltaY > 0 &&
              this._isCollidingWithOneOfExcluding(
                this._potentialCollidingObjects,
                this._overlappedJumpThru
              ))
          ) {
            if (this._state === this._jumping) {
              this._setFalling();
            }
            if (
              (this._requestedDeltaY > 0 && object.getY() <= oldY) ||
              (this._requestedDeltaY < 0 && object.getY() >= oldY)
            ) {
              object.setY(
                // Unable to move the object without being stuck in an obstacle.
                oldY
              );
              break;
            }
            object.setY(
              Math.floor(object.getY()) + (this._requestedDeltaY > 0 ? -1 : 1)
            );
          }
        }
      }
    }

    _setFalling() {
      this._state.leave();
      this._state = this._falling;
      this._falling.enter();
    }

    _setOnFloor(collidingPlatform: PlatformRuntimeBehavior) {
      this._state.leave();
      this._state = this._onFloor;
      this._onFloor.enter(collidingPlatform);
    }

    private _setJumping() {
      this._state.leave();
      const from = this._state;
      this._state = this._jumping;
      this._jumping.enter(from);
    }

    private _setGrabbingPlatform(grabbedPlatform: PlatformRuntimeBehavior) {
      this._state.leave();
      this._state = this._grabbingPlatform;
      this._grabbingPlatform.enter(grabbedPlatform);
    }

    private _setOnLadder() {
      this._state.leave();
      this._state = this._onLadder;
      this._onLadder.enter();
    }

    _checkTransitionOnLadder() {
      if (this._ladderKey && this._isOverlappingLadder()) {
        this._setOnLadder();
      }
    }

    _checkTransitionJumping() {
      if (this._canJump && this._jumpKey) {
        this._setJumping();
      }
    }

    _checkGrabPlatform() {
      const object = this.owner;

      let oldX = object.getX();
      object.setX(
        object.getX() +
          (this._requestedDeltaX > 0
            ? this._xGrabTolerance
            : -this._xGrabTolerance)
      );
      const collidingPlatforms: PlatformRuntimeBehavior[] = gdjs.staticArray(
        PlatformerObjectRuntimeBehavior.prototype._checkGrabPlatform
      );
      collidingPlatforms.length = 0;
      for (const platform of this._potentialCollidingObjects) {
        if (
          this._isCollidingWith(platform.behavior) &&
          this._canGrab(platform.behavior)
        ) {
          collidingPlatforms.push(platform.behavior);
        }
      }
      object.setX(oldX);

      //Check if we can grab the collided platform
      let oldY = object.getY();
      for (const collidingPlatform of collidingPlatforms) {
        object.setY(
          collidingPlatform.owner.getY() +
            collidingPlatform.getYGrabOffset() -
            this._yGrabOffset
        );
        if (
          !this._isCollidingWithOneOf(
            this._potentialCollidingObjects,
            null,
            /*excludeJumpthrus=*/
            true
          )
        ) {
          this._setGrabbingPlatform(collidingPlatform);
          this._requestedDeltaY = 0;
          collidingPlatforms.length = 0;
          return;
        }
        object.setY(oldY);
      }
      collidingPlatforms.length = 0;
    }

    private _checkTransitionOnFloorOrFalling() {
      const object = this.owner;
      const oldY = object.getY();
      // Avoid landing on a platform if the object is not going down.
      // (which could happen for Jumpthru, when the object jump and pass just at the top
      // of a jumpthru, it could be considered as landing if not for this extra check).
      const canLand = this._requestedDeltaY >= 0;

      // The interval could be smaller.
      // It's just for rounding errors.
      const { highestGround } = this._findHighestFloorAndMoveOnTop(
        this._potentialCollidingObjects,
        -1,
        1
      );
      // don't fall if GrabbingPlatform or OnLadder
      if (this._state === this._onFloor) {
        if (!highestGround) {
          this._setFalling();
        } else if (highestGround === this._onFloor.getFloorPlatform()) {
          this._onFloor.updateFloorPosition();
        } else {
          this._setOnFloor(highestGround);
        }
      } else if (highestGround && canLand) {
        this._setOnFloor(highestGround);
      } else {
        // The object can't land.
        object.setY(oldY);
      }
    }

    _fall(timeDelta: float) {
      this._currentFallSpeed += this._gravity * timeDelta;
      if (this._currentFallSpeed > this._maxFallingSpeed) {
        this._currentFallSpeed = this._maxFallingSpeed;
      }
      this._requestedDeltaY += this._currentFallSpeed * timeDelta;
      this._requestedDeltaY = Math.min(
        this._requestedDeltaY,
        this._maxFallingSpeed * timeDelta
      );
    }

    //Scene change is not supported
    /*
        if ( parentScene != &scene ) //Parent scene has changed
        {
            parentScene = &scene;
            sceneManager = parentScene ? &ScenePlatformObjectsManager::managers[&scene] : null;
            floorPlatform = null;
        }
        */
    /**
     * Return true if the object owning the behavior can grab the specified platform. There must be a collision
     * between the object and the platform.
     * @param platform The platform the object is in collision with
     * @param y The value in pixels on Y axis the object wants to move to
     */
    private _canGrab(platform: gdjs.PlatformRuntimeBehavior) {
      const y1 = this.owner.getY() + this._yGrabOffset - this._lastDeltaY;
      const y2 = this.owner.getY() + this._yGrabOffset;
      const platformY = platform.owner.getY() + platform.getYGrabOffset();
      return (
        platform.canBeGrabbed() &&
        ((y1 < platformY && platformY < y2) ||
          (y2 < platformY && platformY < y1))
      );
    }

    /**
     * Mark the platformer object as not grabbing any platform.
     */
    _releaseGrabbedPlatform() {
      if (this._state === this._grabbingPlatform) {
        this._setFalling();
      }
    }

    /**
     * Mark the platformer object as falling if on a ladder.
     */
    _releaseLadder() {
      if (this._state === this._onLadder) {
        this._setFalling();
      }
    }

    /**
     * Separate the object from all platforms passed in parameter.
     * @param candidates The platform to be tested for collision
     * @param excludeJumpThrus If set to true, jumpthru platforms are excluded. false if not defined.
     * @returns true if the object was moved
     */
    private _separateFromPlatforms(
      candidates: gdjs.BehaviorRBushAABB<gdjs.PlatformRuntimeBehavior>[],
      excludeJumpThrus: boolean
    ) {
      excludeJumpThrus = !!excludeJumpThrus;
      const objects = gdjs.staticArray(
        PlatformerObjectRuntimeBehavior.prototype._separateFromPlatforms
      );
      objects.length = 0;
      for (let i = 0; i < candidates.length; ++i) {
        const platform = candidates[i];
        if (
          platform.behavior.getPlatformType() ===
          gdjs.PlatformRuntimeBehavior.LADDER
        ) {
          continue;
        }
        if (
          excludeJumpThrus &&
          platform.behavior.getPlatformType() ===
            gdjs.PlatformRuntimeBehavior.JUMPTHRU
        ) {
          continue;
        }
        objects.push(platform.behavior.owner);
      }
      return this.owner.separateFromObjects(objects, this._ignoreTouchingEdges);
    }

    /**
     * Among the platforms passed in parameter, return true if there is a platform colliding with the object.
     * Ladders are *always* excluded from the test.
     * @param candidates The platform to be tested for collision
     * @param exceptThisOne The object identifier of a platform to be excluded from the check. Can be null.
     * @param excludeJumpThrus If set to true, jumpthru platforms are excluded. false if not defined.
     * @returns true if the object collides any platform
     */
    _isCollidingWithOneOf(
      candidates: gdjs.BehaviorRBushAABB<gdjs.PlatformRuntimeBehavior>[],
      exceptThisOne?: number | null,
      excludeJumpThrus?: boolean
    ) {
      excludeJumpThrus = !!excludeJumpThrus;
      for (let i = 0; i < candidates.length; ++i) {
        const platform = candidates[i];
        if (platform.behavior.owner.id === exceptThisOne) {
          continue;
        }
        if (
          platform.behavior.getPlatformType() ===
          gdjs.PlatformRuntimeBehavior.LADDER
        ) {
          continue;
        }
        if (
          excludeJumpThrus &&
          platform.behavior.getPlatformType() ===
            gdjs.PlatformRuntimeBehavior.JUMPTHRU
        ) {
          continue;
        }
        if (
          gdjs.RuntimeObject.collisionTest(
            this.owner,
            platform.behavior.owner,
            this._ignoreTouchingEdges
          )
        ) {
          return true;
        }
      }
      return false;
    }

    /**
     * Find the highest floor reachable and move the owner on top of it.
     *
     * Also see {@link ./README.md}
     *
     * @param candidates The platform to be tested for collision
     * @param upwardDeltaY The owner won't move upward more than this value.
     * @param downwardDeltaY The owner won't move downward more than this value.
     * @returns the platform where to walk or if an obstacle was found
     */
    _findHighestFloorAndMoveOnTop(
      candidates: gdjs.BehaviorRBushAABB<gdjs.PlatformRuntimeBehavior>[],
      upwardDeltaY: float,
      downwardDeltaY: float
    ): PlatformSearchResult {
      const context = FollowConstraintContext.instance;
      context.initializeBeforeSearch(this, upwardDeltaY, downwardDeltaY);

      let totalHighestY = Number.MAX_VALUE;
      let highestGround: gdjs.PlatformRuntimeBehavior | null = null;
      let isCollidingAnyPlatform = false;
      for (const platform of candidates) {
        if (
          platform.behavior.getPlatformType() ===
            gdjs.PlatformRuntimeBehavior.LADDER ||
          // Jump through platforms are obstacles only when the character comes from the top.
          (platform.behavior.getPlatformType() ===
            gdjs.PlatformRuntimeBehavior.JUMPTHRU &&
            // When following the floor, jumpthrus that are higher than the character are ignored.
            // If we only look above the character bottom, every jumpthrus can be discarded
            // without doing any collision check.
            ((this._state === this._onFloor &&
              platform.behavior !== this._onFloor.getFloorPlatform() &&
              downwardDeltaY < 0) ||
              // When trying to land on a platform, exclude jumpthrus that were already overlapped.
              (this._state !== this._onFloor &&
                this._isIn(
                  this._overlappedJumpThru,
                  platform.behavior.owner.id
                ))))
        ) {
          continue;
        }

        const previousAllowedMinDeltaY = context.allowedMinDeltaY;
        const previousAllowedMaxDeltaY = context.allowedMaxDeltaY;
        this._findPlatformHighestRelativeYUnderObject(platform, context);
        let highestRelativeY = context.getFloorDeltaY();
        if (
          // When following the floor, ignore jumpthrus that are higher than the character bottom.
          this._state === this._onFloor &&
          platform.behavior !== this._onFloor.getFloorPlatform() &&
          platform.behavior.getPlatformType() ===
            gdjs.PlatformRuntimeBehavior.JUMPTHRU &&
          highestRelativeY < 0
        ) {
          // Don't follow jumpthrus that are higher than the character bottom.
          // Revert side effect on the search context.
          context.revertTo(previousAllowedMinDeltaY, previousAllowedMaxDeltaY);
          continue;
        }
        if (context.isCollidingAnyPlatform()) {
          isCollidingAnyPlatform = true;
        }
        if (context.floorIsTooHigh()) {
          // One platform is colliding the character
          // and is too high for the character to walk on.
          // This will still be an obstacle even if there
          // are other platforms that fit the requirements.
          highestGround = null;
          break;
        }

        if (
          context.isCollidingAnyPlatform() &&
          highestRelativeY < totalHighestY
        ) {
          totalHighestY = highestRelativeY;
          highestGround = platform.behavior;
        }
      }
      if (highestGround) {
        const object = this.owner;
        object.setY(object.getY() + totalHighestY);
      }
      const returnValue =
        gdjs.PlatformerObjectRuntimeBehavior._platformSearchResult;
      returnValue.highestGround = highestGround;
      returnValue.isCollidingAnyPlatform = isCollidingAnyPlatform;
      return returnValue;
    }

    /**
     * Find the highest Y relative to the owner bottom of the floor reachable by the owner.
     * @param platform The platform to be tested for collision.
     * @param upwardDeltaY The owner won't move upward more than this value.
     * @param downwardDeltaY The owner won't move downward more than this value.
     * @return the search context
     */
    private _findPlatformHighestRelativeYUnderObject(
      platform: gdjs.BehaviorRBushAABB<gdjs.PlatformRuntimeBehavior>,
      context: FollowConstraintContext
    ): FollowConstraintContext {
      const platformObject = platform.behavior.owner;
      const platformAABB = platformObject.getAABB();
      if (
        platformAABB.max[0] <= context.ownerMinX ||
        platformAABB.min[0] >= context.ownerMaxX ||
        platformAABB.max[1] <= context.headMinY ||
        platformAABB.min[1] > context.floorMaxY
      ) {
        // No collision
        return context;
      }

      for (const hitbox of platformObject.getHitBoxesAround(
        context.ownerMinX,
        context.headMinY,
        context.ownerMaxX,
        context.floorMaxY
      )) {
        if (hitbox.vertices.length < 3) {
          continue;
        }

        // Edges over the character head might not result to a collision,
        // but if there is also an edge under its head then there is a collision.
        // The platform hitbox could be in several parts.
        // So, the object could walk on one part
        // and have another part over its head.
        // This is why flags are reset between each hitbox.
        context.initializeBeforeHitboxCheck();

        let previousVertex = hitbox.vertices[hitbox.vertices.length - 2];
        let vertex = hitbox.vertices[hitbox.vertices.length - 1];
        for (const nextVertex of hitbox.vertices) {
          // When the character is side by side to a wall,
          // no collision should be detected.
          // Indeed, it only shares an edge so the intersection has no area.
          // But, the character can share a vertex X with a platform
          // when one of them is encompassing the other.
          // This is why the edge direction is checked in this case.
          if (
            // The vertex is strictly into the interval...
            (context.ownerMinX < vertex[0] && vertex[0] < context.ownerMaxX) ||
            // ...or is on a bound but at least one of its edges is from the inside.
            // Note: this needs strict convex hitbox to work.
            (vertex[0] === context.ownerMinX &&
              (previousVertex[0] > vertex[0] || nextVertex[0] > vertex[0])) ||
            (vertex[0] === context.ownerMaxX &&
              (previousVertex[0] < vertex[0] || nextVertex[0] < vertex[0]))
          ) {
            context.addPointConstraint(vertex[1]);
          }

          const deltaX = vertex[0] - previousVertex[0];
          // Vertical edges doesn't matter
          if (deltaX !== 0) {
            // Check intersection on the left side of owner
            if (
              (vertex[0] < context.ownerMinX &&
                context.ownerMinX < previousVertex[0]) ||
              (previousVertex[0] < context.ownerMinX &&
                context.ownerMinX < vertex[0])
            ) {
              const deltaY = vertex[1] - previousVertex[1];
              const intersectionY =
                previousVertex[1] +
                ((context.ownerMinX - previousVertex[0]) * deltaY) / deltaX;

              context.addPointConstraint(intersectionY);
            }
            // Check intersection on the right side of owner
            if (
              (vertex[0] < context.ownerMaxX &&
                context.ownerMaxX < previousVertex[0]) ||
              (previousVertex[0] < context.ownerMaxX &&
                context.ownerMaxX < vertex[0])
            ) {
              const deltaY = vertex[1] - previousVertex[1];
              const intersectionY =
                previousVertex[1] +
                ((context.ownerMaxX - previousVertex[0]) * deltaY) / deltaX;

              context.addPointConstraint(intersectionY);
            }
          }
          if (context.floorIsTooHigh()) {
            // The character can't follow the platforms.
            // No need to continue the search.
            return context;
          }
          previousVertex = vertex;
          vertex = nextVertex;
        }
      }
      return context;
    }

    /**
     * Among the platforms passed in parameter, return true if there is a platform colliding with the object.
     * Ladders are *always* excluded from the test.
     * @param candidates The platform to be tested for collision
     * @param exceptTheseOnes The platforms to be excluded from the test
     */
    private _isCollidingWithOneOfExcluding(
      candidates: gdjs.BehaviorRBushAABB<gdjs.PlatformRuntimeBehavior>[],
      exceptTheseOnes: gdjs.BehaviorRBushAABB<gdjs.PlatformRuntimeBehavior>[]
    ) {
      for (let i = 0; i < candidates.length; ++i) {
        const platform = candidates[i];
        if (
          exceptTheseOnes &&
          this._isIn(exceptTheseOnes, platform.behavior.owner.id)
        ) {
          continue;
        }
        if (
          platform.behavior.getPlatformType() ===
          gdjs.PlatformRuntimeBehavior.LADDER
        ) {
          continue;
        }
        if (
          gdjs.RuntimeObject.collisionTest(
            this.owner,
            platform.behavior.owner,
            this._ignoreTouchingEdges
          )
        ) {
          return true;
        }
      }
      return false;
    }

    /**
     * Return true if the platform is colliding with the behavior owner object.
     * Overlapped jump thru and ladders are excluded.
     * @param platform The platform to be tested for collision
     */
    private _isCollidingWith(platform: gdjs.PlatformRuntimeBehavior): boolean {
      return (
        platform.getPlatformType() !== gdjs.PlatformRuntimeBehavior.LADDER &&
        !this._isIn(this._overlappedJumpThru, platform.owner.id) &&
        gdjs.RuntimeObject.collisionTest(
          this.owner,
          platform.owner,
          this._ignoreTouchingEdges
        )
      );
    }

    /**
     * Update _overlappedJumpThru member, so that it contains all the jumpthru platforms colliding with
     * the behavior owner object.
     * Note: _updatePotentialCollidingObjects must have been called before.
     */
    private _updateOverlappedJumpThru() {
      this._overlappedJumpThru.length = 0;
      for (let i = 0; i < this._potentialCollidingObjects.length; ++i) {
        const platform = this._potentialCollidingObjects[i];
        if (
          platform.behavior.getPlatformType() ===
            gdjs.PlatformRuntimeBehavior.JUMPTHRU &&
          gdjs.RuntimeObject.collisionTest(
            this.owner,
            platform.behavior.owner,
            this._ignoreTouchingEdges
          )
        ) {
          this._overlappedJumpThru.push(platform);
        }
      }
    }

    /**
     * Return true if the object is overlapping a ladder.
     * Note: _updatePotentialCollidingObjects must have been called before.
     */
    _isOverlappingLadder() {
      for (let i = 0; i < this._potentialCollidingObjects.length; ++i) {
        const platform = this._potentialCollidingObjects[i];
        if (
          platform.behavior.getPlatformType() !==
          gdjs.PlatformRuntimeBehavior.LADDER
        ) {
          continue;
        }
        if (
          gdjs.RuntimeObject.collisionTest(
            this.owner,
            platform.behavior.owner,
            this._ignoreTouchingEdges
          )
        ) {
          return true;
        }
      }
      return false;
    }

    _isIn(
      platformArray: gdjs.BehaviorRBushAABB<gdjs.PlatformRuntimeBehavior>[],
      id: integer
    ) {
      for (let i = 0; i < platformArray.length; ++i) {
        if (platformArray[i].behavior.owner.id === id) {
          return true;
        }
      }
      return false;
    }

    /**
     * Update _potentialCollidingObjects member with platforms near the object.
     */
    private _updatePotentialCollidingObjects(maxMovementLength: float) {
      const object = this.owner;

      this._manager.getAllPlatformsAround(
        object,
        maxMovementLength,
        this._potentialCollidingObjects
      );

      // Filter the potential colliding platforms to ensure that the object owning the behavior
      // is not considered as colliding with itself, in the case that it also has the
      // platform behavior.
      for (let i = 0; i < this._potentialCollidingObjects.length; ) {
<<<<<<< HEAD
        if (this._potentialCollidingObjects[i].owner === object) {
=======
        if (this._potentialCollidingObjects[i].behavior.owner === this.owner) {
>>>>>>> 18ac00e2
          this._potentialCollidingObjects.splice(i, 1);
        } else {
          i++;
        }
      }
    }

    /**
     * Simulate a control action in the Platformer Object by specifying an input.
     * @param input The string expression of the control action [Left,Right,Up,Down,Ladder,Jump,Release,Release Ladder].
     */
    simulateControl(input: string) {
      if (input === 'Left') {
        this._leftKey = true;
      } else if (input === 'Right') {
        this._rightKey = true;
      } else if (input === 'Up') {
        this._upKey = true;
      } else if (input === 'Down') {
        this._downKey = true;
      } else if (input === 'Ladder') {
        this._ladderKey = true;
      } else if (input === 'Jump') {
        this._jumpKey = true;
      } else if (input === 'Release') {
        this._releasePlatformKey = true;
      } else if (input === 'Release Ladder') {
        this._releaseLadderKey = true;
      }
    }

    /**
     * Get the gravity of the Platformer Object.
     * @returns The current gravity.
     */
    getGravity(): float {
      return this._gravity;
    }

    /**
     * Get the maximum falling speed of the Platformer Object.
     * @returns The maximum falling speed.
     */
    getMaxFallingSpeed(): float {
      return this._maxFallingSpeed;
    }

    /**
     * Get the speed used to move on Y axis when climbing a ladder.
     * @returns The speed of ladder climbing.
     */
    getLadderClimbingSpeed(): float {
      return this._ladderClimbingSpeed;
    }

    /**
     * Get the acceleration value of the Platformer Object.
     * @returns The current acceleration.
     */
    getAcceleration(): float {
      return this._acceleration;
    }

    /**
     * Get the deceleration of the Platformer Object.
     * @returns The current deceleration.
     */
    getDeceleration(): float {
      return this._deceleration;
    }

    /**
     * Get the maximum speed of the Platformer Object.
     * @returns The maximum speed.
     */
    getMaxSpeed(): float {
      return this._maxSpeed;
    }

    /**
     * Get the jump speed of the Platformer Object.
     * @returns The jump speed.
     */
    getJumpSpeed(): float {
      return this._jumpSpeed;
    }

    /**
     * Get the jump sustain time of the Platformer Object.
     * @returns The jump sustain time.
     */
    getJumpSustainTime(): float {
      return this._jumpSustainTime;
    }

    /**
     * Get the speed at which the object is falling. It is 0 when the object is on a floor, and non 0 as soon as the object leaves the floor.
     * @returns The current fall speed.
     */
    getCurrentFallSpeed(): float {
      return this._currentFallSpeed;
    }

    /**
     * Get the current speed of the Platformer Object.
     * @returns The current speed.
     */
    getCurrentSpeed(): float {
      return this._currentSpeed;
    }

    /**
     * Get the current jump speed of the Platformer Object.
     * @returns The current jump speed.
     */
    getCurrentJumpSpeed(): float {
      return this._jumping.getCurrentJumpSpeed();
    }

    /**
     * Check if the Platformer Object can grab the platforms.
     * @returns Returns true if the object can grab the platforms.
     */
    canGrabPlatforms(): boolean {
      return this._canGrabPlatforms;
    }

    /**
     * Check if the Platformer Object can jump.
     * @returns Returns true if the object can jump.
     */
    canJump(): boolean {
      return this._canJump;
    }

    /**
     * Set the gravity of the Platformer Object.
     * @param gravity The new gravity.
     */
    setGravity(gravity: float): void {
      this._gravity = gravity;
    }

    /**
     * Set the maximum falling speed of the Platformer Object.
     * @param maxFallingSpeed The maximum falling speed.
     */
    setMaxFallingSpeed(maxFallingSpeed: float): void {
      this._maxFallingSpeed = maxFallingSpeed;
    }

    /**
     * Set the speed used to move on Y axis when climbing a ladder.
     * @param ladderClimbingSpeed The speed of ladder climbing.
     */
    setLadderClimbingSpeed(ladderClimbingSpeed: float): void {
      this._ladderClimbingSpeed = ladderClimbingSpeed;
    }

    /**
     * Set the acceleration of the Platformer Object.
     * @param acceleration The new acceleration.
     */
    setAcceleration(acceleration: float): void {
      this._acceleration = acceleration;
    }

    /**
     * Set the deceleration of the Platformer Object.
     * @param deceleration The new deceleration.
     */
    setDeceleration(deceleration: float): void {
      this._deceleration = deceleration;
    }

    /**
     * Set the maximum speed of the Platformer Object.
     * @param maxSpeed The new maximum speed.
     */
    setMaxSpeed(maxSpeed: float): void {
      this._maxSpeed = maxSpeed;
    }

    /**
     * Set the jump speed of the Platformer Object.
     * @param jumpSpeed The new jump speed.
     */
    setJumpSpeed(jumpSpeed: float): void {
      this._jumpSpeed = jumpSpeed;
    }

    /**
     * Set the jump sustain time of the Platformer Object.
     * @param jumpSpeed The new jump sustain time.
     */
    setJumpSustainTime(jumpSustainTime: float): void {
      this._jumpSustainTime = jumpSustainTime;
    }

    /**
     * Set the maximum slope angle of the Platformer Object.
     * @param slopeMaxAngle The new maximum slope angle.
     */
    setSlopeMaxAngle(slopeMaxAngle: float): void {
      if (slopeMaxAngle < 0 || slopeMaxAngle >= 90) {
        return;
      }
      this._slopeMaxAngle = slopeMaxAngle;

      //Avoid rounding errors
      if (slopeMaxAngle === 45) {
        this._slopeClimbingFactor = 1;
      } else {
        this._slopeClimbingFactor = Math.tan(
          (slopeMaxAngle * 3.1415926) / 180.0
        );
      }

      // Avoid a `_slopeClimbingFactor` set to exactly 0.
      // Otherwise, this can lead the floor finding functions to consider
      // a floor to be "too high" to reach, even if the object is very slighlty
      // inside it, which can happen because of rounding errors.
      // See "Floating-point error mitigations" tests.
      if (this._slopeClimbingFactor < 1 / 1024) {
        this._slopeClimbingFactor = 1 / 1024;
      }
    }

    /**
     * Allow the Platformer Object to jump again.
     */
    setCanJump(): void {
      this._canJump = true;
    }

    /**
     * Forbid the Platformer Object to air jump.
     */
    setCanNotAirJump(): void {
      if (this._state === this._jumping || this._state === this._falling) {
        this._canJump = false;
      }
    }

    /**
     * Set if the Platformer Object can grab platforms.
     * @param enable Enable / Disable grabbing of platforms.
     */
    setCanGrabPlatforms(enable: boolean): void {
      this._canGrabPlatforms = enable;
      if (!this._canGrabPlatforms) {
        this._releaseGrabbedPlatform();
      }
    }

    /**
     * Ignore the default controls of the Platformer Object.
     * @param ignore Enable / Disable default controls.
     */
    ignoreDefaultControls(ignore: boolean) {
      this._ignoreDefaultControls = ignore;
    }

    /**
     * Simulate the "Left" control of the Platformer Object.
     */
    simulateLeftKey() {
      this._leftKey = true;
    }

    /**
     * Simulate the "Right" control of the Platformer Object.
     */
    simulateRightKey() {
      this._rightKey = true;
    }

    /**
     * Simulate the "Ladder" control of the Platformer Object.
     */
    simulateLadderKey() {
      this._ladderKey = true;
    }

    /**
     * Simulate the "Release Ladder" control of the Platformer Object.
     */
    simulateReleaseLadderKey() {
      this._releaseLadderKey = true;
    }

    /**
     * Simulate the "Up" control of the Platformer Object.
     */
    simulateUpKey() {
      this._upKey = true;
    }

    /**
     * Simulate the "Down" control of the Platformer Object.
     */
    simulateDownKey() {
      this._downKey = true;
    }

    /**
     * Simulate the "Jump" control of the Platformer Object.
     */
    simulateJumpKey() {
      this._jumpKey = true;
    }

    /**
     * Simulate the "Release" control of the Platformer Object.
     */
    simulateReleasePlatformKey() {
      this._releasePlatformKey = true;
    }

    /**
     * Check if the Platformer Object is on a floor.
     * @returns Returns true if on a floor and false if not.
     */
    isOnFloor(): boolean {
      return this._state === this._onFloor;
    }

    /**
     * Check if the Platformer Object is on the given object.
     * @returns Returns true if on the object and false if not.
     */
    isOnFloorObject(object: gdjs.RuntimeObject): boolean {
      if (this.isOnFloor()) {
        const floorPlatform = this._onFloor.getFloorPlatform();
        return !!floorPlatform && floorPlatform.owner.id === object.id;
      }
      return false;
    }

    /**
     * Check if the Platformer Object is on a ladder.
     * @returns Returns true if on a ladder and false if not.
     */
    isOnLadder(): boolean {
      return this._state === this._onLadder;
    }

    /**
     * Check if the Platformer Object is jumping.
     * @returns Returns true if jumping and false if not.
     */
    isJumping(): boolean {
      return this._state === this._jumping;
    }

    /**
     * Check if the Platformer Object is grabbing a platform.
     * @returns Returns true if a platform is grabbed and false if not.
     */
    isGrabbingPlatform(): boolean {
      return this._state === this._grabbingPlatform;
    }

    /**
     * Check if the Platformer Object is in the falling state. This is false
     * if the object is jumping, even if the object is going down after reaching
     * the jump peak.
     * @returns Returns true if it is falling and false if not.
     */
    isFallingWithoutJumping(): boolean {
      return this._state === this._falling;
    }

    /**
     * Check if the Platformer Object is "going down", either because it's in the
     * falling state *or* because it's jumping but reached the jump peak and
     * is now going down (because the jump speed can't compensate anymore the
     * falling speed).
     *
     * If you want to check if the object is falling outside of a jump (or because
     * the jump is entirely finished and there is no jump speed applied to the object
     * anymore), consider using `isFallingWithoutJumping`.
     *
     * @returns Returns true if it is "going down" and false if not.
     */
    isFalling(): boolean {
      return (
        this._state === this._falling ||
        (this._state === this._jumping &&
          this._currentFallSpeed > this._jumping.getCurrentJumpSpeed())
      );
    }

    /**
     * Check if the Platformer Object is moving.
     * @returns Returns true if it is moving and false if not.
     */
    isMoving(): boolean {
      return (
        (this._hasReallyMoved &&
          (this._currentSpeed !== 0 || this._state === this._onLadder)) ||
        this._jumping.getCurrentJumpSpeed() !== 0 ||
        this._currentFallSpeed !== 0
      );
    }
  }

  /**
   * The object can take 5 states: OnFloor, Falling, Jumping, GrabbingPlatform and OnLadder.
   * The implementations of this interface hold the specific behaviors and internal state of theses 5 states.
   * @see PlatformerObjectRuntimeBehavior.doStepPreEvents to understand how the functions are called.
   */
  interface State {
    /**
     * Called when the object leaves this state.
     * It's a good place to reset the internal state.
     * @see OnFloor.enter that is not part of the interface because it takes specific parameters.
     */
    leave(): void;
    /**
     * Called before the obstacle search.
     * The object position may need adjustments to handle external changes.
     */
    beforeUpdatingObstacles(timeDelta: float): void;
    /**
     * Check if transitions to other states are needed and apply them before moving horizontally.
     */
    checkTransitionBeforeX(): void;
    /**
     * Use _requestedDeltaX and _requestedDeltaY to choose the movement that suits the state before moving horizontally.
     */
    beforeMovingX(): void;
    /**
     * Check if transitions to other states are needed and apply them before moving vertically.
     */
    checkTransitionBeforeY(timeDelta: float): void;
    /**
     * Use _requestedDeltaY to choose the movement that suits the state before moving vertically.
     */
    beforeMovingY(timeDelta: float, oldX: float): void;
  }

  /**
   * The object is on the floor standing or walking.
   *
   * Also see {@link ./README.md}
   */
  class OnFloor implements State {
    private _behavior: PlatformerObjectRuntimeBehavior;
    private _floorPlatform: PlatformRuntimeBehavior | null = null;
    private _floorLastX: float = 0;
    private _floorLastY: float = 0;
    _oldHeight: float = 0;

    constructor(behavior: PlatformerObjectRuntimeBehavior) {
      this._behavior = behavior;
    }

    getFloorPlatform() {
      return this._floorPlatform;
    }

    enter(floorPlatform: PlatformRuntimeBehavior) {
      this._floorPlatform = floorPlatform;
      this.updateFloorPosition();
      this._behavior._canJump = true;
      this._behavior._currentFallSpeed = 0;
    }

    leave() {
      this._floorPlatform = null;
    }

    updateFloorPosition() {
      this._floorLastX = this._floorPlatform!.owner.getX();
      this._floorLastY = this._floorPlatform!.owner.getY();
    }

    beforeUpdatingObstacles(timeDelta: float) {
      const object = this._behavior.owner;
      //Stick the object to the floor if its height has changed.
      if (this._oldHeight !== object.getHeight()) {
        object.setY(
          this._floorLastY -
            object.getHeight() +
            (object.getY() - object.getDrawableY())
        );
      }
      // Directly follow the floor movement on the Y axis by moving the character.
      // For the X axis, we follow the floor movement using `_requestedDeltaX`
      // (see `beforeMovingX`).
      // We don't use `_requestedDeltaY` to follow the floor on the Y axis
      // to avoid a transition loop with the Falling state.
      // Indeed, if we used it, then:
      // - going down, the character could no longer be on a platform and start falling.
      // - going up, the character will already be pushed on top on the platform
      //   by `beforeMovingY` that handle slopes or by `_separateFromPlatforms` that
      //   avoid characters being stuck. So using `_requestedDeltaY`, the character
      //   would be going too much higher and fall at the next frame.
      //
      // We could make the character follow a platform moving up
      // at a greater speed as it's coherent from a physics point of view.
      // But, when the character is put on top of the platform to follow it up,
      // the platform AABB may not be updated in RBush yet
      // and the platform can go out of the spatial search rectangle
      // even though they are next to each other, which means
      // that the character will fall.
      const deltaY = this._floorPlatform!.owner.getY() - this._floorLastY;
      if (
        deltaY !== 0 &&
        Math.abs(deltaY) <=
          Math.abs(this._behavior._maxFallingSpeed * timeDelta)
      ) {
        object.setY(object.getY() + deltaY);
      }
    }

    checkTransitionBeforeX() {
      const behavior = this._behavior;
      //Check that the floor object still exists and is near the object.
      if (
        !behavior._isIn(
          behavior._potentialCollidingObjects,
          this._floorPlatform!.owner.id
        )
      ) {
        behavior._setFalling();
      }
    }

    beforeMovingX() {
      const behavior = this._behavior;
      // Shift the object according to the floor movement.
      behavior._requestedDeltaX +=
        this._floorPlatform!.owner.getX() - this._floorLastX;
      // See `beforeUpdatingObstacles` for the logic for the Y axis.
    }

    checkTransitionBeforeY(timeDelta: float) {
      const behavior = this._behavior;
      //Go on a ladder
      behavior._checkTransitionOnLadder();
      //Jumping
      behavior._checkTransitionJumping();
    }

    beforeMovingY(timeDelta: float, oldX: float) {
      const behavior = this._behavior;
      const object = behavior.owner;

      if (object.getX() === oldX + behavior._requestedDeltaX) {
        // The character didn't encounter any obstacles on the X axis.
        // It follows the floor.

        // In theory, this max delta on the Y axis could be 0. In practice,
        // `behavior._slopeClimbingFactor` has a lower bound of 1 / 1024.
        // This avoids this max delta Y to be strictly 0, which would then risk
        // considering a floor "too high", even if the object is inside it because
        // of a very small rounding error.
        // See "Floating-point error mitigations" tests.
        const deltaMaxY = Math.abs(
          behavior._requestedDeltaX * behavior._slopeClimbingFactor
        );
        const {
          highestGround,
          isCollidingAnyPlatform,
        } = behavior._findHighestFloorAndMoveOnTop(
          behavior._potentialCollidingObjects,
          -deltaMaxY,
          deltaMaxY
        );
        if (highestGround && highestGround !== this._floorPlatform) {
          behavior._setOnFloor(highestGround);
        }
        if (highestGround === null && isCollidingAnyPlatform) {
          // Unable to follow the floor (too steep): go back to the original position.
          behavior.owner.setX(oldX);
        }
      } else {
        // The character encountered an obstacle on the X axis.
        // Try to walk on it or stop before it.

        // Try to follow the platform until the obstacle.
        const {
          highestGround: highestGroundOnPlatform,
          isCollidingAnyPlatform,
        } = behavior._findHighestFloorAndMoveOnTop(
          behavior._potentialCollidingObjects,
          Math.min(
            0,
            -Math.abs(object.getX() - oldX) * behavior._slopeClimbingFactor
          ),
          0
        );
        if (highestGroundOnPlatform === null && isCollidingAnyPlatform) {
          // Unable to follow the floor (too steep): go back to the original position.
          behavior.owner.setX(oldX);
        } else {
          const requestedDeltaX = behavior._requestedDeltaX;
          // The current platform is climbed.
          // Can the obstacle be climbed too from here?
          // We do a look-up in 2 steps:
          // 1. Try to move 1 pixel on X to climb the junction
          //    (because the obstacle detection is done 1 pixel by 1 pixel).
          // 2. Try to follow the obstacle slope by at least 1 pixel on X axis
          //    (it can only be done after the junction because otherwise
          //    the slope angle would be a mean between the current platform and
          //    the obstacles).
          //
          // The 2nd step is done using a 1 pixel width at least, when remainingDeltaX
          // is less than 2 pixels: this will be a "lookahead". This is to ensure
          // the character doesn't start to climb a slope it actually can't.
          const remainingDeltaX = requestedDeltaX - (object.getX() - oldX);
          const beforeObstacleY = object.getY();
          const beforeObstacleX = object.getX();

          // 1. Try to move 1 pixel on the X axis to climb the junction.
          object.setX(object.getX() + Math.sign(requestedDeltaX));
          const {
            highestGround: highestGroundAtJunction,
          } = behavior._findHighestFloorAndMoveOnTop(
            behavior._potentialCollidingObjects,
            // Look up from at least 1 pixel to bypass not perfectly aligned floors.
            Math.min(-1, -1 * behavior._slopeClimbingFactor),
            0
          );
          if (highestGroundAtJunction) {
            // The obstacle 1st pixel can be climbed.
            // Now that the character is on the obstacle,
            // try to follow the slope for at least 1 pixel.
            const deltaX =
              Math.sign(requestedDeltaX) *
              Math.max(
                1,
                // - 1, because the owner moved from 1 pixel at the junction.
                Math.abs(remainingDeltaX) - 1
              );
            object.setX(object.getX() + deltaX);
            const {
              highestGround: highestGroundOnObstacle,
            } = behavior._findHighestFloorAndMoveOnTop(
              behavior._potentialCollidingObjects,
              // Do an exact slope angle check.
              -Math.abs(deltaX) * behavior._slopeClimbingFactor,
              0
            );
            if (highestGroundOnObstacle) {
              // The obstacle slope can be climbed.
              if (Math.abs(remainingDeltaX) >= 2) {
                behavior._setOnFloor(highestGroundOnObstacle);
              } else {
                // We went too far in order to check that.
                // Now, find the right position on the obstacles.
                object.setPosition(oldX + requestedDeltaX, beforeObstacleY);
                const {
                  highestGround: highestGroundOnObstacle,
                } = behavior._findHighestFloorAndMoveOnTop(
                  behavior._potentialCollidingObjects,
                  // requestedDeltaX can be small when the object start moving.
                  // So, look up from at least 1 pixel to bypass not perfectly aligned floors.
                  Math.min(
                    -1,
                    -Math.abs(remainingDeltaX) * behavior._slopeClimbingFactor
                  ),
                  0
                );
                // Should always be true
                if (highestGroundOnObstacle) {
                  behavior._setOnFloor(highestGroundOnObstacle);
                }
              }
            } else {
              // Don't climb on the obstacle
              // because the obstacle slope is too steep.
              if (
                Math.sign(beforeObstacleX - oldX) === Math.sign(requestedDeltaX)
              ) {
                object.setPosition(beforeObstacleX, beforeObstacleY);
              } else {
                // Avoid to go backward
                object.setPosition(oldX, beforeObstacleY);
              }
              behavior._currentSpeed = 0;
            }
          } else {
            // Don't climb on the obstacle
            // because the obstacle 1st pixel is more than 1 pixel high (or too steep).
            if (
              Math.sign(beforeObstacleX - oldX) === Math.sign(requestedDeltaX)
            ) {
              object.setPosition(beforeObstacleX, beforeObstacleY);
            } else {
              // Avoid to go backward
              object.setPosition(oldX, beforeObstacleY);
            }
            behavior._currentSpeed = 0;
          }
        }
      }
    }

    toString(): String {
      return 'OnFloor';
    }
  }

  /**
   * The object is falling.
   */
  class Falling implements State {
    private _behavior: PlatformerObjectRuntimeBehavior;

    constructor(behavior: PlatformerObjectRuntimeBehavior) {
      this._behavior = behavior;
    }

    enter() {
      this._behavior._canJump = false;
    }

    leave() {}

    beforeUpdatingObstacles(timeDelta: float) {}

    checkTransitionBeforeX() {}

    beforeMovingX() {}

    checkTransitionBeforeY(timeDelta: float) {
      const behavior = this._behavior;
      //Go on a ladder
      behavior._checkTransitionOnLadder();
      //Jumping
      behavior._checkTransitionJumping();

      //Grabbing a platform
      if (behavior._canGrabPlatforms && behavior._requestedDeltaX !== 0) {
        behavior._checkGrabPlatform();
      }
    }

    beforeMovingY(timeDelta: float, oldX: float) {
      //Fall
      this._behavior._fall(timeDelta);
    }

    toString(): String {
      return 'Falling';
    }
  }

  /**
   * The object is on the ascending and descending part of the jump.
   * The object is considered falling when the jump continue to a lower position than the initial one.
   */
  class Jumping implements State {
    private _behavior: PlatformerObjectRuntimeBehavior;
    private _currentJumpSpeed: number = 0;
    private _timeSinceCurrentJumpStart: number = 0;
    private _jumpKeyHeldSinceJumpStart: boolean = false;
    private _jumpingFirstDelta: boolean = false;

    constructor(behavior: PlatformerObjectRuntimeBehavior) {
      this._behavior = behavior;
    }

    getCurrentJumpSpeed() {
      return this._currentJumpSpeed;
    }

    enter(from: State) {
      const behavior = this._behavior;
      this._timeSinceCurrentJumpStart = 0;
      this._jumpKeyHeldSinceJumpStart = true;

      if (from !== behavior._jumping && from !== behavior._falling) {
        this._jumpingFirstDelta = true;
      }

      behavior._canJump = false;
      this._currentJumpSpeed = behavior._jumpSpeed;
      behavior._currentFallSpeed = 0;
    }

    leave() {
      this._currentJumpSpeed = 0;
    }

    beforeUpdatingObstacles(timeDelta: float) {}

    checkTransitionBeforeX() {}

    beforeMovingX() {}

    checkTransitionBeforeY(timeDelta: float) {
      const behavior = this._behavior;
      //Go on a ladder
      behavior._checkTransitionOnLadder();
      //Jumping
      behavior._checkTransitionJumping();

      //Grabbing a platform
      if (
        behavior._canGrabPlatforms &&
        behavior._requestedDeltaX !== 0 &&
        behavior._lastDeltaY >= 0
      ) {
        behavior._checkGrabPlatform();
      }
    }

    beforeMovingY(timeDelta: float, oldX: float) {
      const behavior = this._behavior;

      //Fall
      if (!this._jumpingFirstDelta) {
        behavior._fall(timeDelta);
      }
      this._jumpingFirstDelta = false;

      // Check if the jump key is continuously held since
      // the beginning of the jump.
      if (!behavior._jumpKey) {
        this._jumpKeyHeldSinceJumpStart = false;
      }
      this._timeSinceCurrentJumpStart += timeDelta;
      behavior._requestedDeltaY -= this._currentJumpSpeed * timeDelta;

      // Decrease jump speed after the (optional) jump sustain time is over.
      const sustainJumpSpeed =
        this._jumpKeyHeldSinceJumpStart &&
        this._timeSinceCurrentJumpStart < behavior._jumpSustainTime;
      if (!sustainJumpSpeed) {
        this._currentJumpSpeed -= behavior._gravity * timeDelta;
      }
      if (this._currentJumpSpeed < 0) {
        behavior._setFalling();
      }
    }

    toString(): String {
      return 'Jumping';
    }
  }

  /**
   * The object grabbed the edge of a platform and is standing there.
   */
  class GrabbingPlatform implements State {
    private _behavior: PlatformerObjectRuntimeBehavior;
    private _grabbedPlatform: any = null;
    private _grabbedPlatformLastX: any;
    private _grabbedPlatformLastY: any;

    constructor(behavior: PlatformerObjectRuntimeBehavior) {
      this._behavior = behavior;
    }

    enter(grabbedPlatform: PlatformRuntimeBehavior) {
      this._grabbedPlatform = grabbedPlatform;
      this._behavior._canJump = true;
      this._behavior._currentFallSpeed = 0;
    }

    leave() {
      this._grabbedPlatform = null;
    }

    beforeUpdatingObstacles(timeDelta: float) {}

    checkTransitionBeforeX() {
      const behavior = this._behavior;
      //Check that the grabbed platform object still exists and is near the object.
      if (
        !behavior._isIn(
          behavior._potentialCollidingObjects,
          this._grabbedPlatform.owner.id
        )
      ) {
        behavior._releaseGrabbedPlatform();
      }
    }

    beforeMovingX() {
      const behavior = this._behavior;
      //Shift the object according to the grabbed platform movement.
      // this erases any other movement
      behavior._requestedDeltaX =
        this._grabbedPlatform.owner.getX() - this._grabbedPlatformLastX;
      behavior._requestedDeltaY =
        this._grabbedPlatform.owner.getY() - this._grabbedPlatformLastY;
    }

    checkTransitionBeforeY(timeDelta: float) {
      const behavior = this._behavior;
      //Go on a ladder
      behavior._checkTransitionOnLadder();

      //Release the platform
      if (behavior._releasePlatformKey) {
        behavior._releaseGrabbedPlatform();
      }

      //Jumping
      behavior._checkTransitionJumping();
    }

    beforeMovingY(timeDelta: float, oldX: float) {
      this._grabbedPlatformLastX = this._grabbedPlatform.owner.getX();
      this._grabbedPlatformLastY = this._grabbedPlatform.owner.getY();
    }

    toString(): String {
      return 'GrabbingPlatform';
    }
  }

  /**
   * The object grabbed a ladder. It can stand or move in 8 directions.
   */
  class OnLadder implements State {
    private _behavior: PlatformerObjectRuntimeBehavior;

    constructor(behavior: PlatformerObjectRuntimeBehavior) {
      this._behavior = behavior;
    }

    enter() {
      this._behavior._canJump = true;
      this._behavior._currentFallSpeed = 0;
    }

    leave() {}

    beforeUpdatingObstacles(timeDelta: float) {}

    checkTransitionBeforeX() {}

    beforeMovingX() {}

    checkTransitionBeforeY(timeDelta: float) {
      const behavior = this._behavior;
      //Coming to an extremity of a ladder
      if (!behavior._isOverlappingLadder()) {
        behavior._setFalling();
      }

      //Jumping
      behavior._checkTransitionJumping();

      //Release the ladder
      if (behavior._releaseLadderKey) {
        behavior._releaseLadder();
      }
    }

    beforeMovingY(timeDelta: float, oldX: float) {
      const behavior = this._behavior;

      // TODO: we could consider supporting acceleration for ladder climbing in the future.
      if (behavior._upKey) {
        behavior._requestedDeltaY -= behavior._ladderClimbingSpeed * timeDelta;
      }
      if (behavior._downKey) {
        behavior._requestedDeltaY += behavior._ladderClimbingSpeed * timeDelta;
      }
    }

    toString(): String {
      return 'OnLadder';
    }
  }

  /**
   * A context used to search for a floor.
   */
  class FollowConstraintContext {
    static readonly instance: FollowConstraintContext = new FollowConstraintContext();
    /**
     * Character right side
     *
     * (constant to a search)
     */
    ownerMinX: float = 0;
    /**
     * Character left side
     *
     * (constant to a search)
     */
    ownerMaxX: float = 0;
    /**
     * The maximum top position the character top can go.
     *
     * (constant to a search)
     */
    headMinY: float = 0;
    /**
     * Character top
     *
     * (constant to a search)
     */
    ownerMinY: float = 0;
    /**
     * The maximum bottom position the character top can go.
     *
     * (constant to a search)
     */
    headMaxY: float = 0;
    /**
     * The maximum top position the character bottom can go.
     *
     * (constant to a search)
     */
    floorMinY: float = 0;
    /**
     * Character bottom
     *
     * (constant to a search)
     */
    ownerMaxY: float = 0;
    /**
     * The maximum bottom position the character bottom can go.
     *
     * (constant to a search)
     */
    floorMaxY: float = 0;

    /**
     * The minimum upward delta according to already checked platforms.
     *
     * (a result of the search)
     */
    allowedMinDeltaY: float = 0;
    /**
     * The maximum downward delta according to already checked platforms.
     *
     * (a result of the search)
     */
    allowedMaxDeltaY: float = 0;

    /**
     * True if any edge has been found over where the character top can go (downward).
     *
     * It allows to check for encompassing platforms.
     *
     * (local to one hitbox check)
     */
    foundOverHead: boolean = false;
    /**
     * True if any edge has been found under where the character bottom can go (upward).
     *
     * It allows to check for encompassing platforms.
     *
     * (local to one hitbox check)
     */
    foundUnderBottom: boolean = false;

    initializeBeforeSearch(
      behavior: PlatformerObjectRuntimeBehavior,
      upwardDeltaY: float,
      downwardDeltaY: float
    ) {
      let ownerMinX = Number.MAX_VALUE;
      let ownerMaxX = -Number.MAX_VALUE;
      let ownerMinY = Number.MAX_VALUE;
      let ownerMaxY = -Number.MAX_VALUE;
      for (const hitBox of behavior.owner.getHitBoxes()) {
        for (const vertex of hitBox.vertices) {
          ownerMinX = Math.min(ownerMinX, vertex[0]);
          ownerMaxX = Math.max(ownerMaxX, vertex[0]);
          ownerMinY = Math.min(ownerMinY, vertex[1]);
          ownerMaxY = Math.max(ownerMaxY, vertex[1]);
        }
      }

      this.ownerMinX = ownerMinX;
      this.ownerMaxX = ownerMaxX;
      this.headMinY = ownerMinY + upwardDeltaY;
      this.ownerMinY = ownerMinY;
      this.headMaxY = ownerMinY + downwardDeltaY;
      this.floorMinY = ownerMaxY + upwardDeltaY;
      this.ownerMaxY = ownerMaxY;
      this.floorMaxY = ownerMaxY + downwardDeltaY;

      this.allowedMinDeltaY = upwardDeltaY;
      // Number.MAX_VALUE and not downwardDeltaY
      // because it would means that a platform was found.
      // see isCollidingAnyPlatform()
      this.allowedMaxDeltaY = Number.MAX_VALUE;
    }

    initializeBeforeHitboxCheck() {
      this.foundOverHead = false;
      this.foundUnderBottom = false;
    }

    /**
     * Revert the search variables to a given state.
     *
     * This is used to revert side effect of jumpthru check.
     * @param previousAllowedMinDeltaY
     * @param previousAllowedMaxDeltaY
     */
    revertTo(previousAllowedMinDeltaY: float, previousAllowedMaxDeltaY: float) {
      // Other members are either constants or local to an hitbox search.
      this.allowedMinDeltaY = previousAllowedMinDeltaY;
      this.allowedMaxDeltaY = previousAllowedMaxDeltaY;
    }

    setFloorIsTooHigh() {
      this.allowedMinDeltaY = Number.MAX_VALUE;
      this.allowedMaxDeltaY = -Number.MAX_VALUE;
    }

    floorIsTooHigh(): boolean {
      // Return true when the 2 constraints are incompatible.
      return this.allowedMinDeltaY > this.allowedMaxDeltaY;
    }

    isCollidingAnyPlatform(): boolean {
      return this.ownerMaxY + this.allowedMaxDeltaY <= this.floorMaxY;
    }

    getFloorDeltaY(): float {
      return this.allowedMaxDeltaY;
    }

    /**
     * Check if the character can follow a given Y or move not to touch it
     * and update the context with this new constraint.
     * @param y
     */
    addPointConstraint(y: float): void {
      if (y < this.floorMinY) {
        // The platform is too high to walk on...
        if (y > this.headMaxY) {
          // ...but not over the object.
          this.setFloorIsTooHigh();
          return;
        }
        // ...but over the object.
        this.foundOverHead = true;
        if (this.foundUnderBottom) {
          // The current hitbox is below and above at the same time.
          // As hitboxes are convex, the platform overlaps the character.
          this.setFloorIsTooHigh();
          return;
        }
        // When there is a platform on the top,
        // the character is constraint on how high
        // he can follow a floor.
        this.allowedMinDeltaY = Math.max(
          this.allowedMinDeltaY,
          y - this.ownerMinY
        );
      } else {
        // The platform can be walked on.
        this.foundUnderBottom = true;
        if (this.foundOverHead) {
          // The current hitbox is below and above at the same time.
          // As hitboxes are convex, the platform overlaps the character.
          this.setFloorIsTooHigh();
          return;
        }
        // Add the vertex to the constraints.
        // When there is a platform on the bottom,
        // the character is constraint on how low
        // he can follow a floor.
        this.allowedMaxDeltaY = Math.min(
          this.allowedMaxDeltaY,
          y - this.ownerMaxY
        );
      }
    }
  }

  gdjs.registerBehavior(
    'PlatformBehavior::PlatformerObjectBehavior',
    gdjs.PlatformerObjectRuntimeBehavior
  );
}<|MERGE_RESOLUTION|>--- conflicted
+++ resolved
@@ -1000,11 +1000,7 @@
       // is not considered as colliding with itself, in the case that it also has the
       // platform behavior.
       for (let i = 0; i < this._potentialCollidingObjects.length; ) {
-<<<<<<< HEAD
-        if (this._potentialCollidingObjects[i].owner === object) {
-=======
-        if (this._potentialCollidingObjects[i].behavior.owner === this.owner) {
->>>>>>> 18ac00e2
+        if (this._potentialCollidingObjects[i].behavior.owner === object) {
           this._potentialCollidingObjects.splice(i, 1);
         } else {
           i++;
