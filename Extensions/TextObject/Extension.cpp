/**

GDevelop - Text Object Extension
Copyright (c) 2008-2016 Florian Rival (Florian.Rival@gmail.com)
This project is released under the MIT License.
*/
/**
 * Contributors to the extension:
 * Victor Levasseur ( Bold/Italic/Underlined styles )
 */

#include "GDCore/Extensions/PlatformExtension.h"
#include "GDCpp/Extensions/ExtensionBase.h"

#include "TextObject.h"

void DeclareTextObjectExtension(gd::PlatformExtension& extension) {
  extension
      .SetExtensionInformation(
          "TextObject",
          _("Text object"),
          _("This Extension enables the use of an object that displays text."),
          "Florian Rival and Victor Levasseur",
          "Open source (MIT License)")
      .SetExtensionHelpPath("/objects/text");

  gd::ObjectMetadata& obj =
      extension.AddObject<TextObject>("Text",
                                      _("Text"),
                                      _("Displays a text"),
                                      "CppPlatform/Extensions/texticon.png");

#if defined(GD_IDE_ONLY)
  obj.SetIncludeFile("TextObject/TextObject.h");

  obj.AddAction("String",
                _("Modify the text"),
                _("Modify the text of a Text object."),
                _("Do _PARAM1__PARAM2_ to the text of _PARAM0_"),
                "",
                "res/actions/text24.png",
                "res/actions/text.png")

      .AddParameter("object", _("Object"), "Text")
      .AddParameter("operator", _("Modification's sign"))
      .AddParameter("string", _("Text"))
      .SetFunctionName("SetString")
      .SetManipulatedType("string")
      .SetGetter("GetString")
      .SetIncludeFile("TextObject/TextObject.h");

  obj.AddCondition("String",
                   _("Compare the text"),
                   _("Compare the text of a Text object."),
                   _("Text of _PARAM0_ is _PARAM1__PARAM2_"),
                   "",
                   "res/conditions/text24.png",
                   "res/conditions/text.png")

      .AddParameter("object", _("Object"), "Text")
      .AddParameter("relationalOperator", _("Sign of the test"))
      .AddParameter("string", _("Text to test"))
      .SetFunctionName("GetString")
      .SetManipulatedType("string")
      .SetIncludeFile("TextObject/TextObject.h");

  obj.AddAction("Font",
                _("Font"),
                _("Change the font of the text."),
                _("Change font of _PARAM0_ to _PARAM1_"),
                _("Font"),
                "res/actions/font24.png",
                "res/actions/font.png")

      .AddParameter("object", _("Object"), "Text")
      .AddParameter("police", _("Font"))
      .SetFunctionName("ChangeFont")
      .SetIncludeFile("TextObject/TextObject.h");

  obj.AddAction("Size",
                _("Size"),
                _("Change the size of the text."),
                _("Do _PARAM1__PARAM2_ to the size of the text of _PARAM0_"),
                "",
                "res/actions/characterSize24.png",
                "res/actions/characterSize.png")

      .AddParameter("object", _("Object"), "Text")
      .AddParameter("operator", _("Modification's sign"))
      .AddParameter("expression", _("Value"))
      .SetFunctionName("SetCharacterSize")
      .SetManipulatedType("number")
      .SetGetter("GetCharacterSize")
      .SetIncludeFile("TextObject/TextObject.h");

  obj.AddCondition("Size",
                   _("Size"),
                   _("Compare the size of the text"),
                   _("The size of the text of _PARAM0_ is _PARAM1__PARAM2_"),
                   "",
                   "res/conditions/characterSize24.png",
                   "res/conditions/characterSize.png")

      .AddParameter("object", _("Object"), "Text")
      .AddParameter("relationalOperator", _("Sign of the test"))
      .AddParameter("expression", _("Size to test"))
      .SetFunctionName("GetCharacterSize")
      .SetManipulatedType("number")
      .SetIncludeFile("TextObject/TextObject.h");

  obj.AddCondition("ScaleX",
                   _("Scale on X axis"),
                   _("Compare the scale of the text on the X axis"),
                   _("The X scale of the text _PARAM0_ is _PARAM1__PARAM2_"),
                   "Scale",
                   "res/conditions/scaleWidth24.png",
                   "res/conditions/scaleWidth.png")

      .AddParameter("object", _("Object"), "Text")
      .AddParameter("relationalOperator", _("Sign of the test"))
      .AddParameter("expression", _("x-scale to test"))
      .SetFunctionName("GetScaleX")
      .SetManipulatedType("number")
      .SetIncludeFile("TextObject/TextObject.h");

  obj.AddAction(
         "ScaleX",
         _("Scale on X axis"),
         _("Modify the scale of the text on the X axis (default scale is 1)"),
         _("Do _PARAM1__PARAM2_ to the scale of _PARAM0_ on the X axis"),
         _("Scale"),
         "res/actions/scaleWidth24.png",
         "res/actions/scaleWidth.png")

      .AddParameter("object", _("Object"), "Text")
      .AddParameter("operator", _("Modification's sign"))
      .AddParameter("expression", _("Value"))
      .SetFunctionName("SetScaleX")
      .SetManipulatedType("number")
      .SetIncludeFile("TextObject/TextObject.h");

  obj.AddCondition("ScaleY",
                   _("Scale on Y axis"),
                   _("Compare the scale of the text on the Y axis"),
                   _("The Y scale of the text _PARAM0_ is _PARAM1__PARAM2_"),
                   "Scale",
                   "res/conditions/scaleHeight24.png",
                   "res/conditions/scaleHeight.png")

      .AddParameter("object", _("Object"), "Text")
      .AddParameter("relationalOperator", _("Sign of the test"))
      .AddParameter("expression", _("y-scale to test"))
      .SetFunctionName("GetScaleY")
      .SetManipulatedType("number")
      .SetIncludeFile("TextObject/TextObject.h");

  obj.AddAction(
         "ScaleY",
         _("Scale on Y axis"),
         _("Modify the scale of the text on the Y axis (default scale is 1)"),
         _("Do _PARAM1__PARAM2_ to the scale of _PARAM0_ on the Y axis"),
         _("Scale"),
         "res/actions/scaleHeight24.png",
         "res/actions/scaleHeight.png")

      .AddParameter("object", _("Object"), "Text")
      .AddParameter("operator", _("Modification's sign"))
      .AddParameter("expression", _("Value"))
      .SetFunctionName("SetScaleY")
      .SetManipulatedType("number")
      .SetIncludeFile("TextObject/TextObject.h");

  obj.AddAction(
         "Scale",
         _("Scale"),
         _("Modify the scale of the specified object (default scale is 1)"),
         _("Do _PARAM1__PARAM2_ to the scale of _PARAM0_"),
         _("Scale"),
         "res/actions/scale24.png",
         "res/actions/scale.png")

      .AddParameter("object", _("Object"), "Text")
      .AddParameter("operator", _("Modification's sign"))
      .AddParameter("expression", _("Value"))
      .SetFunctionName("SetScale")
      .SetManipulatedType("number")
      .SetIncludeFile("TextObject/TextObject.h");

  obj.AddAction(
         "ChangeColor",
         _("Color"),
         _("Change the color of the text. The color is white by default."),
         _("Change color of _PARAM0_ to _PARAM1_"),
         _("Effects"),
         "res/actions/color24.png",
         "res/actions/color.png")

      .AddParameter("object", _("Object"), "Text")
      .AddParameter("color", _("Color"))
      .SetFunctionName("SetColor")
      .SetIncludeFile("TextObject/TextObject.h");

  obj.AddAction(
         "ChangeGradient",
         _("Gradient"),
         _("Change the gradient of the text."),
         _("Change gradient of _PARAM0_ to colors _PARAM1_ _PARAM2_ _PARAM3_ _PARAM4_ type _PARAM5_"),
         _("Effects"),
         "res/actions/textGradient24.png",
         "res/actions/textGradient.png")

      .AddParameter("object", _("Object"), "Text")
      .AddParameter("color", _("First Color"))
      .AddParameter("color", _("Second Color"))
      .AddParameter("color", _("Third Color"))
      .AddParameter("color", _("Fourth Color"))
      .AddParameter("stringWithSelector", _("Gradient type"), "[\"LINEAR_VERTICAL\", \"LINEAR_HORIZONTAL\"]", false)
      .SetFunctionName("SetGradient")
      .SetIncludeFile("TextObject/TextObject.h");

  obj.AddAction(
         "ChangeOutline",
         _("Outline"),
         _("Change the outline of the text. A thickness of 0 disables the outline."),
         _("Change outline of _PARAM0_ to color _PARAM1_ with thickness _PARAM2_"),
         _("Effects"),
         "res/actions/textOutline24.png",
         "res/actions/textOutline.png")

      .AddParameter("object", _("Object"), "Text")
      .AddParameter("color", _("Color"))
      .AddParameter("expression", _("Thickness"))
      .SetFunctionName("SetOutline")
      .SetIncludeFile("TextObject/TextObject.h");

  obj.AddAction(
         "ChangeShadow",
         _("Change Shadow"),
         _("Change the shadow of the text."),
         _("Change the shadow of _PARAM0_ to color _PARAM1_ distance _PARAM2_ blur _PARAM3_ angle _PARAM4_"),
         _("Effects/Shadow"),
         "res/actions/textShadow24.png",
         "res/actions/textShadow.png")

      .AddParameter("object", _("Object"), "Text")
      .AddParameter("color", _("Color"))
      .AddParameter("expression", _("Distance"))
      .AddParameter("expression", _("Blur"))
      .AddParameter("expression", _("Angle"))
      .SetFunctionName("SetShadow")
      .SetIncludeFile("TextObject/TextObject.h");

  obj.AddAction(
         "ShowShadow",
         _("Show Shadow"),
         _("Show the shadow of the text."),
         _("Show the shadow of _PARAM0_: _PARAM1_"),
         _("Effects/Shadow"),
         "res/actions/textShadow24.png",
         "res/actions/textShadow.png")

      .AddParameter("object", _("Object"), "Text")
      .AddParameter("yesorno", _("Show the shadow"))  
      .SetFunctionName("ShowShadow")
      .SetIncludeFile("TextObject/TextObject.h");

  obj.AddAction("Opacity",
                _("Change Text Opacity"),
                _("Change the opacity of a Text. 0 is fully transparent, 255 "
                  "is opaque (default)."),
                _("Do _PARAM1__PARAM2_ to the opacity of _PARAM0_"),
                "",
                "res/actions/opacity24.png",
                "res/actions/opacity.png")

      .AddParameter("object", _("Object"), "Text")
      .AddParameter("operator", _("Modification's sign"))
      .AddParameter("expression", _("Value"))
      .SetFunctionName("SetOpacity")
      .SetManipulatedType("number")
      .SetGetter("GetOpacity")
      .SetIncludeFile("TextObject/TextObject.h");

  obj.AddCondition("Opacity",
                   _("Opacity"),
                   _("Compare the opacity of a Text object, between 0 (fully "
                     "transparent) to 255 (opaque)."),
                   _("The opacity of _PARAM0_ is _PARAM1__PARAM2_"),
                   "",
                   "res/conditions/opacity24.png",
                   "res/conditions/opacity.png")

      .AddParameter("object", _("Object"), "Text")
      .AddParameter("relationalOperator", _("Sign of the test"))
      .AddParameter("expression", _("Value to test"))
      .SetFunctionName("GetOpacity")
      .SetManipulatedType("number")
      .SetIncludeFile("TextObject/TextObject.h");

  obj.AddAction("SetSmooth",
                _("Smoothing"),
                _("Activate or deactivate text smoothing."),
                _("Smooth _PARAM0_: _PARAM1_"),
                _("Style"),
                "res/actions/opacity24.png",
                "res/actions/opacity.png")

      .AddParameter("object", _("Object"), "Text")
      .AddParameter("yesorno", _("Smooth the text"))
      .SetFunctionName("SetSmooth")
      .SetIncludeFile("TextObject/TextObject.h");

  obj.AddCondition("Smoothed",
                   _("Smoothing"),
                   _("Check if an object is smoothed"),
                   _("_PARAM0_ is smoothed"),
                   _("Style"),
                   "res/conditions/opacity24.png",
                   "res/conditions/opacity.png")

      .AddParameter("object", _("Object"), "Text")
      .SetFunctionName("IsSmoothed")
      .SetIncludeFile("TextObject/TextObject.h");

  obj.AddAction("SetBold",
                _("Bold"),
                _("De/activate bold"),
                _("Set bold style of _PARAM0_ : _PARAM1_"),
                _("Style"),
                "res/actions/bold.png",
                "res/actions/bold16.png")

      .AddParameter("object", _("Object"), "Text")
      .AddParameter("yesorno", _("Set bold style"))
      .SetFunctionName("SetBold")
      .SetIncludeFile("TextObject/TextObject.h");

  obj.AddCondition("IsBold",
                   _("Bold"),
                   _("Check if the bold style is activated"),
                   _("_PARAM0_ bold style is set"),
                   _("Style"),
                   "res/conditions/bold.png",
                   "res/conditions/bold16.png")

      .AddParameter("object", _("Object"), "Text")
      .SetFunctionName("IsBold")
      .SetIncludeFile("TextObject/TextObject.h");

  obj.AddAction("SetItalic",
                _("Italic"),
                _("De/activate italic."),
                _("Set italic style for _PARAM0_ : _PARAM1_"),
                _("Style"),
                "res/actions/italic.png",
                "res/actions/italic16.png")

      .AddParameter("object", _("Object"), "Text")
      .AddParameter("yesorno", _("Set italic"))
      .SetFunctionName("SetItalic")
      .SetIncludeFile("TextObject/TextObject.h");

  obj.AddCondition("IsItalic",
                   _("Italic"),
                   _("Check if the italic style is activated"),
                   _("_PARAM0_ italic style is set"),
                   _("Style"),
                   "res/conditions/italic.png",
                   "res/conditions/italic16.png")

      .AddParameter("object", _("Object"), "Text")
      .SetFunctionName("IsItalic")
      .SetIncludeFile("TextObject/TextObject.h");

  obj.AddAction("SetUnderlined",
                _("Underlined"),
                _("De/activate underlined style."),
                _("Set underlined style of _PARAM0_: _PARAM1_"),
                _("Style"),
                "res/actions/underline.png",
                "res/actions/underline16.png")

      .AddParameter("object", _("Object"), "Text")
      .AddParameter("yesorno", _("Underline"))
      .SetFunctionName("SetUnderlined")
      .SetIncludeFile("TextObject/TextObject.h");

  obj.AddCondition("IsUnderlined",
                   _("Underlined"),
                   _("Check if the underlined style of an object is set."),
                   _("_PARAM0_ underlined style is activated"),
                   _("Style"),
                   "res/conditions/underline.png",
                   "res/conditions/underline16.png")

      .AddParameter("object", _("Object"), "Text")
      .SetFunctionName("IsUnderlined")
      .SetIncludeFile("TextObject/TextObject.h");

  obj.AddAction("Angle",
                _("Angle"),
                _("Modify the angle of a Text object."),
                _("Do _PARAM1__PARAM2_ to the angle of _PARAM0_"),
                _("Rotation"),
                "res/actions/rotate24.png",
                "res/actions/rotate.png")

      .AddParameter("object", _("Object"), "Text")
      .AddParameter("operator", _("Modification's sign"))
      .AddParameter("expression", _("Value"))
      .SetFunctionName("SetAngle")
      .SetManipulatedType("number")
      .SetGetter("GetAngle")
      .SetIncludeFile("TextObject/TextObject.h");

  obj.AddCondition("Angle",
                   _("Angle"),
                   _("Compare the value of the angle of a Text object."),
                   _("The angle of _PARAM0_ is _PARAM1__PARAM2_"),
                   _("Rotation"),
                   "res/conditions/rotate24.png",
                   "res/conditions/rotate.png")

      .AddParameter("object", _("Object"), "Text")
      .AddParameter("relationalOperator", _("Sign of the test"))
      .AddParameter("expression", _("Value to test"))
      .SetFunctionName("GetAngle")
      .SetManipulatedType("number")
      .SetIncludeFile("TextObject/TextObject.h");

  obj.AddCondition("Padding",
                   _("Padding"),
                   _("Compare the number of pixels around a text object. If you text gets cropped due to shadow effects or an outline raise this value."),
                   _("The padding of _PARAM0_ is _PARAM1__PARAM2_"),
                   _("Style"),
                   "res/conditions/textPadding24.png",
                   "res/conditions/textPadding.png")

      .AddParameter("object", _("Object"), "Text")
      .AddParameter("relationalOperator", _("Sign of the test"))
      .AddParameter("expression", _("Value to test"))
      .SetFunctionName("GetPadding")
      .SetManipulatedType("number")
      .SetIncludeFile("TextObject/TextObject.h");

  obj.AddAction("Padding",
                _("Padding"),
                _("Set the number of pixels around a text object. If you text gets cropped due to shadow effects or an outline raise this value."),
                _("Do _PARAM1__PARAM2_ to the padding of _PARAM0_"),
                _("Style"),
                "res/actions/textPadding24.png",
                "res/actions/textPadding.png")

      .AddParameter("object", _("Object"), "Text")
      .AddParameter("operator", _("Modification's sign"))
      .AddParameter("expression", _("Value"))
      .SetManipulatedType("number")
      .SetFunctionName("SetPadding")
      .SetIncludeFile("TextObject/TextObject.h");

  obj.AddAction(
         "SetWrapping",
         _("Wrapping"),
         _("De/activate word wrapping. Note that word wrapping is a graphical "
           "option,\nyou can't get the number of lines displayed"),
         _("Set word wrapping style of _PARAM0_: _PARAM1_"),
         _("Style"),
         "res/actions/wordWrap24.png",
         "res/actions/wordWrap.png")

      .AddParameter("object", _("Object"), "Text")
      .AddParameter("yesorno", _("Wrapping"));

  obj.AddCondition("IsWrapping",
                   _("Wrapping"),
                   _("Test if the word wrapping style of an object is set."),
                   _("_PARAM0_ word wrapping style is activated"),
                   _("Style"),
                   "res/conditions/wordWrap24.png",
                   "res/conditions/wordWrap.png")

      .AddParameter("object", _("Object"), "Text");

  obj.AddAction("WrappingWidth",
                _("Wrapping width"),
                _("Modify the word wrapping width of a Text object."),
                _("Do _PARAM1__PARAM2_ to the wrapping width of _PARAM0_"),
                _("Style"),
                "res/actions/wordWrap24.png",
                "res/actions/wordWrap.png")

      .AddParameter("object", _("Object"), "Text")
      .AddParameter("operator", _("Modification's sign"))
      .AddParameter("expression", _("Value"))
      .SetManipulatedType("number");

  obj.AddCondition("WrappingWidth",
                   _("Wrapping width"),
                   _("Test the word wrapping width of a Text object."),
                   _("The wrapping width of _PARAM0_ is _PARAM1__PARAM2_"),
                   _("Style"),
                   "res/conditions/wordWrap24.png",
                   "res/conditions/wordWrap.png")

      .AddParameter("object", _("Object"), "Text")
      .AddParameter("relationalOperator", _("Sign of the test"))
      .AddParameter("expression", _("Value to test"))
      .SetManipulatedType("number");

<<<<<<< HEAD
  obj.AddExpression("Padding",
                    _("Padding"),
                    _("Padding"),
                    _("Style"),
                    "res/actions/textPadding.png")
      .AddParameter("object", _("Object"), "Text")
      .SetFunctionName("GetPadding")
=======
  obj.AddExpression("ScaleX",
                    _("X Scale of a Text object"),
                    _("X Scale of a Text object"),
                    _("Scale"),
                    "res/actions/scaleWidth.png")
      .AddParameter("object", _("Object"), "Text")
      .SetFunctionName("GetScaleX")
      .SetIncludeFile("TextObject/TextObject.h");

  obj.AddExpression("ScaleY",
                    _("Y Scale of a Text object"),
                    _("Y Scale of a Text object"),
                    _("Scale"),
                    "res/actions/scaleHeight.png")
      .AddParameter("object", _("Object"), "Text")
      .SetFunctionName("GetScaleY")
>>>>>>> 891c4822
      .SetIncludeFile("TextObject/TextObject.h");

  obj.AddExpression("Opacity",
                    _("Opacity of a Text object"),
                    _("Opacity of a Text object"),
                    _("Opacity"),
                    "res/actions/opacity.png")
      .AddParameter("object", _("Object"), "Text")
      .SetFunctionName("GetOpacity")
      .SetIncludeFile("TextObject/TextObject.h");

  obj.AddExpression("Angle",
                    _("Angle"),
                    _("Angle"),
                    _("Rotation"),
                    "res/actions/rotate.png")
      .AddParameter("object", _("Object"), "Text")
      .SetFunctionName("GetAngle")
      .SetIncludeFile("TextObject/TextObject.h");

  obj.AddStrExpression(
         "String", _("Text"), _("Text"), _("Text"), "res/texteicon.png")
      .AddParameter("object", _("Object"), "Text")
      .SetFunctionName("GetString")
      .SetIncludeFile("TextObject/TextObject.h");
#endif
}

/**
 * \brief This class declares information about the C++ extension.
 */
class Extension : public ExtensionBase {
 public:
  /**
   * Constructor of an extension declares everything the extension contains:
   * objects, actions, conditions and expressions.
   */
  Extension() {
    DeclareTextObjectExtension(*this);
    AddRuntimeObject<TextObject, RuntimeTextObject>(
        GetObjectMetadata("TextObject::Text"), "RuntimeTextObject");

    GD_COMPLETE_EXTENSION_COMPILATION_INFORMATION();
  };
};

#if defined(ANDROID)
extern "C" ExtensionBase* CreateGDCppTextObjectExtension() {
  return new Extension;
}
#elif !defined(EMSCRIPTEN)
/**
 * Used by GDevelop to create the extension class
 * -- Do not need to be modified. --
 */
extern "C" ExtensionBase* GD_EXTENSION_API CreateGDExtension() {
  return new Extension;
}
#endif<|MERGE_RESOLUTION|>--- conflicted
+++ resolved
@@ -507,7 +507,6 @@
       .AddParameter("expression", _("Value to test"))
       .SetManipulatedType("number");
 
-<<<<<<< HEAD
   obj.AddExpression("Padding",
                     _("Padding"),
                     _("Padding"),
@@ -515,7 +514,8 @@
                     "res/actions/textPadding.png")
       .AddParameter("object", _("Object"), "Text")
       .SetFunctionName("GetPadding")
-=======
+      .SetIncludeFile("TextObject/TextObject.h");
+
   obj.AddExpression("ScaleX",
                     _("X Scale of a Text object"),
                     _("X Scale of a Text object"),
@@ -532,7 +532,6 @@
                     "res/actions/scaleHeight.png")
       .AddParameter("object", _("Object"), "Text")
       .SetFunctionName("GetScaleY")
->>>>>>> 891c4822
       .SetIncludeFile("TextObject/TextObject.h");
 
   obj.AddExpression("Opacity",
