gdjs.TextRuntimeObjectPixiRenderer = function(runtimeObject, runtimeScene)
{
    this._object = runtimeObject;
    this._fontManager = runtimeScene.getGame().getFontManager();

    if ( this._text === undefined ) this._text = new PIXI.Text(" ", {align:"left"});
    this._text.anchor.x = 0.5;
    this._text.anchor.y = 0.5;
    runtimeScene.getLayer("").getRenderer().addRendererObject(this._text, runtimeObject.getZOrder());

    this._text.text = runtimeObject._str.length === 0 ? " " : runtimeObject._str;
    this._justCreated = true; //Work around a PIXI.js bug. See updateTime method.
    this.updateStyle();
    this.updatePosition();
};

gdjs.TextRuntimeObjectRenderer = gdjs.TextRuntimeObjectPixiRenderer; //Register the class to let the engine use it.

gdjs.TextRuntimeObjectPixiRenderer.prototype.getRendererObject = function() {
    return this._text;
};

gdjs.TextRuntimeObjectPixiRenderer.prototype.ensureUpToDate = function() {
    if (this._justCreated) { //Work around a PIXI.js bug:
        this._text.updateText();
        this.updatePosition(); //Width seems not to be correct when text is not rendered yet.
        this._justCreated = false;
    }
};

gdjs.TextRuntimeObjectPixiRenderer.prototype.updateStyle = function() {
    var fontName = "\"" + this._fontManager.getFontFamily(this._object._fontName) + "\"";

    var style = this._text.style;
    style.fontStyle = this._object._italic ? 'italic' : 'normal';
    style.fontWeight = this._object._bold ? 'bold' : 'normal';
    style.fontSize = this._object._characterSize;
    style.fontFamily = fontName;

    if (this._object._gradient.length > 1){
        style.fill = gdjs.TextRuntimeObjectPixiRenderer.prototype._getGradientHex.call(this);
    } else {
        style.fill = gdjs.TextRuntimeObjectPixiRenderer.prototype._getColorHex.call(this);
    }

    if (this._object._gradientType == 'LINEAR_VERTICAL'){
        style.fillGradientType = PIXI.TEXT_GRADIENT.LINEAR_VERTICAL;
    } else {
        style.fillGradientType = PIXI.TEXT_GRADIENT.LINEAR_HORIZONTAL;
    }

    style.wordWrap = this._object._wrapping;
    style.wordWrapWidth = this._object._wrappingWidth;
    style.breakWords = true;
    style.stroke = gdjs.rgbToHexNumber(
        this._object._outlineColor[0],
        this._object._outlineColor[1],
        this._object._outlineColor[2]
    );
    style.strokeThickness = this._object._outlineThickness;
    style.dropShadow = this._object._shadow;
    style.dropShadowColor = gdjs.rgbToHexNumber(
        this._object._shadowColor[0],
        this._object._shadowColor[1],
        this._object._shadowColor[2]
    );
    style.dropShadowBlur = this._object._shadowBlur;
    style.dropShadowAngle = this._object._shadowAngle;
    style.dropShadowDistance = this._object._shadowDistance;
    style.padding = this._object._padding;
    this.updatePosition();

    // Manually ask the PIXI object to re-render as we changed a style property
    // see http://www.html5gamedevs.com/topic/16924-change-text-style-post-render/
    this._text.dirty = true;
};

gdjs.TextRuntimeObjectPixiRenderer.prototype.updatePosition = function() {
    this._text.position.x = this._object.x+this._text.width/2;
    this._text.position.y = this._object.y+this._text.height/2;
};

gdjs.TextRuntimeObjectPixiRenderer.prototype.updateAngle = function() {
    this._text.rotation = gdjs.toRad(this._object.angle);
};

gdjs.TextRuntimeObjectPixiRenderer.prototype.updateOpacity = function() {
    this._text.alpha = this._object.opacity / 255;
};

gdjs.TextRuntimeObjectPixiRenderer.prototype.updateString = function() {
    this._text.text = this._object._str.length === 0 ? " " : this._object._str;
    this._text.updateText(); //Work around a PIXI.js bug.
};

gdjs.TextRuntimeObjectPixiRenderer.prototype.getWidth = function() {
    return this._text.width;
};

gdjs.TextRuntimeObjectPixiRenderer.prototype.getHeight = function() {
    return this._text.height;
};

<<<<<<< HEAD
gdjs.TextRuntimeObjectPixiRenderer.prototype._getColorHex = function() {
    return gdjs.rgbToHexNumber(
        this._object._color[0],
        this._object._color[1],
        this._object._color[2]
    );
}

gdjs.TextRuntimeObjectPixiRenderer.prototype._getGradientHex = function() {
    var gradient = [];
    var color;
    for (color = 0; color < this._object._gradient.length; color++){
        gradient.push(
            '#' + gdjs.rgbToHex(
                this._object._gradient[color][0],
                this._object._gradient[color][1],
                this._object._gradient[color][2]
            )
        );
    } 
    return gradient;
}
=======
/**
 * Get y-scale of the text.
 */
gdjs.TextRuntimeObjectPixiRenderer.prototype.getScaleX = function() {
    return this._text.scale.x;
};

/**
 * Get x-scale of the text.
 */
gdjs.TextRuntimeObjectPixiRenderer.prototype.getScaleY = function() {
    return this._text.scale.y;
};

/**
 * Set the text object scale.
 * @param {number} newScale The new scale for the text object.
 */
gdjs.TextRuntimeObjectPixiRenderer.prototype.setScale = function(newScale) {
    this._text.scale.x = newScale;
    this._text.scale.y = newScale;
};

/**
 * Set the text object x-scale.
 * @param {number} newScale The new x-scale for the text object.
 */
gdjs.TextRuntimeObjectPixiRenderer.prototype.setScaleX = function(newScale) {
    this._text.scale.x = newScale;
};

/**
 * Set the text object y-scale.
 * @param {number} newScale The new y-scale for the text object.
 */
gdjs.TextRuntimeObjectPixiRenderer.prototype.setScaleY = function(newScale) {
    this._text.scale.y = newScale;
};
>>>>>>> 891c4822
<|MERGE_RESOLUTION|>--- conflicted
+++ resolved
@@ -101,7 +101,6 @@
     return this._text.height;
 };
 
-<<<<<<< HEAD
 gdjs.TextRuntimeObjectPixiRenderer.prototype._getColorHex = function() {
     return gdjs.rgbToHexNumber(
         this._object._color[0],
@@ -124,7 +123,6 @@
     } 
     return gradient;
 }
-=======
 /**
  * Get y-scale of the text.
  */
@@ -162,5 +160,4 @@
  */
 gdjs.TextRuntimeObjectPixiRenderer.prototype.setScaleY = function(newScale) {
     this._text.scale.y = newScale;
-};
->>>>>>> 891c4822
+};