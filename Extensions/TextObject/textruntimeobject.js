--- conflicted
+++ resolved
@@ -25,7 +25,6 @@
     this.opacity = 255;
     this._wrapping = false;
     this._wrappingWidth = 1;
-<<<<<<< HEAD
     this._outlineThickness = 0;
     this._outlineColor = [255,255,255];
     this._shadow = false;
@@ -34,10 +33,8 @@
     this._shadowBlur = 1;
     this._shadowAngle = 0;
     this._padding = 5;
-=======
     this._scaleX = 1;
     this._scaleY = 1;
->>>>>>> 891c4822
 
     this._str = objectData.string;
 
