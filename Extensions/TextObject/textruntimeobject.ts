--- conflicted
+++ resolved
@@ -321,11 +321,7 @@
       return this._renderer.getRendererObject();
     }
 
-<<<<<<< HEAD
-    updatePreRender(instanceContainer: gdjs.RuntimeInstanceContainer): void {
-=======
-    override update(instanceContainer: gdjs.RuntimeInstanceContainer): void {
->>>>>>> 5ffe6279
+    override updatePreRender(instanceContainer: gdjs.RuntimeInstanceContainer): void {
       this._renderer.ensureUpToDate();
     }
 
