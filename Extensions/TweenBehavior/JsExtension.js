// @flow
/**
 * This is a declaration of an extension for GDevelop 5.
 *
 * ℹ️ Changes in this file are watched and automatically imported if the editor
 * is running. You can also manually run `node import-GDJS-Runtime.js` (in newIDE/app/scripts).
 *
 * The file must be named "JsExtension.js", otherwise GDevelop won't load it.
 * ⚠️ If you make a change and the extension is not loaded, open the developer console
 * and search for any errors.
 *
 * More information on https://github.com/4ian/GDevelop/blob/master/newIDE/README-extensions.md
 */

/*::
// Import types to allow Flow to do static type checking on this file.
// Extensions declaration are typed using Flow (like the editor), but the files
// for the game engine are checked with TypeScript annotations.
import { type ObjectsRenderingService, type ObjectsEditorService } from '../JsExtensionTypes.flow.js'
*/

const easingChoices = JSON.stringify([
  'linear',
  'easeInQuad',
  'easeOutQuad',
  'easeInOutQuad',
  'easeInCubic',
  'easeOutCubic',
  'easeInOutCubic',
  'easeInQuart',
  'easeOutQuart',
  'easeInOutQuart',
  'easeInQuint',
  'easeOutQuint',
  'easeInOutQuint',
  'easeInSine',
  'easeOutSine',
  'easeInOutSine',
  'easeInExpo',
  'easeOutExpo',
  'easeInOutExpo',
  'easeInCirc',
  'easeOutCirc',
  'easeInOutCirc',
  'easeOutBounce',
  'easeInBack',
  'easeOutBack',
  'easeInOutBack',
  'elastic',
  'swingFromTo',
  'swingFrom',
  'swingTo',
  'bounce',
  'bouncePast',
  'easeFromTo',
  'easeFrom',
  'easeTo',
]);

module.exports = {
  createExtension: function (
    _ /*: (string) => string */,
    gd /*: libGDevelop */
  ) {
    const extension = new gd.PlatformExtension();
    extension
      .setExtensionInformation(
        'Tween',
        _('Tweening'),
        _(
          'Animate object properties over time. This allows smooth transitions, animations or movement of objects to specified positions.'
        ),
        'Matthias Meike, Florian Rival',
        'Open source (MIT License)'
      )
      .setExtensionHelpPath('/behaviors/tween');

<<<<<<< HEAD
    extension
      .addExpression(
        'Interpolate',
        _('Interpolate with easing'),
        _('Interpolates a value using tweens'),
        _('Scene Tweens'),
        'JsPlatform/Extensions/tween_behavior24.png'
      )
      .addParameter('expression', 'Initial value', '', false)
      .addParameter('expression', 'Final value', '', false)
      .addParameter('expression', 'Interpolation position (from 0 to 1)', '', false)
      .addParameter('stringWithSelector', 'Easing', easingChoices, false)
      .getCodeExtraInformation()
      .setIncludeFile('Extensions/TweenBehavior/tweentools.js')
      .setFunctionName('gdjs.evtTools.tween.interpolate');

    extension
      .addAction(
        'TweenSceneVariable',
        _('Tween a scene variable'),
        _(
          "Tweens a scene variable's numeric value from one number to another."
        ),
        _(
          'Tween variable _PARAM0_ from _PARAM1_ to _PARAM2_ for _PARAM3_ms with easing _PARAM4_'
        ),
        _('Scene Tweens'),
        'JsPlatform/Extensions/tween_behavior24.png',
        'JsPlatform/Extensions/tween_behavior32.png'
      )
      .addCodeOnlyParameter('currentScene', '')
      .addParameter('scenevar', 'The variable to tween', '', false)
      .addParameter('expression', 'Initial value', '', false)
      .addParameter('expression', 'Final value', '', false)
      .addParameter('expression', 'Duration', '', false)
      .addParameter('stringWithSelector', 'Easing', easingChoices, false)
      .getCodeExtraInformation()
      .setIncludeFile('Extensions/TweenBehavior/tweentools.js')
      .setFunctionName('gdjs.evtTools.tween.tweenVariable');

    extension
      .addAction(
        'TweenGlobalVariable',
        _('Tween a global variable'),
        _(
          "Tweens a global variable's numeric value from one number to another."
        ),
        _(
          'Tween variable _PARAM0_ from _PARAM1_ to _PARAM2_ for _PARAM3_ms with easing _PARAM4_'
        ),
        _('Scene Tweens'),
        'JsPlatform/Extensions/tween_behavior24.png',
        'JsPlatform/Extensions/tween_behavior32.png'
      )
      .addCodeOnlyParameter('currentScene', '')
      .addParameter('globalvar', 'The variable to tween', '', false)
      .addParameter('expression', 'Initial value', '', false)
      .addParameter('expression', 'Final value', '', false)
      .addParameter('expression', 'Duration', '', false)
      .addParameter('stringWithSelector', 'Easing', easingChoices, false)
      .getCodeExtraInformation()
      .setIncludeFile('Extensions/TweenBehavior/tweentools.js')
      .setFunctionName('gdjs.evtTools.tween.tweenVariable');

    extension
      .addCondition(
        'Exists',
        _('Scene tween exists'),
        _('Check if the scene tween animation exists.'),
        _('Scene tween _PARAM2_ on _PARAM0_ exists'),
        _('Scene Tweens'),
        'JsPlatform/Extensions/tween_behavior24.png',
        'JsPlatform/Extensions/tween_behavior32.png'
      )
      .addCodeOnlyParameter('currentScene', '')
      .addParameter('string', _('Tween Identifier'), '', false)
      .getCodeExtraInformation()
      .setFunctionName('exists');

    extension
      .addCondition(
        'IsPlaying',
        _('Scene tween is playing'),
        _('Check if the scene tween animation is currently playing.'),
        _('Scene tween _PARAM2_ on _PARAM0_ is playing'),
        _('Scene Tweens'),
        'JsPlatform/Extensions/tween_behavior24.png',
        'JsPlatform/Extensions/tween_behavior32.png'
      )
      .addCodeOnlyParameter('currentScene', '')
      .addParameter('string', _('Tween Identifier'), '', false)
      .getCodeExtraInformation()
      .setFunctionName('isPlaying');

    extension
      .addCondition(
        'HasFinished',
        _('Scene tween finished playing'),
        _('Check if the scene tween animation has finished playing.'),
        _('Scene tween _PARAM2_ on _PARAM0_ has finished playing'),
        _('Scene Tweens'),
        'JsPlatform/Extensions/tween_behavior24.png',
        'JsPlatform/Extensions/tween_behavior32.png'
      )
      .addCodeOnlyParameter('currentScene', '')
      .addParameter('string', _('Tween Identifier'), '', false)
      .getCodeExtraInformation()
      .setFunctionName('hasFinished');

    extension
      .addAction(
        'PauseTween',
        _('Pause a scene tween'),
        _('Pause the running scene tween animation.'),
        _('Pause the scene tween _PARAM2_ on _PARAM0_'),
        _('Scene Tweens'),
        'JsPlatform/Extensions/tween_behavior24.png',
        'JsPlatform/Extensions/tween_behavior32.png'
      )
      .addCodeOnlyParameter('currentScene', '')
      .addParameter('string', _('Tween Identifier'), '', false)
      .getCodeExtraInformation()
      .setFunctionName('pauseTween');

    extension
      .addAction(
        'StopTween',
        _('Stop a scene tween'),
        _('Stop the running scene tween animation.'),
        _('Stop the scene tween _PARAM2_ on _PARAM0_'),
        _('Scene Tweens'),
        'JsPlatform/Extensions/tween_behavior24.png',
        'JsPlatform/Extensions/tween_behavior32.png'
      )
      .addCodeOnlyParameter('currentScene', '')
      .addParameter('string', _('Tween Identifier'), '', false)
      .addParameter('yesorno', _('Jump to end'), '', false)
      .getCodeExtraInformation()
      .setFunctionName('stopTween');

    extension
      .addAction(
        'ResumeTween',
        _('Resume a scene tween'),
        _('Resume the scene tween animation.'),
        _('Resume the scene tween _PARAM2_ on _PARAM0_'),
        _('Scene Tweens'),
        'JsPlatform/Extensions/tween_behavior24.png',
        'JsPlatform/Extensions/tween_behavior32.png'
      )
      .addCodeOnlyParameter('currentScene', '')
      .addParameter('string', _('Tween Identifier'), '', false)
      .getCodeExtraInformation()
      .setFunctionName('resumeTween');

    extension
      .addAction(
        'RemoveTween',
        _('Remove a scene tween'),
        _('Remove the scene tween animation from the object.'),
        _('Remove the scene tween _PARAM2_ from _PARAM0_'),
        _('Scene Tweens'),
        'JsPlatform/Extensions/tween_behavior24.png',
        'JsPlatform/Extensions/tween_behavior32.png'
      )
      .addCodeOnlyParameter('currentScene', '')
      .addParameter('string', _('Tween Identifier'), '', false)
      .getCodeExtraInformation()
      .setFunctionName('removeTween');

    extension
      .addExpression(
        'Progress',
        _('Progress of a scene tween'),
        _('Progress of a scene tween (between 0.0 and 1.0)'),
        _('Scene Tweens'),
        'JsPlatform/Extensions/tween_behavior32.png'
      )
      .addCodeOnlyParameter('currentScene', '')
      .addParameter('string', _('Tween Identifier'), '', false)
      .getCodeExtraInformation()
      .setFunctionName('getProgress');

    const tweenBehavior = new gd.BehaviorJsImplementation();
=======
      const easingChoices = JSON.stringify([
        'linear',
        'easeInQuad',
        'easeOutQuad',
        'easeInOutQuad',
        'easeInCubic',
        'easeOutCubic',
        'easeInOutCubic',
        'easeInQuart',
        'easeOutQuart',
        'easeInOutQuart',
        'easeInQuint',
        'easeOutQuint',
        'easeInOutQuint',
        'easeInSine',
        'easeOutSine',
        'easeInOutSine',
        'easeInExpo',
        'easeOutExpo',
        'easeInOutExpo',
        'easeInCirc',
        'easeOutCirc',
        'easeInOutCirc',
        'easeOutBounce',
        'easeInBack',
        'easeOutBack',
        'easeInOutBack',
        'elastic',
        'swingFromTo',
        'swingFrom',
        'swingTo',
        'bounce',
        'bouncePast',
        'easeFromTo',
        'easeFrom',
        'easeTo',
      ]);
  
      extension
      .addExpression(
        'Ease',
        _('Ease'),
        _('Tween between 2 values according to an easing function.'),
        '',
        'JsPlatform/Extensions/tween_behavior32.png'
      )
      .addParameter('stringWithSelector', _('Easing'), easingChoices, false)
      .setDefaultValue('linear')
      .addParameter('expression', _('From value'))
      .addParameter('expression', _('To value'))
      .addParameter('expression', _('Weighting'))
      .setParameterLongDescription(
        _('From 0 to 1.')
      )
      .getCodeExtraInformation()
      .setIncludeFile('Extensions/TweenBehavior/shifty.js')
      .addIncludeFile('Extensions/TweenBehavior/tweentools.js')
      .setFunctionName('gdjs.evtTools.tween.ease');

    var tweenBehavior = new gd.BehaviorJsImplementation();
>>>>>>> b0ac0b12

    // $FlowExpectedError - ignore Flow warning as we're creating a behavior
    tweenBehavior.updateProperty = function (
      behaviorContent,
      propertyName,
      newValue
    ) {
      return false;
    };

    // $FlowExpectedError - ignore Flow warning as we're creating a behavior
    tweenBehavior.getProperties = function (behaviorContent) {
      var behaviorProperties = new gd.MapStringPropertyDescriptor();
      return behaviorProperties;
    };

    // $FlowExpectedError - ignore Flow warning as we're creating a behavior
    tweenBehavior.initializeContent = function (behaviorContent) {};

    const behavior = extension
      .addBehavior(
        'TweenBehavior',
        _('Tween'),
        'Tween',
        _(
          'Smoothly animate position, angle, scale and other properties of objects.'
        ),
        '',
        'JsPlatform/Extensions/tween_behavior32.png',
        'TweenBehavior',
        tweenBehavior,
        new gd.BehaviorsSharedData()
      )
      .setIncludeFile('Extensions/TweenBehavior/shifty.js')
      .addIncludeFile('Extensions/TweenBehavior/tweenruntimebehavior.js');

    // Behavior related
    behavior
      .addAction(
        'AddObjectVariableTween',
        _('Add object variable tween'),
        _('Add a tween animation for an object variable.'),
        _(
          'Tween the variable _PARAM3_ of _PARAM0_ from _PARAM4_ to _PARAM5_ with easing _PARAM6_ over _PARAM7_ms as _PARAM2_'
        ),
        _('Variables'),
        'JsPlatform/Extensions/tween_behavior24.png',
        'JsPlatform/Extensions/tween_behavior32.png'
      )
      .addParameter('object', _('Object'), '', false)
      .addParameter('behavior', _('Behavior'), 'TweenBehavior', false)
      .addParameter('string', _('Tween Identifier'), '', false)
      .addParameter('objectvar', _('Object variable'), '', false)
      .addParameter('expression', _('From value'), '', false)
      .addParameter('expression', _('To value'), '', false)
      .addParameter('stringWithSelector', _('Easing'), easingChoices, false)
      .setDefaultValue('linear')
      .addParameter('expression', _('Duration'), '', false)
      .addParameter(
        'yesorno',
        _('Destroy this object when tween finishes'),
        '',
        false
      )
      .setDefaultValue('no')
      .getCodeExtraInformation()
      .setFunctionName('addVariableTween');

    behavior
      .addAction(
        'AddObjectPositionTween',
        _('Add object position tween'),
        _('Add a tween animation for the object position.'),
        _(
          'Tween the position of _PARAM0_ to x: _PARAM3_, y: _PARAM4_ with easing _PARAM5_ over _PARAM6_ms as _PARAM2_'
        ),
        _('Position'),
        'JsPlatform/Extensions/tween_behavior24.png',
        'JsPlatform/Extensions/tween_behavior32.png'
      )
      .addParameter('object', _('Object'), '', false)
      .addParameter('behavior', _('Behavior'), 'TweenBehavior', false)
      .addParameter('string', _('Tween Identifier'), '', false)
      .addParameter('expression', _('To X'), '', false)
      .addParameter('expression', _('To Y'), '', false)
      .addParameter('stringWithSelector', _('Easing'), easingChoices, false)
      .setDefaultValue('linear')
      .addParameter('expression', _('Duration'), '', false)
      .addParameter(
        'yesorno',
        _('Destroy this object when tween finishes'),
        '',
        false
      )
      .setDefaultValue('no')
      .getCodeExtraInformation()
      .setFunctionName('addObjectPositionTween');

    behavior
      .addAction(
        'AddObjectPositionXTween',
        _('Add object position X tween'),
        _('Add a tween animation for the object X position.'),
        _(
          'Tween the X position of _PARAM0_ to _PARAM3_ with easing _PARAM4_ over _PARAM5_ms as _PARAM2_'
        ),
        _('Position'),
        'JsPlatform/Extensions/tween_behavior24.png',
        'JsPlatform/Extensions/tween_behavior32.png'
      )
      .addParameter('object', _('Object'), '', false)
      .addParameter('behavior', _('Behavior'), 'TweenBehavior', false)
      .addParameter('string', _('Tween Identifier'), '', false)
      .addParameter('expression', _('To X'), '', false)
      .addParameter('stringWithSelector', _('Easing'), easingChoices, false)
      .setDefaultValue('linear')
      .addParameter('expression', _('Duration'), '', false)
      .addParameter(
        'yesorno',
        _('Destroy this object when tween finishes'),
        '',
        false
      )
      .setDefaultValue('no')
      .getCodeExtraInformation()
      .setFunctionName('addObjectPositionXTween');

    behavior
      .addAction(
        'AddObjectWidthTween',
        _('Add object width tween'),
        _('Add a tween animation for the object width.'),
        _(
          'Tween the width of _PARAM0_ to _PARAM3_ with easing _PARAM4_ over _PARAM5_ms as _PARAM2_'
        ),
        _('Size'),
        'JsPlatform/Extensions/tween_behavior24.png',
        'JsPlatform/Extensions/tween_behavior32.png'
      )
      .addParameter('object', _('Object'), '', false)
      .addParameter('behavior', _('Behavior'), 'TweenBehavior', false)
      .addParameter('string', _('Tween Identifier'), '', false)
      .addParameter('expression', _('To width'), '', false)
      .addParameter('stringWithSelector', _('Easing'), easingChoices, false)
      .setDefaultValue('linear')
      .addParameter('expression', _('Duration'), '', false)
      .addParameter(
        'yesorno',
        _('Destroy this object when tween finishes'),
        '',
        false
      )
      .setDefaultValue('no')
      .getCodeExtraInformation()
      .setFunctionName('addObjectWidthTween');

    behavior
      .addAction(
        'AddObjectHeightTween',
        _('Add object height tween'),
        _('Add a tween animation for the object height.'),
        _(
          'Tween the height of _PARAM0_ to _PARAM3_ with easing _PARAM4_ over _PARAM5_ms as _PARAM2_'
        ),
        _('Size'),
        'JsPlatform/Extensions/tween_behavior24.png',
        'JsPlatform/Extensions/tween_behavior32.png'
      )
      .addParameter('object', _('Object'), '', false)
      .addParameter('behavior', _('Behavior'), 'TweenBehavior', false)
      .addParameter('string', _('Tween Identifier'), '', false)
      .addParameter('expression', _('To height'), '', false)
      .addParameter('stringWithSelector', _('Easing'), easingChoices, false)
      .setDefaultValue('linear')
      .addParameter('expression', _('Duration'), '', false)
      .addParameter(
        'yesorno',
        _('Destroy this object when tween finishes'),
        '',
        false
      )
      .setDefaultValue('no')
      .getCodeExtraInformation()
      .setFunctionName('addObjectHeightTween');

    behavior
      .addAction(
        'AddObjectPositionYTween',
        _('Add object position Y tween'),
        _('Add a tween animation for the object Y position.'),
        _(
          'Tween the Y position of _PARAM0_ to _PARAM3_ with easing _PARAM4_ over _PARAM5_ms as _PARAM2_'
        ),
        _('Position'),
        'JsPlatform/Extensions/tween_behavior24.png',
        'JsPlatform/Extensions/tween_behavior32.png'
      )
      .addParameter('object', _('Object'), '', false)
      .addParameter('behavior', _('Behavior'), 'TweenBehavior', false)
      .addParameter('string', _('Tween Identifier'), '', false)
      .addParameter('expression', _('To Y'), '', false)
      .addParameter('stringWithSelector', _('Easing'), easingChoices, false)
      .setDefaultValue('linear')
      .addParameter('expression', _('Duration'), '', false)
      .addParameter(
        'yesorno',
        _('Destroy this object when tween finishes'),
        '',
        false
      )
      .setDefaultValue('no')
      .getCodeExtraInformation()
      .setFunctionName('addObjectPositionYTween');

    behavior
      .addAction(
        'AddObjectAngleTween',
        _('Add object angle tween'),
        _('Add a tween animation for the object angle.'),
        _(
          'Tween the angle of _PARAM0_ to _PARAM3_° with easing _PARAM4_ over _PARAM5_ms as _PARAM2_'
        ),
        _('Angle'),
        'JsPlatform/Extensions/tween_behavior24.png',
        'JsPlatform/Extensions/tween_behavior32.png'
      )
      .addParameter('object', _('Object'), '', false)
      .addParameter('behavior', _('Behavior'), 'TweenBehavior', false)
      .addParameter('string', _('Tween Identifier'), '', false)
      .addParameter('expression', _('To angle (in degrees)'), '', false)
      .addParameter('stringWithSelector', _('Easing'), easingChoices, false)
      .setDefaultValue('linear')
      .addParameter('expression', _('Duration'), '', false)
      .addParameter(
        'yesorno',
        _('Destroy this object when tween finishes'),
        '',
        false
      )
      .setDefaultValue('no')
      .getCodeExtraInformation()
      .setFunctionName('addObjectAngleTween');

    behavior
      .addAction(
        'AddObjectScaleTween',
        _('Add object scale tween'),
        _(
          'Add a tween animation for the object scale (Note: the scale can never be less than 0).'
        ),
        _(
          'Tween the scale of _PARAM0_ to X-scale: _PARAM3_, Y-scale: _PARAM4_ (from center: _PARAM8_) with easing _PARAM5_ over _PARAM6_ms as _PARAM2_'
        ),
        _('Scale'),
        'JsPlatform/Extensions/tween_behavior24.png',
        'JsPlatform/Extensions/tween_behavior32.png'
      )
      .addParameter('object', _('Object'), '', false)
      .addParameter('behavior', _('Behavior'), 'TweenBehavior', false)
      .addParameter('string', _('Tween Identifier'), '', false)
      .addParameter('expression', _('To scale X'), '', false)
      .addParameter('expression', _('To scale Y'), '', false)
      .addParameter('stringWithSelector', _('Easing'), easingChoices, false)
      .setDefaultValue('linear')
      .addParameter('expression', _('Duration'), '', false)
      .addParameter(
        'yesorno',
        _('Destroy this object when tween finishes'),
        '',
        false
      )
      .setDefaultValue('no')
      .addParameter('yesorno', _('Scale from center of object'), '', false)
      .setDefaultValue('no')
      .getCodeExtraInformation()
      .setFunctionName('addObjectScaleTween');

    behavior
      .addAction(
        'AddObjectScaleXTween',
        _('Add object X-scale tween'),
        _(
          'Add a tween animation for the object X-scale (Note: the scale can never be less than 0).'
        ),
        _(
          'Tween the X-scale of _PARAM0_ to _PARAM3_ (from center: _PARAM7_) with easing _PARAM4_ over _PARAM5_ms as _PARAM2_'
        ),
        _('Scale'),
        'JsPlatform/Extensions/tween_behavior24.png',
        'JsPlatform/Extensions/tween_behavior32.png'
      )
      .addParameter('object', _('Object'), '', false)
      .addParameter('behavior', _('Behavior'), 'TweenBehavior', false)
      .addParameter('string', _('Tween Identifier'), '', false)
      .addParameter('expression', _('To scale X'), '', false)
      .addParameter('stringWithSelector', _('Easing'), easingChoices, false)
      .setDefaultValue('linear')
      .addParameter('expression', _('Duration'), '', false)
      .addParameter(
        'yesorno',
        _('Destroy this object when tween finishes'),
        '',
        false
      )
      .setDefaultValue('no')
      .addParameter('yesorno', _('Scale from center of object'), '', false)
      .setDefaultValue('no')
      .getCodeExtraInformation()
      .setFunctionName('addObjectScaleXTween');

    behavior
      .addAction(
        'AddObjectScaleYTween',
        _('Add object Y-scale tween'),
        _(
          'Add a tween animation for the object Y-scale (Note: the scale can never be less than 0).'
        ),
        _(
          'Tween the Y-scale of _PARAM0_ to _PARAM3_ (from center: _PARAM7_) with easing _PARAM4_ over _PARAM5_ms as _PARAM2_'
        ),
        _('Scale'),
        'JsPlatform/Extensions/tween_behavior24.png',
        'JsPlatform/Extensions/tween_behavior32.png'
      )
      .addParameter('object', _('Object'), '', false)
      .addParameter('behavior', _('Behavior'), 'TweenBehavior', false)
      .addParameter('string', _('Tween Identifier'), '', false)
      .addParameter('expression', _('To scale Y'), '', false)
      .addParameter('stringWithSelector', _('Easing'), easingChoices, false)
      .setDefaultValue('linear')
      .addParameter('expression', _('Duration'), '', false)
      .addParameter(
        'yesorno',
        _('Destroy this object when tween finishes'),
        '',
        false
      )
      .setDefaultValue('no')
      .addParameter('yesorno', _('Scale from center of object'), '', false)
      .setDefaultValue('no')
      .getCodeExtraInformation()
      .setFunctionName('addObjectScaleYTween');

    behavior
      .addAction(
        'AddTextObjectCharacterSizeTween',
        _('Add text size tween'),
        _(
          'Add a tween animation for the text object character size (Note: the size can never be less than 1).'
        ),
        _(
          'Tween the character size of _PARAM0_ to _PARAM3_ with easing _PARAM4_ over _PARAM5_ms as _PARAM2_'
        ),
        _('Text'),
        'JsPlatform/Extensions/tween_behavior24.png',
        'JsPlatform/Extensions/tween_behavior32.png'
      )
      .addParameter('object', _('Text object'), '', false)
      .addParameter('behavior', _('Behavior'), 'TweenBehavior', false)
      .addParameter('string', _('Tween Identifier'), '', false)
      .addParameter('expression', _('To character size'), '', false)
      .addParameter('stringWithSelector', _('Easing'), easingChoices, false)
      .setDefaultValue('linear')
      .addParameter('expression', _('Duration'), '', false)
      .addParameter(
        'yesorno',
        _('Destroy this object when tween finishes'),
        '',
        false
      )
      .setDefaultValue('no')
      .getCodeExtraInformation()
      .setFunctionName('addTextObjectCharacterSizeTween');

    behavior
      .addAction(
        'AddObjectOpacityTween',
        _('Add object opacity tween'),
        _(
          'Add a tween animation for the object opacity (Value between 0 and 255).'
        ),
        _(
          'Tween the opacity of _PARAM0_ to _PARAM3_ with easing _PARAM4_ over _PARAM5_ms as _PARAM2_'
        ),
        _('Opacity'),
        'JsPlatform/Extensions/tween_behavior24.png',
        'JsPlatform/Extensions/tween_behavior32.png'
      )
      .addParameter('object', _('Object'), '', false)
      .addParameter('behavior', _('Behavior'), 'TweenBehavior', false)
      .addParameter('string', _('Tween Identifier'), '', false)
      .addParameter('expression', _('To opacity'), '', false)
      .addParameter('stringWithSelector', _('Easing'), easingChoices, false)
      .setDefaultValue('linear')
      .addParameter('expression', _('Duration'), '', false)
      .addParameter(
        'yesorno',
        _('Destroy this object when tween finishes'),
        '',
        false
      )
      .setDefaultValue('no')
      .getCodeExtraInformation()
      .setFunctionName('addObjectOpacityTween');

    behavior
      .addAction(
        'AddObjectColorTween',
        _('Add object color tween'),
        _(
          'Add a tween animation for the object color. Format: "128;200;255" with values between 0 and 255 for red, green and blue'
        ),
        _(
          'Tween the color of _PARAM0_ to _PARAM3_ with easing _PARAM4_ over _PARAM5_ms as _PARAM2_'
        ),
        _('Color'),
        'JsPlatform/Extensions/tween_behavior24.png',
        'JsPlatform/Extensions/tween_behavior32.png'
      )
      .addParameter('object', _('Object'), '', false)
      .addParameter('behavior', _('Behavior'), 'TweenBehavior', false)
      .addParameter('string', _('Tween Identifier'), '', false)
      .addParameter('color', _('To color'), '', false)
      .addParameter('stringWithSelector', _('Easing'), easingChoices, false)
      .setDefaultValue('linear')
      .addParameter('expression', _('Duration'), '', false)
      .addParameter(
        'yesorno',
        _('Destroy this object when tween finishes'),
        '',
        false
      )
      .setDefaultValue('no')
      .addParameter(
        'yesorno',
        _('Tween on the Hue/Saturation/Lightness (HSL)'),
        '',
        false
      )
      .setParameterLongDescription(
        _('Useful to have a more natural change between colors.')
      )
      .setDefaultValue('no')
      .getCodeExtraInformation()
      .setFunctionName('addObjectColorTween');

    behavior
      .addAction(
        'AddObjectColorHSLTween',
        _('Add object HSL color tween'),
        _(
          'Add a tween animation for the object color using Hue/Saturation/Lightness. Hue can be any number, Saturation and Lightness are between 0 and 100. Use -1 for Saturation and Lightness to let them unchanged.'
        ),
        _(
          'Tween the color of _PARAM0_ using HSL to H: _PARAM3_ (_PARAM4_), S: _PARAM5_, L: _PARAM6_ with easing _PARAM7_ over _PARAM8_ms as _PARAM2_'
        ),
        _('Color'),
        'JsPlatform/Extensions/tween_behavior24.png',
        'JsPlatform/Extensions/tween_behavior32.png'
      )
      .addParameter('object', _('Object'), '', false)
      .addParameter('behavior', _('Behavior'), 'TweenBehavior', false)
      .addParameter('string', _('Tween Identifier'), '', false)
      .addParameter('expression', _('To Hue'), '', false)
      .addParameter('yesorno', _('Animate Hue'), '', false)
      .setDefaultValue('yes')
      .addParameter('expression', _('To Saturation (-1 to ignore)'), '', false)
      .setDefaultValue('-1')
      .addParameter('expression', _('To Lightness (-1 to ignore)'), '', false)
      .setDefaultValue('-1')
      .addParameter('stringWithSelector', _('Easing'), easingChoices, false)
      .setDefaultValue('linear')
      .addParameter('expression', _('Duration'), '', false)
      .addParameter(
        'yesorno',
        _('Destroy this object when tween finishes'),
        '',
        false
      )
      .setDefaultValue('no')
      .getCodeExtraInformation()
      .setFunctionName('addObjectColorHSLTween');

    behavior
      .addCondition(
        'Exists',
        _('Tween exists'),
        _('Check if the tween animation exists.'),
        _('Tween _PARAM2_ on _PARAM0_ exists'),
        '',
        'JsPlatform/Extensions/tween_behavior24.png',
        'JsPlatform/Extensions/tween_behavior32.png'
      )
      .addParameter('object', _('Object'), '', false)
      .addParameter('behavior', _('Behavior'), 'TweenBehavior', false)
      .addParameter('string', _('Tween Identifier'), '', false)
      .getCodeExtraInformation()
      .setFunctionName('exists');

    behavior
      .addCondition(
        'IsPlaying',
        _('Tween is playing'),
        _('Check if the tween animation is currently playing.'),
        _('Tween _PARAM2_ on _PARAM0_ is playing'),
        '',
        'JsPlatform/Extensions/tween_behavior24.png',
        'JsPlatform/Extensions/tween_behavior32.png'
      )
      .addParameter('object', _('Object'), '', false)
      .addParameter('behavior', _('Behavior'), 'TweenBehavior', false)
      .addParameter('string', _('Tween Identifier'), '', false)
      .getCodeExtraInformation()
      .setFunctionName('isPlaying');

    behavior
      .addCondition(
        'HasFinished',
        _('Tween finished playing'),
        _('Check if the tween animation has finished playing.'),
        _('Tween _PARAM2_ on _PARAM0_ has finished playing'),
        '',
        'JsPlatform/Extensions/tween_behavior24.png',
        'JsPlatform/Extensions/tween_behavior32.png'
      )
      .addParameter('object', _('Object'), '', false)
      .addParameter('behavior', _('Behavior'), 'TweenBehavior', false)
      .addParameter('string', _('Tween Identifier'), '', false)
      .getCodeExtraInformation()
      .setFunctionName('hasFinished');

    behavior
      .addAction(
        'PauseTween',
        _('Pause a tween'),
        _('Pause the running tween animation.'),
        _('Pause the tween _PARAM2_ on _PARAM0_'),
        '',
        'JsPlatform/Extensions/tween_behavior24.png',
        'JsPlatform/Extensions/tween_behavior32.png'
      )
      .addParameter('object', _('Object'), '', false)
      .addParameter('behavior', _('Behavior'), 'TweenBehavior', false)
      .addParameter('string', _('Tween Identifier'), '', false)
      .getCodeExtraInformation()
      .setFunctionName('pauseTween');

    behavior
      .addAction(
        'StopTween',
        _('Stop a tween'),
        _('Stop the running tween animation.'),
        _('Stop the tween _PARAM2_ on _PARAM0_'),
        '',
        'JsPlatform/Extensions/tween_behavior24.png',
        'JsPlatform/Extensions/tween_behavior32.png'
      )
      .addParameter('object', _('Object'), '', false)
      .addParameter('behavior', _('Behavior'), 'TweenBehavior', false)
      .addParameter('string', _('Tween Identifier'), '', false)
      .addParameter('yesorno', _('Jump to end'), '', false)
      .getCodeExtraInformation()
      .setFunctionName('stopTween');

    behavior
      .addAction(
        'ResumeTween',
        _('Resume a tween'),
        _('Resume the tween animation.'),
        _('Resume the tween _PARAM2_ on _PARAM0_'),
        '',
        'JsPlatform/Extensions/tween_behavior24.png',
        'JsPlatform/Extensions/tween_behavior32.png'
      )
      .addParameter('object', _('Object'), '', false)
      .addParameter('behavior', _('Behavior'), 'TweenBehavior', false)
      .addParameter('string', _('Tween Identifier'), '', false)
      .getCodeExtraInformation()
      .setFunctionName('resumeTween');

    behavior
      .addAction(
        'RemoveTween',
        _('Remove a tween'),
        _('Remove the tween animation from the object.'),
        _('Remove the tween _PARAM2_ from _PARAM0_'),
        '',
        'JsPlatform/Extensions/tween_behavior24.png',
        'JsPlatform/Extensions/tween_behavior32.png'
      )
      .addParameter('object', _('Object'), '', false)
      .addParameter('behavior', _('Behavior'), 'TweenBehavior', false)
      .addParameter('string', _('Tween Identifier'), '', false)
      .getCodeExtraInformation()
      .setFunctionName('removeTween');

    behavior
      .addExpression(
        'Progress',
        _('Progress of a tween'),
        _('Progress of a tween (between 0.0 and 1.0)'),
        '',
        'JsPlatform/Extensions/tween_behavior32.png'
      )
      .addParameter('object', _('Object'), '', false)
      .addParameter('behavior', _('Behavior'), 'TweenBehavior', false)
      .addParameter('string', _('Tween Identifier'), '', false)
      .getCodeExtraInformation()
      .setFunctionName('getProgress');

    return extension;
  },

  runExtensionSanityTests: function (
    gd /*: libGDevelop */,
    extension /*: gdPlatformExtension*/
  ) {
    return [];
  },
};<|MERGE_RESOLUTION|>--- conflicted
+++ resolved
@@ -75,22 +75,24 @@
       )
       .setExtensionHelpPath('/behaviors/tween');
 
-<<<<<<< HEAD
     extension
       .addExpression(
-        'Interpolate',
-        _('Interpolate with easing'),
-        _('Interpolates a value using tweens'),
-        _('Scene Tweens'),
-        'JsPlatform/Extensions/tween_behavior24.png'
-      )
-      .addParameter('expression', 'Initial value', '', false)
-      .addParameter('expression', 'Final value', '', false)
-      .addParameter('expression', 'Interpolation position (from 0 to 1)', '', false)
-      .addParameter('stringWithSelector', 'Easing', easingChoices, false)
-      .getCodeExtraInformation()
-      .setIncludeFile('Extensions/TweenBehavior/tweentools.js')
-      .setFunctionName('gdjs.evtTools.tween.interpolate');
+        'Ease',
+        _('Ease'),
+        _('Tween between 2 values according to an easing function.'),
+        '',
+        'JsPlatform/Extensions/tween_behavior32.png'
+      )
+      .addParameter('stringWithSelector', _('Easing'), easingChoices, false)
+      .setDefaultValue('linear')
+      .addParameter('expression', _('From value'))
+      .addParameter('expression', _('To value'))
+      .addParameter('expression', _('Weighting'))
+      .setParameterLongDescription(_('From 0 to 1.'))
+      .getCodeExtraInformation()
+      .setIncludeFile('Extensions/TweenBehavior/shifty.js')
+      .addIncludeFile('Extensions/TweenBehavior/tweentools.js')
+      .setFunctionName('gdjs.evtTools.tween.ease');
 
     extension
       .addAction(
@@ -260,68 +262,6 @@
       .setFunctionName('getProgress');
 
     const tweenBehavior = new gd.BehaviorJsImplementation();
-=======
-      const easingChoices = JSON.stringify([
-        'linear',
-        'easeInQuad',
-        'easeOutQuad',
-        'easeInOutQuad',
-        'easeInCubic',
-        'easeOutCubic',
-        'easeInOutCubic',
-        'easeInQuart',
-        'easeOutQuart',
-        'easeInOutQuart',
-        'easeInQuint',
-        'easeOutQuint',
-        'easeInOutQuint',
-        'easeInSine',
-        'easeOutSine',
-        'easeInOutSine',
-        'easeInExpo',
-        'easeOutExpo',
-        'easeInOutExpo',
-        'easeInCirc',
-        'easeOutCirc',
-        'easeInOutCirc',
-        'easeOutBounce',
-        'easeInBack',
-        'easeOutBack',
-        'easeInOutBack',
-        'elastic',
-        'swingFromTo',
-        'swingFrom',
-        'swingTo',
-        'bounce',
-        'bouncePast',
-        'easeFromTo',
-        'easeFrom',
-        'easeTo',
-      ]);
-  
-      extension
-      .addExpression(
-        'Ease',
-        _('Ease'),
-        _('Tween between 2 values according to an easing function.'),
-        '',
-        'JsPlatform/Extensions/tween_behavior32.png'
-      )
-      .addParameter('stringWithSelector', _('Easing'), easingChoices, false)
-      .setDefaultValue('linear')
-      .addParameter('expression', _('From value'))
-      .addParameter('expression', _('To value'))
-      .addParameter('expression', _('Weighting'))
-      .setParameterLongDescription(
-        _('From 0 to 1.')
-      )
-      .getCodeExtraInformation()
-      .setIncludeFile('Extensions/TweenBehavior/shifty.js')
-      .addIncludeFile('Extensions/TweenBehavior/tweentools.js')
-      .setFunctionName('gdjs.evtTools.tween.ease');
-
-    var tweenBehavior = new gd.BehaviorJsImplementation();
->>>>>>> b0ac0b12
 
     // $FlowExpectedError - ignore Flow warning as we're creating a behavior
     tweenBehavior.updateProperty = function (
