/// <reference path="shifty.d.ts" />
namespace gdjs {
  interface IScaleable extends RuntimeObject {
    setScaleX(x: number): void;
    setScaleY(y: number): void;
    getScaleX(): number;
    getScaleY(): number;
  }

  interface IOpaque extends RuntimeObject {
    setOpacity(opacity: number): void;
    getOpacity(): number;
  }

  interface IColorable extends RuntimeObject {
    setColor(color: string): void;
    getColor(): string;
  }

  interface ICharacterScaleable extends RuntimeObject {
    setCharacterSize(characterSize: number): void;
    getCharacterSize(): number;
  }

  function isScaleable(o: RuntimeObject): o is IScaleable {
    //@ts-ignore We are checking if the methods are present.
    return o.setScaleX && o.setScaleY && o.getScaleX && o.getScaleY;
  }

  function isOpaque(o: RuntimeObject): o is IOpaque {
    //@ts-ignore We are checking if the methods are present.
    return o.setOpacity && o.getOpacity;
  }

  function isColorable(o: RuntimeObject): o is IColorable {
    //@ts-ignore We are checking if the methods are present.
    return o.setColor && o.getColor;
  }

  function isCharacterScaleable(o: RuntimeObject): o is ICharacterScaleable {
    //@ts-ignore We are checking if the methods are present.
    return o.setCharacterSize && o.getCharacterSize;
  }

  function rgbToHsl(r: number, g: number, b: number): number[] {
    r /= 255;
    g /= 255;
    b /= 255;
    let v = Math.max(r, g, b),
      c = v - Math.min(r, g, b),
      f = 1 - Math.abs(v + v - c - 1);
    let h =
      c &&
      (v === r ? (g - b) / c : v === g ? 2 + (b - r) / c : 4 + (r - g) / c);
    return [
      Math.round(60 * (h < 0 ? h + 6 : h)),
      Math.round((f ? c / f : 0) * 100),
      Math.round(((v + v - c) / 2) * 100),
    ];
  }

  function hslToRgb(h: number, s: number, l: number): number[] {
    h = h %= 360;
    if (h < 0) {
      h += 360;
    }
    s = s / 100;
    l = l / 100;
    const a = s * Math.min(l, 1 - l);
    const f = (n = 0, k = (n + h / 30) % 12) =>
      l - a * Math.max(Math.min(k - 3, 9 - k, 1), -1);
    return [
      Math.round(f(0) * 255),
      Math.round(f(8) * 255),
      Math.round(f(4) * 255),
    ];
  }

<<<<<<< HEAD
  class TweenAwaiterTask extends gdjs.AsyncTask {
    tween: TweenRuntimeBehavior.TweenInstance;
    constructor(tween: TweenRuntimeBehavior.TweenInstance) {
      super();
      this.tween = tween;
    }

    update(runtimeScene: RuntimeScene) {
      return this.tween.hasFinished;
    }
  }

=======
  // TODO EBO Rewrite this behavior to use standard method to step.
  // This could also fix layer time scale that seems to be ignored.
>>>>>>> 7b7e1381
  export class TweenRuntimeBehavior extends gdjs.RuntimeBehavior {
    private _tweens: Record<string, TweenRuntimeBehavior.TweenInstance> = {};
    private _runtimeScene: gdjs.RuntimeScene;
    private _isActive: boolean = true;

    /**
     * @param instanceContainer The instance container the behavior belongs to.
     * @param behaviorData The data to initialize the behavior
     * @param owner The runtime object the behavior belongs to.
     */
    constructor(
      instanceContainer: gdjs.RuntimeInstanceContainer,
      behaviorData: BehaviorData,
      owner: gdjs.RuntimeObject
    ) {
      super(instanceContainer, behaviorData, owner);
      this._runtimeScene = instanceContainer.getScene();
    }

    updateFromBehaviorData(
      oldBehaviorData: BehaviorData,
      newBehaviorData: BehaviorData
    ): boolean {
      // Nothing to update.
      return true;
    }

    onDestroy() {
      // Stop and delete all tweens of the behavior - otherwise they could:
      // - continue to point to the behavior, and so to the object (memory leak),
      // - affect the object in case it's recycled (wrong/hard to debug behavior).
      for (const identifier in this._tweens) this.removeTween(identifier);
    }

    private _addTween(
      identifier: string,
      easingValue: string,
      tweenConfig: shifty.tweenConfig,
      startTime: number,
      totalDuration: number,
      destroyObjectWhenFinished: boolean
    ): void {
      if (!this._isActive || !!TweenRuntimeBehavior.easings[easingValue])
        return;

      // Remove any prior tween
      if (this._tweenExists(identifier)) this.removeTween(identifier);

      // Initialize the tween instance
      const tweenable = new shifty.Tweenable();
      this._tweens[identifier] = new TweenRuntimeBehavior.TweenInstance(
        tweenable,
        false,
        startTime,
        totalDuration
      );

      // Attach it to the scene as it will become active and active tweens should be on the scene.
      if (!this._runtimeScene.shiftyJsScene)
        this._runtimeScene.shiftyJsScene = new shifty.Scene();
      this._runtimeScene.shiftyJsScene.add(tweenable);

      // Start the tween and set the needed callbacks
      tweenable
        .tween(tweenConfig)
        .then(() => {
          if (this._tweens[identifier])
            this._tweens[identifier].hasFinished = true;

          if (destroyObjectWhenFinished)
            this.owner.deleteFromScene(this._runtimeScene);
        })
        .catch((e) => {});
    }

    private _tweenExists(identifier: string): boolean {
      return !!this._tweens[identifier];
    }

    private _tweenIsPlaying(identifier: string): boolean {
      return (
        this._tweens[identifier] &&
        this._tweens[identifier].instance.isPlaying()
      );
    }

    private _pauseTween(identifier: string): void {
      const tween = this._tweens[identifier];

      // Pause the tween, and remove it from the scene of living tweens
      // (the invariant is that scene only contains tweens being played).
      tween.instance.pause();

      const shiftyJsScene = this._runtimeScene.shiftyJsScene;
      if (shiftyJsScene) {
        shiftyJsScene.remove(tween.instance);
      }
    }

    private _resumeTween(identifier: string): void {
      const tween = this._tweens[identifier];

      // Resume the tween, and add it back to the scene of living tweens
      // (the invariant is that scene only contains tweens being played).
      tween.instance.resume();

      const shiftyJsScene = this._runtimeScene.shiftyJsScene;
      if (shiftyJsScene) {
        shiftyJsScene.add(tween.instance);
      }
    }

    private _stopTween(identifier: string, jumpToDest: boolean): void {
      this._tweens[identifier].instance.stop(jumpToDest);
    }

    private _tweenHasFinished(identifier: string): boolean {
      return this._tweens[identifier].hasFinished;
    }

    /**
     * Add an object variable tween.
     * @deprecated Use addVariableTween2 instead.
     * This function is misleading since one could think that the tween starts
     * right at the moment this function is called whereas the value of the variable
     * will change at the next frame only. Moreover, the variable will not start from
     * the start value exactly since time will have passed at the moment the next
     * frame is rendered.
     * See https://github.com/4ian/GDevelop/issues/4270
     * @param identifier Unique id to identify the tween
     * @param variable The object variable to store the tweened value
     * @param fromValue Start value
     * @param toValue End value
     * @param easingValue Type of easing
     * @param durationValue Duration in milliseconds
     * @param destroyObjectWhenFinished Destroy this object when the tween ends
     */
    addVariableTween(
      identifier: string,
      variable: gdjs.Variable,
      fromValue: float,
      toValue: float,
      easingValue: string,
      durationValue: float,
      destroyObjectWhenFinished: boolean
    ) {
      this._addTween(
        identifier,
        easingValue,
        {
          from: { value: fromValue },
          to: { value: toValue },
          duration: durationValue,
          easing: easingValue,
          render: (state) => variable.setNumber(state.value),
        },
        this._runtimeScene.getTimeManager().getTimeFromStart(),
        durationValue,
        destroyObjectWhenFinished
      );
    }

    /**
     * Tween an object variable.
     * @param identifier Unique id to identify the tween
     * @param variable The object variable to store the tweened value
     * @param toValue End value
     * @param easingValue Type of easing
     * @param durationValue Duration in milliseconds
     * @param destroyObjectWhenFinished Destroy this object when the tween ends
     */
    addVariableTween2(
      identifier: string,
      variable: gdjs.Variable,
      toValue: float,
      easingValue: string,
      durationValue: float,
      destroyObjectWhenFinished: boolean
    ) {
      this._addTween(
        identifier,
        easingValue,
        {
          from: { value: variable.getValue() },
          to: { value: toValue },
          duration: durationValue,
          easing: easingValue,
          render: (state) => variable.setNumber(state.value),
        },
        this._runtimeScene.getTimeManager().getTimeFromStart(),
        durationValue,
        destroyObjectWhenFinished
      );
    }

    /**
     * Tween an object position.
     * @param identifier Unique id to identify the tween
     * @param toX The target X position
     * @param toY The target Y position
     * @param easingValue Type of easing
     * @param durationValue Duration in milliseconds
     * @param destroyObjectWhenFinished Destroy this object when the tween ends
     */
    addObjectPositionTween(
      identifier: string,
      toX: number,
      toY: number,
      easingValue: string,
      durationValue: float,
      destroyObjectWhenFinished: boolean
    ) {
      this._addTween(
        identifier,
        easingValue,
        {
          from: { x: this.owner.getX(), y: this.owner.getY() },
          to: { x: toX, y: toY },
          duration: durationValue,
          easing: easingValue,
          render: (state) => {
            this.owner.setX(state.x);
            this.owner.setY(state.y);
          },
        },
        this._runtimeScene.getTimeManager().getTimeFromStart(),
        durationValue,
        destroyObjectWhenFinished
      );
    }

    /**
     * Tween an object X position.
     * @param identifier Unique id to identify the tween
     * @param toX The target X position
     * @param easingValue Type of easing
     * @param durationValue Duration in milliseconds
     * @param destroyObjectWhenFinished Destroy this object when the tween ends
     */
    addObjectPositionXTween(
      identifier: string,
      toX: number,
      easingValue: string,
      durationValue: float,
      destroyObjectWhenFinished: boolean
    ) {
      this._addTween(
        identifier,
        easingValue,
        {
          from: { x: this.owner.getX() },
          to: { x: toX },
          duration: durationValue,
          easing: easingValue,
          render: (state) => this.owner.setX(state.x),
        },
        this._runtimeScene.getTimeManager().getTimeFromStart(),
        durationValue,
        destroyObjectWhenFinished
      );
    }

    /**
     * Tween an object Y position.
     * @param identifier Unique id to identify the tween
     * @param toY The target Y position
     * @param easingValue Type of easing
     * @param durationValue Duration in milliseconds
     * @param destroyObjectWhenFinished Destroy this object when the tween ends
     */
    addObjectPositionYTween(
      identifier: string,
      toY: number,
      easingValue: string,
      durationValue: float,
      destroyObjectWhenFinished: boolean
    ) {
      this._addTween(
        identifier,
        easingValue,
        {
          from: { y: this.owner.getY() },
          to: { y: toY },
          duration: durationValue,
          easing: easingValue,
          render: (state) => this.owner.setY(state.y),
        },
        this._runtimeScene.getTimeManager().getTimeFromStart(),
        durationValue,
        destroyObjectWhenFinished
      );
    }

    /**
     * Tween an object angle.
     * @param identifier Unique id to identify the tween
     * @param toAngle The target angle
     * @param easingValue Type of easing
     * @param durationValue Duration in milliseconds
     * @param destroyObjectWhenFinished Destroy this object when the tween ends
     */
    addObjectAngleTween(
      identifier: string,
      toAngle: float,
      easingValue: string,
      durationValue: float,
      destroyObjectWhenFinished: boolean
    ) {
      this._addTween(
        identifier,
        easingValue,
        {
          from: { angle: this.owner.getAngle() },
          to: { angle: toAngle },
          duration: durationValue,
          easing: easingValue,
          render: (state) => {
            this.owner.setAngle(state.angle);
          },
        },
        this._runtimeScene.getTimeManager().getTimeFromStart(),
        durationValue,
        destroyObjectWhenFinished
      );
    }

    /**
     * Tween an object scale.
     * @param identifier Unique id to identify the tween
     * @param toScaleX The target X-scale
     * @param toScaleY The target Y-scale
     * @param easingValue Type of easing
     * @param durationValue Duration in milliseconds
     * @param destroyObjectWhenFinished Destroy this object when the tween ends
     * @param scaleFromCenterOfObject Scale the transform from the center of the object (or point that is called center), not the top-left origin
     */
    addObjectScaleTween(
      identifier: string,
      toScaleX: number,
      toScaleY: number,
      easingValue: string,
      durationValue: float,
      destroyObjectWhenFinished: boolean,
      scaleFromCenterOfObject: boolean
    ) {
      // Cast to IScaleable
      if (!isScaleable(this.owner)) return;
      const owner = this.owner;

      if (toScaleX < 0) toScaleX = 0;
      if (toScaleY < 0) toScaleY = 0;

      const renderFunction = scaleFromCenterOfObject
        ? (state) => {
            const oldX = owner.getCenterXInScene();
            const oldY = owner.getCenterYInScene();
            owner.setScaleX(state.scaleX);
            owner.setScaleY(state.scaleY);
            owner.setCenterPositionInScene(oldX, oldY);
          }
        : (state) => {
            owner.setScaleX(state.scaleX);
            owner.setScaleY(state.scaleY);
          };

      this._addTween(
        identifier,
        easingValue,
        {
          from: {
            scaleX: owner.getScaleX(),
            scaleY: owner.getScaleY(),
          },
          to: { scaleX: toScaleX, scaleY: toScaleY },
          duration: durationValue,
          easing: easingValue,
          render: renderFunction,
        },
        this._runtimeScene.getTimeManager().getTimeFromStart(),
        durationValue,
        destroyObjectWhenFinished
      );
    }

    /**
     * Tween an object X-scale.
     * @param identifier Unique id to identify the tween
     * @param toScaleX The target X-scale
     * @param easingValue Type of easing
     * @param durationValue Duration in milliseconds
     * @param destroyObjectWhenFinished Destroy this object when the tween ends
     * @param scaleFromCenterOfObject Scale the transform from the center of the object (or point that is called center), not the top-left origin
     */
    addObjectScaleXTween(
      identifier: string,
      toScaleX: number,
      easingValue: string,
      durationValue: float,
      destroyObjectWhenFinished: boolean,
      scaleFromCenterOfObject: boolean
    ) {
      // Cast to IScaleable
      if (!isScaleable(this.owner)) return;
      const owner = this.owner;

      const stepFunction = scaleFromCenterOfObject
        ? (state) => {
            const oldX = owner.getCenterXInScene();
            owner.setScaleX(state.scaleX);
            owner.setCenterXInScene(oldX);
          }
        : (state) => owner.setScaleX(state.scaleX);

      this._addTween(
        identifier,
        easingValue,
        {
          from: { scaleX: owner.getScaleX() },
          to: { scaleX: toScaleX },
          duration: durationValue,
          easing: easingValue,
          render: stepFunction,
        },
        this._runtimeScene.getTimeManager().getTimeFromStart(),
        durationValue,
        destroyObjectWhenFinished
      );
    }

    /**
     * Tween an object Y-scale.
     * @param identifier Unique id to identify the tween
     * @param toScaleY The target Y-scale
     * @param easingValue Type of easing
     * @param durationValue Duration in milliseconds
     * @param destroyObjectWhenFinished Destroy this object when the tween ends
     * @param scaleFromCenterOfObject Scale the transform from the center of the object (or point that is called center), not the top-left origin
     */
    addObjectScaleYTween(
      identifier: string,
      toScaleY: number,
      easingValue: string,
      durationValue: float,
      destroyObjectWhenFinished: boolean,
      scaleFromCenterOfObject: boolean
    ) {
      // Cast to IScaleable
      if (!isScaleable(this.owner)) return;
      const owner = this.owner;

      const stepFunction = scaleFromCenterOfObject
        ? (state) => {
            const oldY = owner.getCenterYInScene();
            owner.setScaleY(state.scaleY);
            owner.setCenterYInScene(oldY);
          }
        : (state) => owner.setScaleY(state.scaleY);

      this._addTween(
        identifier,
        easingValue,
        {
          from: { scaleY: owner.getScaleY() },
          to: { scaleY: toScaleY },
          duration: durationValue,
          easing: easingValue,
          render: stepFunction,
        },
        this._runtimeScene.getTimeManager().getTimeFromStart(),
        durationValue,
        destroyObjectWhenFinished
      );
    }

    /**
     * Tween an object opacity.
     * @param identifier Unique id to identify the tween
     * @param toOpacity The target opacity
     * @param easingValue Type of easing
     * @param durationValue Duration in milliseconds
     * @param destroyObjectWhenFinished Destroy this object when the tween ends
     */
    addObjectOpacityTween(
      identifier: string,
      toOpacity: float,
      easingValue: string,
      durationValue: float,
      destroyObjectWhenFinished: boolean
    ) {
      if (!isOpaque(this.owner)) return;
      const owner = this.owner;

      this._addTween(
        identifier,
        easingValue,
        {
          from: { opacity: owner.getOpacity() },
          to: { opacity: toOpacity },
          duration: durationValue,
          easing: easingValue,
          render: (state) => {
            owner.setOpacity(state.opacity);
          },
        },
        this._runtimeScene.getTimeManager().getTimeFromStart(),
        durationValue,
        destroyObjectWhenFinished
      );
    }

    /**
     * Tween an object color.
     * @param identifier Unique id to identify the tween
     * @param toColorStr The target RGB color (format "128;200;255" with values between 0 and 255 for red, green and blue)
     * @param easingValue Type of easing
     * @param durationValue Duration in milliseconds
     * @param destroyObjectWhenFinished Destroy this object when the tween ends
     * @param useHSLColorTransition Tween using HSL color mappings, rather than direct RGB line
     */
    addObjectColorTween(
      identifier: string,
      toColorStr: string,
      easingValue: string,
      durationValue: float,
      destroyObjectWhenFinished: boolean,
      useHSLColorTransition: boolean
    ) {
      if (
        !isColorable(this.owner) ||
        !toColorStr.match(
          '^(([0-9]|[1-9][0-9]|1[0-9]{2}|2[0-4][0-9]|25[0-5]);){2}([0-9]|[1-9][0-9]|1[0-9]{2}|2[0-4][0-9]|25[0-5])$'
        )
      )
        return;
      const owner = this.owner;

      const rgbFromColor: string[] = this.owner.getColor().split(';');
      const rgbToColor: string[] = toColorStr.split(';');
      if (rgbToColor.length !== 3) return;

      let config: shifty.tweenConfig;
      if (useHSLColorTransition) {
        const hslFromColor = rgbToHsl(
          parseFloat(rgbFromColor[0]),
          parseFloat(rgbFromColor[1]),
          parseFloat(rgbFromColor[2])
        );
        const hslToColor = rgbToHsl(
          parseFloat(rgbToColor[0]),
          parseFloat(rgbToColor[1]),
          parseFloat(rgbToColor[2])
        );

        config = {
          from: {
            hue: hslFromColor[0],
            saturation: hslFromColor[1],
            lightness: hslFromColor[2],
          },
          to: {
            hue: hslToColor[0],
            saturation: hslToColor[1],
            lightness: hslToColor[2],
          },
          duration: durationValue,
          easing: easingValue,
          render: (state) => {
            const rgbFromHslColor = hslToRgb(
              state.hue,
              state.saturation,
              state.lightness
            );
            owner.setColor(
              Math.floor(rgbFromHslColor[0]) +
                ';' +
                Math.floor(rgbFromHslColor[1]) +
                ';' +
                Math.floor(rgbFromHslColor[2])
            );
          },
        };
      } else {
        config = {
          from: {
            red: rgbFromColor[0],
            green: rgbFromColor[1],
            blue: rgbFromColor[2],
          },
          to: { red: rgbToColor[0], green: rgbToColor[1], blue: rgbToColor[2] },
          duration: durationValue,
          easing: easingValue,
          render: (state) => {
            owner.setColor(
              Math.floor(state.red) +
                ';' +
                Math.floor(state.green) +
                ';' +
                Math.floor(state.blue)
            );
          },
        };
      }

      this._addTween(
        identifier,
        easingValue,
        config,
        this._runtimeScene.getTimeManager().getTimeFromStart(),
        durationValue,
        destroyObjectWhenFinished
      );
    }

    /**
     * Tween an object HSL color, with the "to" color given using HSL (H: any number, S and L: 0-100).
     * @param identifier Unique id to identify the tween
     * @param toHue The target hue, or the same as the from color's hue if blank
     * @param animateHue, include hue in calculations, as can't set this to -1 as default to ignore
     * @param toSaturation The target saturation, or the same as the from color's saturation if blank
     * @param toHue The target lightness, or the same as the from color's lightness if blank
     * @param easingValue Type of easing
     * @param durationValue Duration in milliseconds
     * @param destroyObjectWhenFinished Destroy this object when the tween ends
     */
    addObjectColorHSLTween(
      identifier: string,
      toHue: number,
      animateHue: boolean,
      toSaturation: number,
      toLightness: number,
      easingValue: string,
      durationValue: float,
      destroyObjectWhenFinished: boolean
    ) {
      if (!isColorable(this.owner)) return;
      const owner = this.owner;

      const rgbFromColor: string[] = owner.getColor().split(';');
      if (rgbFromColor.length < 3) return;
      const hslFromColor = rgbToHsl(
        parseFloat(rgbFromColor[0]),
        parseFloat(rgbFromColor[1]),
        parseFloat(rgbFromColor[2])
      );

      const toH = animateHue ? toHue : hslFromColor[0];
      const toS =
        -1 === toSaturation
          ? hslFromColor[1]
          : Math.min(Math.max(toSaturation, 0), 100);
      const toL =
        -1 === toLightness
          ? hslFromColor[2]
          : Math.min(Math.max(toLightness, 0), 100);

      this._addTween(
        identifier,
        easingValue,
        {
          from: {
            hue: hslFromColor[0],
            saturation: hslFromColor[1],
            lightness: hslFromColor[2],
          },
          to: {
            hue: toH,
            saturation: toS,
            lightness: toL,
          },
          duration: durationValue,
          easing: easingValue,
          render: (state) => {
            const rgbFromHslColor = hslToRgb(
              state.hue,
              state.saturation,
              state.lightness
            );

            owner.setColor(
              Math.floor(rgbFromHslColor[0]) +
                ';' +
                Math.floor(rgbFromHslColor[1]) +
                ';' +
                Math.floor(rgbFromHslColor[2])
            );
          },
        },
        this._runtimeScene.getTimeManager().getTimeFromStart(),
        durationValue,
        destroyObjectWhenFinished
      );
    }

    /**
     * Tween a text object character size.
     * @param identifier Unique id to identify the tween
     * @param toSize The target character size
     * @param easingValue Type of easing
     * @param durationValue Duration in milliseconds
     * @param destroyObjectWhenFinished Destroy this object when the tween ends
     */
    addTextObjectCharacterSizeTween(
      identifier: string,
      toSize: number,
      easingValue: string,
      durationValue: float,
      destroyObjectWhenFinished: boolean
    ) {
      if (!isCharacterScaleable(this.owner)) return;
      const owner = this.owner;

      this._addTween(
        identifier,
        easingValue,
        {
          from: { size: owner.getCharacterSize() },
          to: { size: toSize },
          duration: durationValue,
          easing: easingValue,
          render: function step(state) {
            owner.setCharacterSize(state.size);
          },
        },
        this._runtimeScene.getTimeManager().getTimeFromStart(),
        durationValue,
        destroyObjectWhenFinished
      );
    }

    /**
     * Tween an object width.
     * @param identifier Unique id to identify the tween
     * @param toWidth The target width
     * @param easingValue Type of easing
     * @param durationValue Duration in milliseconds
     * @param destroyObjectWhenFinished Destroy this object when the tween ends
     */
    addObjectWidthTween(
      identifier: string,
      toWidth: float,
      easingValue: string,
      durationValue: float,
      destroyObjectWhenFinished: boolean
    ) {
      this._addTween(
        identifier,
        easingValue,
        {
          from: { width: this.owner.getWidth() },
          to: { width: toWidth },
          duration: durationValue,
          easing: easingValue,
          render: (state) => {
            this.owner.setWidth(state.width);
          },
        },
        this._runtimeScene.getTimeManager().getTimeFromStart(),
        durationValue,
        destroyObjectWhenFinished
      );
    }

    /**
     * Tween an object height.
     * @param identifier Unique id to identify the tween
     * @param toHeight The target height
     * @param easingValue Type of easing
     * @param durationValue Duration in milliseconds
     * @param destroyObjectWhenFinished Destroy this object when the tween ends
     */
    addObjectHeightTween(
      identifier: string,
      toHeight: float,
      easingValue: string,
      durationValue: float,
      destroyObjectWhenFinished: boolean
    ) {
      this._addTween(
        identifier,
        easingValue,
        {
          from: { height: this.owner.getHeight() },
          to: { height: toHeight },
          duration: durationValue,
          easing: easingValue,
          render: (state) => {
            this.owner.setHeight(state.height);
          },
        },
        this._runtimeScene.getTimeManager().getTimeFromStart(),
        durationValue,
        destroyObjectWhenFinished
      );
    }

    /**
     * Tween is playing.
     * @param identifier Unique id to identify the tween
     */
    isPlaying(identifier: string): boolean {
      return this._tweenExists(identifier) && this._tweenIsPlaying(identifier);
    }

    /**
     * Tween exists.
     * @param identifier Unique id to identify the tween
     * @returns The tween exists
     */
    exists(identifier: string): boolean {
      return this._tweenExists(identifier);
    }

    /**
     * Tween has finished.
     * @param identifier Unique id to identify the tween
     */
    hasFinished(identifier: string): boolean {
      return (
        this._tweenExists(identifier) && this._tweenHasFinished(identifier)
      );
    }

    /**
     * Pause a tween.
     * @param identifier Unique id to identify the tween
     */
    pauseTween(identifier: string) {
      if (
        this._isActive &&
        this._tweenExists(identifier) &&
        this._tweenIsPlaying(identifier)
      )
        this._pauseTween(identifier);
    }

    /**
     * Stop a tween.
     * @param identifier Unique id to identify the tween
     * @param jumpToDest Move to destination
     */
    stopTween(identifier: string, jumpToDest: boolean) {
      if (
        this._isActive &&
        this._tweenExists(identifier) &&
        this._tweenIsPlaying(identifier)
      )
        this._stopTween(identifier, jumpToDest);
    }

    /**
     * Resume a tween.
     * @param identifier Unique id to identify the tween
     */
    resumeTween(identifier: string) {
      if (
        this._isActive &&
        this._tweenExists(identifier) &&
        !this._tweenIsPlaying(identifier)
      )
        this._resumeTween(identifier);
    }

    /**
     * Remove a tween.
     * @param identifier Unique id to identify the tween
     */
    removeTween(identifier: string) {
      if (!this._tweenExists(identifier)) return;

      this._tweens[identifier].instance.stop();
      // Since once removed it cannot play again, consider it has finished playing (for {this.awaitTween})
      this._tweens[identifier].hasFinished = true;
      if (this._runtimeScene.shiftyJsScene)
        this._runtimeScene.shiftyJsScene.remove(
          this._tweens[identifier].instance
        );
      delete this._tweens[identifier];
    }

    awaitTween(identifier: string) {
      return this._tweenExists(identifier)
        ? new TweenAwaiterTask(this._tweens[identifier])
        : new gdjs.ResolveTask();
    }

    /**
     * Get tween progress.
     * @param identifier Unique id to identify the tween
     * @returns Progress of playing tween animation (between 0.0 and 1.0)
     */
    getProgress(identifier: string): float {
      const tween = this._tweens[identifier];
      if (tween) {
        const currentTime = this._runtimeScene
          .getTimeManager()
          .getTimeFromStart();
        if (currentTime >= tween.startTime + tween.totalDuration) {
          return 1;
        }
        return (currentTime - tween.startTime) / tween.totalDuration;
      } else {
        return 0;
      }
    }

    onDeActivate() {
      if (!this._isActive) {
        return;
      }
      for (const key in this._tweens) {
        if (this._tweens.hasOwnProperty(key)) {
          const tween = this._tweens[key];
          if (tween.instance.isPlaying()) {
            tween.resumeOnActivate = true;
            this._pauseTween(key);
          }
        }
      }
      this._isActive = false;
    }

    onActivate() {
      if (this._isActive) {
        return;
      }
      for (const key in this._tweens) {
        if (this._tweens.hasOwnProperty(key)) {
          const tween = this._tweens[key];
          if (tween.resumeOnActivate) {
            tween.resumeOnActivate = false;
            this._resumeTween(key);
          }
        }
      }
      this._isActive = true;
    }

    static easings = [
      'linear',
      'easeInQuad',
      'easeOutQuad',
      'easeInOutQuad',
      'easeInCubic',
      'easeOutCubic',
      'easeInOutCubic',
      'easeInQuart',
      'easeOutQuart',
      'easeInOutQuart',
      'easeInQuint',
      'easeOutQuint',
      'easeInOutQuint',
      'easeInSine',
      'easeOutSine',
      'easeInOutSine',
      'easeInExpo',
      'easeOutExpo',
      'easeInOutExpo',
      'easeInCirc',
      'easeOutCirc',
      'easeInOutCirc',
      'easeOutBounce',
      'easeInBack',
      'easeOutBack',
      'easeInOutBack',
      'elastic',
      'swingFromTo',
      'swingFrom',
      'swingTo',
      'bounce',
      'bouncePast',
      'easeFromTo',
      'easeFrom',
      'easeTo',
    ];

    static _currentTweenTime = 0;
  }
  gdjs.registerBehavior('Tween::TweenBehavior', gdjs.TweenRuntimeBehavior);

  export namespace TweenRuntimeBehavior {
    /**
     * A tween being played in a behavior.
     * @ignore
     */
    export class TweenInstance {
      instance: shifty.Tweenable;
      hasFinished: boolean;
      startTime: float;
      totalDuration: float;
      resumeOnActivate: boolean = false;

      /**
       * @param instance The Shifty tween that is played
       * @param hasFinished If the tween is finished already
       * @param startTime The time at which the tween starts
       * @param totalDuration The time of the whole tween
       */
      constructor(
        instance: shifty.Tweenable,
        hasFinished: boolean,
        startTime: float,
        totalDuration: float
      ) {
        this.instance = instance;
        this.hasFinished = hasFinished;
        this.startTime = startTime;
        this.totalDuration = totalDuration;
      }
    }
  }
}<|MERGE_RESOLUTION|>--- conflicted
+++ resolved
@@ -76,7 +76,6 @@
     ];
   }
 
-<<<<<<< HEAD
   class TweenAwaiterTask extends gdjs.AsyncTask {
     tween: TweenRuntimeBehavior.TweenInstance;
     constructor(tween: TweenRuntimeBehavior.TweenInstance) {
@@ -89,10 +88,8 @@
     }
   }
 
-=======
   // TODO EBO Rewrite this behavior to use standard method to step.
   // This could also fix layer time scale that seems to be ignored.
->>>>>>> 7b7e1381
   export class TweenRuntimeBehavior extends gdjs.RuntimeBehavior {
     private _tweens: Record<string, TweenRuntimeBehavior.TweenInstance> = {};
     private _runtimeScene: gdjs.RuntimeScene;
