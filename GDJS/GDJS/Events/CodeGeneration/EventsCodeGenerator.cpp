--- conflicted
+++ resolved
@@ -83,7 +83,7 @@
         wholeEventsCode + "\n" +
         functionReturnCode + "\n" +
       "}\n";
-      // clang-format on
+  // clang-format on
 
   return output;
 }
@@ -289,7 +289,6 @@
     }
   }
 
-<<<<<<< HEAD
   return GenerateEventsFunctionContext(parameters,
                                        onceTriggersVariable,
                                        objectsGettersMap,
@@ -297,16 +296,6 @@
                                        behaviorNamesMap,
                                        thisObjectName,
                                        thisBehaviorName);
-=======
-  return GenerateEventsFunctionContext(
-      parameters,
-      onceTriggersVariable,
-      objectsGettersMap,
-      objectArraysMap,
-      behaviorNamesMap,
-      thisObjectName,
-      thisBehaviorName);
->>>>>>> 94af33c8
 }
 
 gd::String EventsCodeGenerator::GenerateEventsFunctionContext(
