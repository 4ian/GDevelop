--- conflicted
+++ resolved
@@ -301,26 +301,18 @@
       gd::EventsCodeGenerationContext& context,
       const gd::String& objectName) override;
 
-<<<<<<< HEAD
   virtual gd::String GenerateVariableAccessor(gd::String childName) override {
-=======
-  virtual gd::String GenerateVariableAccessor(gd::String childName) {
     // This could be probably optimised by using `getChildNamed`.
->>>>>>> 913e367f
     return ".getChild(" + ConvertToStringExplicit(childName) + ")";
   };
 
   virtual gd::String GenerateVariableBracketAccessor(
-<<<<<<< HEAD
       gd::String expressionCode) override {
-=======
-      gd::String expressionCode) {
     // This uses `getChild` which allows to access a child
     // with a number (an index, for an array) or a string (for a structure).
     // This could be optimised, if the type of the accessed variable AND the type of the index is known,
     // so that `getChildAt` (for an array, with an index) or `getChildNamed` (for a structure, with a name)
     // is used instead.
->>>>>>> 913e367f
     return ".getChild(" + expressionCode + ")";
   };
 
