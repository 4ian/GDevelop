/*
 * GDevelop JS Platform
 * Copyright 2013-2022 Florian Rival (Florian.Rival@gmail.com). All rights reserved.
 * This project is released under the MIT License.
 */
namespace gdjs {
  const logger = new gdjs.Logger('CustomRuntimeObject');

  export type ObjectConfiguration = {
    content: any;
  };

  export type CustomObjectConfiguration = ObjectConfiguration & {
    animatable?: SpriteAnimationData[];
    variant: string;
<<<<<<< HEAD
    childrenContent?: { [objectName: string]: ObjectConfiguration & any };
=======
    childrenContent: { [objectName: string]: ObjectConfiguration & any };
>>>>>>> f26e56c3
    isInnerAreaFollowingParentSize: boolean;
  };

  /**
   * An object that contains other object.
   *
   * This is the base class for objects generated from EventsBasedObject.
   *
   * @see gdjs.CustomRuntimeObjectInstanceContainer
   */
  export abstract class CustomRuntimeObject
    extends gdjs.RuntimeObject
    implements
      gdjs.Resizable,
      gdjs.Scalable,
      gdjs.Flippable,
      gdjs.OpacityHandler
  {
    _renderer:
      | gdjs.CustomRuntimeObject2DRenderer
      | gdjs.CustomRuntimeObject3DRenderer;
    /** It contains the children of this object. */
    _instanceContainer: gdjs.CustomRuntimeObjectInstanceContainer;
    _isUntransformedHitBoxesDirty: boolean = true;
    /** It contains shallow copies of the children hitboxes */
    private _untransformedHitBoxes: gdjs.Polygon[] = [];
    /** The dimension of this object is calculated from its children AABBs. */
    private _unrotatedAABB: AABB = { min: [0, 0], max: [0, 0] };
    /**
     * The bounds of the object content before any transformation.
     * @see gdjs.CustomRuntimeObjectInstanceContainer._initialInnerArea
     **/
    protected _innerArea: {
      min: [float, float, float];
      max: [float, float, float];
    } | null = null;
    /**
     * When the parent dimensions change:
     * - if `false`, the object is stretch proportionally while children local
     *   positions stay the same ({@link gdjs.CustomRuntimeObject._innerArea} don't change).
     * - if `true`, the children local positions need to be adapted by events
     *   to follow their parent size.
     */
    protected _isInnerAreaFollowingParentSize = false;
    private _scaleX: float = 1;
    private _scaleY: float = 1;
    private _flippedX: boolean = false;
    private _flippedY: boolean = false;
    private opacity: float = 255;
    private _customCenter: FloatPoint | null = null;
    private _localTransformation: gdjs.AffineTransformation =
      new gdjs.AffineTransformation();
    private _localInverseTransformation: gdjs.AffineTransformation =
      new gdjs.AffineTransformation();
    private _isLocalTransformationDirty: boolean = true;
    _type: string;

    /**
     * @param parent The container the object belongs to
     * @param objectData The object data used to initialize the object
     */
    constructor(
      parent: gdjs.RuntimeInstanceContainer,
      objectData: ObjectData & CustomObjectConfiguration
    ) {
      super(parent, objectData);
      this._type = objectData.type;
      this._instanceContainer = new gdjs.CustomRuntimeObjectInstanceContainer(
        parent,
        this
      );
      this._renderer = this._createRender();

      this._initializeFromObjectData(objectData);

      // The generated code calls onCreated at the constructor end
      // and onCreated calls its super implementation at its end.
    }

    private _initializeFromObjectData(
      customObjectData: ObjectData & CustomObjectConfiguration
    ) {
      const eventsBasedObjectData = this._runtimeScene
        .getGame()
        .getEventsBasedObjectData(customObjectData.type);
      if (!eventsBasedObjectData) {
        logger.error(
          `A CustomRuntimeObject was initialized (or re-initialized) from object data referring to an non existing events based object data with type "${customObjectData.type}".`
        );
        return;
      }
<<<<<<< HEAD
      const usedVariantData: EventsBasedObjectVariantData | null =
        this.getRuntimeScene()
          .getGame()
          .getEventsBasedObjectVariantData(
            customObjectData.type,
            customObjectData.variant
          );
      if (!usedVariantData) {
        // This can't actually happen.
        logger.error(
          `Unknown variant "${customObjectData.variant}" for object "${customObjectData.type}".`
        );
        return;
=======

      if (!eventsBasedObjectData.defaultVariant) {
        eventsBasedObjectData.defaultVariant = {
          ...eventsBasedObjectData,
          name: '',
        };
      }
      // Legacy events-based objects don't have any instance in their default
      // variant since there wasn't a graphical editor at the time.
      // In this case, the editor doesn't allow to choose a variant, but a
      // variant may have stayed after a user rolled back the extension.
      // This variant must be ignored to match what the editor shows.
      const isForcedToOverrideEventsBasedObjectChildrenConfiguration =
        eventsBasedObjectData.defaultVariant.instances.length == 0;
      let usedVariantData: EventsBasedObjectVariantData =
        eventsBasedObjectData.defaultVariant;
      if (
        customObjectData.variant &&
        !isForcedToOverrideEventsBasedObjectChildrenConfiguration
      ) {
        for (
          let variantIndex = 0;
          variantIndex < eventsBasedObjectData.variants.length;
          variantIndex++
        ) {
          const variantData = eventsBasedObjectData.variants[variantIndex];
          if (variantData.name === customObjectData.variant) {
            usedVariantData = variantData;
            break;
          }
        }
>>>>>>> f26e56c3
      }

      this._isInnerAreaFollowingParentSize =
        eventsBasedObjectData.isInnerAreaFollowingParentSize;
      if (usedVariantData.instances.length > 0) {
        if (!this._innerArea) {
          this._innerArea = {
            min: [0, 0, 0],
            max: [0, 0, 0],
          };
        }
        this._innerArea.min[0] = usedVariantData.areaMinX;
        this._innerArea.min[1] = usedVariantData.areaMinY;
        this._innerArea.min[2] = usedVariantData.areaMinZ;
        this._innerArea.max[0] = usedVariantData.areaMaxX;
        this._innerArea.max[1] = usedVariantData.areaMaxY;
        this._innerArea.max[2] = usedVariantData.areaMaxZ;
      }
      this._instanceContainer.loadFrom(customObjectData, usedVariantData);
    }

    protected abstract _createRender():
      | gdjs.CustomRuntimeObject2DRenderer
      | gdjs.CustomRuntimeObject3DRenderer;
    protected abstract _reinitializeRenderer(): void;

    override reinitialize(objectData: ObjectData & CustomObjectConfiguration) {
      super.reinitialize(objectData);

      this._reinitializeRenderer();
      this._initializeFromObjectData(objectData);

      // When changing the variant, the instance is like a new instance.
      // We call again `onCreated` at the end, like done by the constructor
      // the first time it's created.
      this.onCreated();
    }

    override updateFromObjectData(
      oldObjectData: ObjectData & CustomObjectConfiguration,
      newObjectData: ObjectData & CustomObjectConfiguration
    ): boolean {
      const animator = this.getAnimator();
      if (animator) {
        animator.updateFromObjectData(
          oldObjectData.animatable || [],
          newObjectData.animatable || []
        );
      }
      if (oldObjectData.variant !== newObjectData.variant) {
        const width = this.getWidth();
        const height = this.getHeight();
<<<<<<< HEAD
=======
        const hasInnerAreaChanged =
          oldObjectData.isInnerAreaFollowingParentSize &&
          this._instanceContainer._initialInnerArea &&
          this._innerArea &&
          (this._instanceContainer._initialInnerArea.min[0] !==
            this._innerArea.min[0] ||
            this._instanceContainer._initialInnerArea.min[1] !==
              this._innerArea.min[1] ||
            this._instanceContainer._initialInnerArea.max[0] !==
              this._innerArea.max[0] ||
            this._instanceContainer._initialInnerArea.max[1] !==
              this._innerArea.max[1]);
>>>>>>> f26e56c3

        this._reinitializeRenderer();
        this._initializeFromObjectData(newObjectData);

        // The generated code calls the onCreated super implementation at the end.
        this.onCreated();

<<<<<<< HEAD
        if (
          oldObjectData.isInnerAreaFollowingParentSize &&
          newObjectData.isInnerAreaFollowingParentSize
        ) {
=======
        // Keep the custom size
        if (hasInnerAreaChanged) {
>>>>>>> f26e56c3
          this.setWidth(width);
          this.setHeight(height);
        }
      }
      return true;
    }

    override extraInitializationFromInitialInstance(
      initialInstanceData: InstanceData
    ) {
      const animator = this.getAnimator();
      if (initialInstanceData.numberProperties) {
        for (
          let i = 0, len = initialInstanceData.numberProperties.length;
          i < len;
          ++i
        ) {
          const extraData = initialInstanceData.numberProperties[i];
          if (animator && extraData.name === 'animation') {
            animator.setAnimationIndex(extraData.value);
          }
        }
      }
      if (initialInstanceData.customSize) {
        this.setWidth(initialInstanceData.width);
        this.setHeight(initialInstanceData.height);
      }
      if (initialInstanceData.opacity !== undefined) {
        this.setOpacity(initialInstanceData.opacity);
      }
      if (initialInstanceData.flippedX) {
        this.flipX(initialInstanceData.flippedX);
      }
      if (initialInstanceData.flippedY) {
        this.flipY(initialInstanceData.flippedY);
      }
    }

    override onDeletedFromScene(): void {
      // Let subclasses do something before the object is destroyed.
      this.onDestroy(this._runtimeScene);
      // Let behaviors do something before the object is destroyed.
      super.onDeletedFromScene();
      // Destroy the children.
      this._instanceContainer.onDestroyFromScene(this._runtimeScene);
    }

    override update(parent: gdjs.RuntimeInstanceContainer): void {
      this._instanceContainer._updateObjectsPreEvents();

      this.doStepPreEvents(this._instanceContainer);

      const profiler = this.getRuntimeScene().getProfiler();
      if (profiler) {
        profiler.begin(this.type);
      }
      // This is a bit like the "scene" events for custom objects.
      this.doStepPostEvents(this._instanceContainer);
      if (profiler) {
        profiler.end(this.type);
      }

      this._instanceContainer._updateObjectsPostEvents();
    }

    /**
     * This method is called when the preview is being hot-reloaded.
     */
    onHotReloading(parent: gdjs.RuntimeInstanceContainer) {}

    // This is only to handle trigger once.
    doStepPreEvents(parent: gdjs.RuntimeInstanceContainer) {}

    /**
     * This method is called each tick after events are done.
     * @param parent The instanceContainer owning the object
     */
    doStepPostEvents(parent: gdjs.RuntimeInstanceContainer) {}

    /**
     * This method is called when the object is being removed from its parent
     * container and is about to be destroyed/reused later.
     */
    onDestroy(parent: gdjs.RuntimeInstanceContainer) {}

    override updatePreRender(parent: gdjs.RuntimeInstanceContainer): void {
      this._instanceContainer._updateObjectsPreRender();
      this.getRenderer().ensureUpToDate();
    }

    getRenderer():
      | gdjs.CustomRuntimeObject2DRenderer
      | gdjs.CustomRuntimeObject3DRenderer {
      return this._renderer;
    }

    getChildrenContainer(): gdjs.RuntimeInstanceContainer {
      return this._instanceContainer;
    }

    onChildrenLocationChanged() {
      this._isUntransformedHitBoxesDirty = true;
      this.invalidateHitboxes();
      this.getRenderer().update();
    }

    override updateHitBoxes(): void {
      if (this._isUntransformedHitBoxesDirty) {
        this._updateUntransformedHitBoxes();
      }

      // Update the current hitboxes with the frame custom hit boxes
      // and apply transformations.
      const localTransformation = this.getLocalTransformation();
      for (let i = 0; i < this._untransformedHitBoxes.length; ++i) {
        if (i >= this.hitBoxes.length) {
          this.hitBoxes.push(new gdjs.Polygon());
        }
        for (
          let j = 0;
          j < this._untransformedHitBoxes[i].vertices.length;
          ++j
        ) {
          if (j >= this.hitBoxes[i].vertices.length) {
            this.hitBoxes[i].vertices.push([0, 0]);
          }
          localTransformation.transform(
            this._untransformedHitBoxes[i].vertices[j],
            this.hitBoxes[i].vertices[j]
          );
        }
        this.hitBoxes[i].vertices.length =
          this._untransformedHitBoxes[i].vertices.length;
      }
    }

    /**
     * Merge the hitboxes of the children.
     */
    _updateUntransformedHitBoxes() {
      this._isUntransformedHitBoxesDirty = false;

      this._untransformedHitBoxes.length = 0;
      let minX = Number.MAX_VALUE;
      let minY = Number.MAX_VALUE;
      let maxX = -Number.MAX_VALUE;
      let maxY = -Number.MAX_VALUE;
      for (const childInstance of this._instanceContainer.getAdhocListOfAllInstances()) {
        if (!childInstance.isIncludedInParentCollisionMask()) {
          continue;
        }
        Array.prototype.push.apply(
          this._untransformedHitBoxes,
          childInstance.getHitBoxes()
        );
        const childAABB = childInstance.getAABB();
        minX = Math.min(minX, childAABB.min[0]);
        minY = Math.min(minY, childAABB.min[1]);
        maxX = Math.max(maxX, childAABB.max[0]);
        maxY = Math.max(maxY, childAABB.max[1]);
      }
      if (minX === Number.MAX_VALUE) {
        // The unscaled size can't be 0 because setWidth and setHeight wouldn't
        // have any effect.
        minX = 0;
        minY = 0;
        maxX = 1;
        maxY = 1;
      }
      this._unrotatedAABB.min[0] = minX;
      this._unrotatedAABB.min[1] = minY;
      this._unrotatedAABB.max[0] = maxX;
      this._unrotatedAABB.max[1] = maxY;

      while (this.hitBoxes.length < this._untransformedHitBoxes.length) {
        this.hitBoxes.push(new gdjs.Polygon());
      }
      this.hitBoxes.length = this._untransformedHitBoxes.length;
    }

    // Position:
    /**
     * Return an array containing the coordinates of the point passed as parameter
     * in parent coordinate coordinates (as opposed to the object local coordinates).
     *
     * All transformations (flipping, scale, rotation) are supported.
     *
     * @param x The X position of the point, in object coordinates.
     * @param y The Y position of the point, in object coordinates.
     * @param destination Array that will be updated with the result
     * (x and y position of the point in parent coordinates).
     */
    applyObjectTransformation(x: float, y: float, destination: FloatPoint) {
      const source = destination;
      source[0] = x;
      source[1] = y;
      this.getLocalTransformation().transform(source, destination);
    }

    /**
     * Return the affine transformation that represents
     * flipping, scale, rotation and translation of the object.
     * @returns the affine transformation.
     */
    getLocalTransformation(): gdjs.AffineTransformation {
      if (this._isLocalTransformationDirty) {
        this._updateLocalTransformation();
      }
      return this._localTransformation;
    }

    getLocalInverseTransformation(): gdjs.AffineTransformation {
      if (this._isLocalTransformationDirty) {
        this._updateLocalTransformation();
      }
      return this._localInverseTransformation;
    }

    _updateLocalTransformation() {
      const absScaleX = Math.abs(this._scaleX);
      const absScaleY = Math.abs(this._scaleY);
      const centerX = this.getUnscaledCenterX() * absScaleX;
      const centerY = this.getUnscaledCenterY() * absScaleY;
      const angleInRadians = (this.angle * Math.PI) / 180;

      this._localTransformation.setToTranslation(this.x, this.y);
      this._localTransformation.rotateAround(angleInRadians, centerX, centerY);
      if (this._flippedX) {
        this._localTransformation.flipX(centerX);
      }
      if (this._flippedY) {
        this._localTransformation.flipY(centerY);
      }
      this._localTransformation.scale(absScaleX, absScaleY);

      this._localInverseTransformation.copyFrom(this._localTransformation);
      this._localInverseTransformation.invert();
      this._isLocalTransformationDirty = false;
    }

    /**
     * Return an array containing the coordinates of the point passed as parameter
     * in object local coordinates (as opposed to the parent coordinate coordinates).
     *
     * All transformations (flipping, scale, rotation) are supported.
     *
     * @param x The X position of the point, in parent coordinates.
     * @param y The Y position of the point, in parent coordinates.
     * @param destination Array that will be updated with the result
     * (x and y position of the point in object coordinates).
     */
    applyObjectInverseTransformation(
      x: float,
      y: float,
      destination: FloatPoint
    ) {
      const source = destination;
      source[0] = x;
      source[1] = y;
      this.getLocalInverseTransformation().transform(source, destination);
    }

    override getDrawableX(): float {
      let minX = 0;
      if (this._innerArea) {
        minX = this._innerArea.min[0];
      } else {
        if (this._isUntransformedHitBoxesDirty) {
          this._updateUntransformedHitBoxes();
        }
        minX = this._unrotatedAABB.min[0];
      }
      const absScaleX = this.getScaleX();
      if (!this._flippedX) {
        return this.x + minX * absScaleX;
      } else {
        return (
          this.x +
          (-minX - this.getUnscaledWidth() + 2 * this.getUnscaledCenterX()) *
            absScaleX
        );
      }
    }

    override getDrawableY(): float {
      let minY = 0;
      if (this._innerArea) {
        minY = this._innerArea.min[1];
      } else {
        if (this._isUntransformedHitBoxesDirty) {
          this._updateUntransformedHitBoxes();
        }
        minY = this._unrotatedAABB.min[1];
      }
      const absScaleY = this.getScaleY();
      if (!this._flippedY) {
        return this.y + minY * absScaleY;
      } else {
        return (
          this.y +
          (-minY - this.getUnscaledHeight() + 2 * this.getUnscaledCenterY()) *
            absScaleY
        );
      }
    }

    /**
     * @return the internal left bound of the object according to its children.
     */
    getInnerAreaMinX(): number {
      if (this._innerArea) {
        return this._innerArea.min[0];
      }
      if (this._isUntransformedHitBoxesDirty) {
        this._updateUntransformedHitBoxes();
      }
      return this._unrotatedAABB.min[0];
    }

    /**
     * @return the internal top bound of the object according to its children.
     */
    getInnerAreaMinY(): number {
      if (this._innerArea) {
        return this._innerArea.min[1];
      }
      if (this._isUntransformedHitBoxesDirty) {
        this._updateUntransformedHitBoxes();
      }
      return this._unrotatedAABB.min[1];
    }

    /**
     * @return the internal right bound of the object according to its children.
     */
    getInnerAreaMaxX(): number {
      if (this._innerArea) {
        return this._innerArea.max[0];
      }
      if (this._isUntransformedHitBoxesDirty) {
        this._updateUntransformedHitBoxes();
      }
      return this._unrotatedAABB.max[0];
    }

    /**
     * @return the internal bottom bound of the object according to its children.
     */
    getInnerAreaMaxY(): number {
      if (this._innerArea) {
        return this._innerArea.max[1];
      }
      if (this._isUntransformedHitBoxesDirty) {
        this._updateUntransformedHitBoxes();
      }
      return this._unrotatedAABB.max[1];
    }

    getOriginalWidth(): float {
      return (
        this._instanceContainer.getInitialUnrotatedViewportMaxX() -
        this._instanceContainer.getInitialUnrotatedViewportMinX()
      );
    }

    getOriginalHeight(): float {
      return (
        this._instanceContainer.getInitialUnrotatedViewportMaxY() -
        this._instanceContainer.getInitialUnrotatedViewportMinY()
      );
    }

    /**
     * @return the internal width of the object according to its children.
     */
    getUnscaledWidth(): float {
      if (this._innerArea) {
        return this._innerArea.max[0] - this._innerArea.min[0];
      }
      if (this._isUntransformedHitBoxesDirty) {
        this._updateUntransformedHitBoxes();
      }
      return this._unrotatedAABB.max[0] - this._unrotatedAABB.min[0];
    }

    /**
     * @return the internal height of the object according to its children.
     */
    getUnscaledHeight(): float {
      if (this._innerArea) {
        return this._innerArea.max[1] - this._innerArea.min[1];
      }
      if (this._isUntransformedHitBoxesDirty) {
        this._updateUntransformedHitBoxes();
      }
      return this._unrotatedAABB.max[1] - this._unrotatedAABB.min[1];
    }

    /**
     * @returns the center X from the local origin (0;0).
     */
    getUnscaledCenterX(): float {
      if (this._customCenter) {
        return this._customCenter[0];
      }
      if (this._innerArea) {
        return (this._innerArea.min[0] + this._innerArea.max[0]) / 2;
      }
      if (this._isUntransformedHitBoxesDirty) {
        this._updateUntransformedHitBoxes();
      }
      return (this._unrotatedAABB.min[0] + this._unrotatedAABB.max[0]) / 2;
    }

    /**
     * @returns the center Y from the local origin (0;0).
     */
    getUnscaledCenterY(): float {
      if (this._customCenter) {
        return this._customCenter[1];
      }
      if (this._innerArea) {
        return (this._innerArea.min[1] + this._innerArea.max[1]) / 2;
      }
      if (this._isUntransformedHitBoxesDirty) {
        this._updateUntransformedHitBoxes();
      }
      return (this._unrotatedAABB.min[1] + this._unrotatedAABB.max[1]) / 2;
    }

    /**
     * The center of rotation is defined relatively to the origin (the object
     * position).
     * This avoids the center to move when children push the bounds.
     *
     * When no custom center is defined, it will move
     * to stay at the center of the children bounds.
     *
     * @param x coordinate of the custom center
     * @param y coordinate of the custom center
     */
    setRotationCenter(x: float, y: float) {
      if (!this._customCenter) {
        this._customCenter = [0, 0];
      }
      this._customCenter[0] = x;
      this._customCenter[1] = y;

      this._isLocalTransformationDirty = true;
      this.invalidateHitboxes();
    }

    hasCustomRotationCenter(): boolean {
      return !!this._customCenter;
    }

    override getCenterX(): float {
      return (
        (this.getUnscaledCenterX() - this._unrotatedAABB.min[0]) *
        this.getScaleX()
      );
    }

    override getCenterY(): float {
      return (
        (this.getUnscaledCenterY() - this._unrotatedAABB.min[1]) *
        this.getScaleY()
      );
    }

    override getWidth(): float {
      return this.getUnscaledWidth() * this.getScaleX();
    }

    override getHeight(): float {
      return this.getUnscaledHeight() * this.getScaleY();
    }

    override setWidth(newWidth: float): void {
      const unscaledWidth = this.getUnscaledWidth();
      if (unscaledWidth === 0) {
        return;
      }
      const scaleX = newWidth / unscaledWidth;
      if (this._innerArea && this._isInnerAreaFollowingParentSize) {
        this._innerArea.min[0] *= scaleX;
        this._innerArea.max[0] *= scaleX;
      } else {
        this.setScaleX(scaleX);
      }
    }

    override setHeight(newHeight: float): void {
      const unscaledHeight = this.getUnscaledHeight();
      if (unscaledHeight === 0) {
        return;
      }
      const scaleY = newHeight / unscaledHeight;
      if (this._innerArea && this._isInnerAreaFollowingParentSize) {
        this._innerArea.min[1] *= scaleY;
        this._innerArea.max[1] *= scaleY;
      } else {
        this.setScaleY(scaleY);
      }
    }

    /**
     * Change the size of the object.
     *
     * @param newWidth The new width of the object, in pixels.
     * @param newHeight The new height of the object, in pixels.
     */
    setSize(newWidth: float, newHeight: float): void {
      this.setWidth(newWidth);
      this.setHeight(newHeight);
    }

    override setX(x: float): void {
      if (x === this.x) {
        return;
      }
      this.x = x;
      this._isLocalTransformationDirty = true;
      this.invalidateHitboxes();
      this.getRenderer().updateX();
    }

    override setY(y: float): void {
      if (y === this.y) {
        return;
      }
      this.y = y;
      this._isLocalTransformationDirty = true;
      this.invalidateHitboxes();
      this.getRenderer().updateY();
    }

    override setAngle(angle: float): void {
      if (this.angle === angle) {
        return;
      }
      this.angle = angle;
      this._isLocalTransformationDirty = true;
      this.invalidateHitboxes();
      this.getRenderer().updateAngle();
    }

    /**
     * Change the scale on X and Y axis of the object.
     *
     * @param newScale The new scale (must be greater than 0).
     */
    setScale(newScale: float): void {
      if (this._innerArea && this._isInnerAreaFollowingParentSize) {
        // The scale is always 1;
        return;
      }
      if (newScale < 0) {
        newScale = 0;
      }
      if (
        newScale === Math.abs(this._scaleX) &&
        newScale === Math.abs(this._scaleY)
      ) {
        return;
      }
      this._scaleX = newScale * (this._flippedX ? -1 : 1);
      this._scaleY = newScale * (this._flippedY ? -1 : 1);
      this._isLocalTransformationDirty = true;
      this.invalidateHitboxes();
      this.getRenderer().update();
    }

    /**
     * Change the scale on X axis of the object (changing its width).
     *
     * @param newScale The new scale (must be greater than 0).
     */
    setScaleX(newScale: float): void {
      if (this._innerArea && this._isInnerAreaFollowingParentSize) {
        // The scale is always 1;
        return;
      }
      if (newScale < 0) {
        newScale = 0;
      }
      if (newScale === Math.abs(this._scaleX)) {
        return;
      }
      this._scaleX = newScale * (this._flippedX ? -1 : 1);
      this._isLocalTransformationDirty = true;
      this.invalidateHitboxes();
      this.getRenderer().update();
    }

    /**
     * Change the scale on Y axis of the object (changing its height).
     *
     * @param newScale The new scale (must be greater than 0).
     */
    setScaleY(newScale: float): void {
      if (this._innerArea && this._isInnerAreaFollowingParentSize) {
        // The scale is always 1;
        return;
      }
      if (newScale < 0) {
        newScale = 0;
      }
      if (newScale === Math.abs(this._scaleY)) {
        return;
      }
      this._scaleY = newScale * (this._flippedY ? -1 : 1);
      this.invalidateHitboxes();
      this.getRenderer().update();
    }

    /**
     * Get the scale of the object (or the arithmetic mean of the X and Y scale in case they are different).
     *
     * @return the scale of the object (or the arithmetic mean of the X and Y scale in case they are different).
     * @deprecated Use `getScale` instead.
     */
    getScaleMean(): float {
      return (Math.abs(this._scaleX) + Math.abs(this._scaleY)) / 2.0;
    }

    /**
     * Get the scale of the object (or the geometric mean of the X and Y scale in case they are different).
     *
     * @return the scale of the object (or the geometric mean of the X and Y scale in case they are different).
     */
    getScale(): float {
      const scaleX = Math.abs(this._scaleX);
      const scaleY = Math.abs(this._scaleY);
      return scaleX === scaleY ? scaleX : Math.sqrt(scaleX * scaleY);
    }

    /**
     * Get the scale of the object on Y axis.
     *
     * @return the scale of the object on Y axis
     */
    getScaleY(): float {
      return Math.abs(this._scaleY);
    }

    /**
     * Get the scale of the object on X axis.
     *
     * @return the scale of the object on X axis
     */
    getScaleX(): float {
      return Math.abs(this._scaleX);
    }

    // Visibility and display :

    setOpacity(opacity: float): void {
      if (opacity < 0) {
        opacity = 0;
      }
      if (opacity > 255) {
        opacity = 255;
      }
      this.opacity = opacity;
      this.getRenderer().updateOpacity();
    }

    getOpacity(): number {
      return this.opacity;
    }

    override hide(enable: boolean): void {
      if (enable === undefined) {
        enable = true;
      }
      this.hidden = enable;
      this.getRenderer().updateVisibility();
    }

    flipX(enable: boolean) {
      if (enable !== this._flippedX) {
        this._scaleX *= -1;
        this._flippedX = enable;
        this.invalidateHitboxes();
        this.getRenderer().update();
      }
    }

    flipY(enable: boolean) {
      if (enable !== this._flippedY) {
        this._scaleY *= -1;
        this._flippedY = enable;
        this.invalidateHitboxes();
        this.getRenderer().update();
      }
    }

    isFlippedX(): boolean {
      return this._flippedX;
    }

    isFlippedY(): boolean {
      return this._flippedY;
    }

    /**
     * Return the sprite animator.
     *
     * It returns `null` when custom objects don't have the Animatable capability.
     */
    getAnimator(): gdjs.SpriteAnimator<any> | null {
      return null;
    }
  }

  // Others initialization and internal state management :
  // TODO EBO Activate and test instance recycling.
  CustomRuntimeObject.supportsReinitialization = false;
}<|MERGE_RESOLUTION|>--- conflicted
+++ resolved
@@ -13,11 +13,7 @@
   export type CustomObjectConfiguration = ObjectConfiguration & {
     animatable?: SpriteAnimationData[];
     variant: string;
-<<<<<<< HEAD
     childrenContent?: { [objectName: string]: ObjectConfiguration & any };
-=======
-    childrenContent: { [objectName: string]: ObjectConfiguration & any };
->>>>>>> f26e56c3
     isInnerAreaFollowingParentSize: boolean;
   };
 
@@ -109,7 +105,6 @@
         );
         return;
       }
-<<<<<<< HEAD
       const usedVariantData: EventsBasedObjectVariantData | null =
         this.getRuntimeScene()
           .getGame()
@@ -123,39 +118,6 @@
           `Unknown variant "${customObjectData.variant}" for object "${customObjectData.type}".`
         );
         return;
-=======
-
-      if (!eventsBasedObjectData.defaultVariant) {
-        eventsBasedObjectData.defaultVariant = {
-          ...eventsBasedObjectData,
-          name: '',
-        };
-      }
-      // Legacy events-based objects don't have any instance in their default
-      // variant since there wasn't a graphical editor at the time.
-      // In this case, the editor doesn't allow to choose a variant, but a
-      // variant may have stayed after a user rolled back the extension.
-      // This variant must be ignored to match what the editor shows.
-      const isForcedToOverrideEventsBasedObjectChildrenConfiguration =
-        eventsBasedObjectData.defaultVariant.instances.length == 0;
-      let usedVariantData: EventsBasedObjectVariantData =
-        eventsBasedObjectData.defaultVariant;
-      if (
-        customObjectData.variant &&
-        !isForcedToOverrideEventsBasedObjectChildrenConfiguration
-      ) {
-        for (
-          let variantIndex = 0;
-          variantIndex < eventsBasedObjectData.variants.length;
-          variantIndex++
-        ) {
-          const variantData = eventsBasedObjectData.variants[variantIndex];
-          if (variantData.name === customObjectData.variant) {
-            usedVariantData = variantData;
-            break;
-          }
-        }
->>>>>>> f26e56c3
       }
 
       this._isInnerAreaFollowingParentSize =
@@ -208,8 +170,6 @@
       if (oldObjectData.variant !== newObjectData.variant) {
         const width = this.getWidth();
         const height = this.getHeight();
-<<<<<<< HEAD
-=======
         const hasInnerAreaChanged =
           oldObjectData.isInnerAreaFollowingParentSize &&
           this._instanceContainer._initialInnerArea &&
@@ -222,7 +182,6 @@
               this._innerArea.max[0] ||
             this._instanceContainer._initialInnerArea.max[1] !==
               this._innerArea.max[1]);
->>>>>>> f26e56c3
 
         this._reinitializeRenderer();
         this._initializeFromObjectData(newObjectData);
@@ -230,15 +189,8 @@
         // The generated code calls the onCreated super implementation at the end.
         this.onCreated();
 
-<<<<<<< HEAD
-        if (
-          oldObjectData.isInnerAreaFollowingParentSize &&
-          newObjectData.isInnerAreaFollowingParentSize
-        ) {
-=======
         // Keep the custom size
         if (hasInnerAreaChanged) {
->>>>>>> f26e56c3
           this.setWidth(width);
           this.setHeight(height);
         }
