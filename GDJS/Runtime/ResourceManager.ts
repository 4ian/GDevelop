--- conflicted
+++ resolved
@@ -42,11 +42,7 @@
      *
      * Usually called when scene resources are unloaded.
      *
-<<<<<<< HEAD
-     * @param resourceData The resources that need to be cleared
-=======
      * @param resourceData The resource to clear
->>>>>>> 0cbd6e2f
      */
     unloadResource(resourceData: ResourceData): void;
   }
