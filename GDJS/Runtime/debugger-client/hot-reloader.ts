--- conflicted
+++ resolved
@@ -173,25 +173,20 @@
 
       const newProjectData: ProjectData = gdjs.projectData;
 
-<<<<<<< HEAD
       const newRuntimeGameOptions: RuntimeGameOptions = gdjs.runtimeGameOptions;
-=======
-        if (gdjs.inAppTutorialMessage) {
-          gdjs.inAppTutorialMessage.displayInAppTutorialMessage(
-            this._runtimeGame,
-            newRuntimeGameOptions.inAppTutorialMessageInPreview,
-            newRuntimeGameOptions.inAppTutorialMessagePositionInPreview || ''
-          );
-        }
-
-        const newScriptFiles =
-          newRuntimeGameOptions.scriptFiles as RuntimeGameOptionsScriptFile[];
-        const projectDataOnlyExport =
-          !!newRuntimeGameOptions.projectDataOnlyExport;
->>>>>>> 8ea8c421
-
-      const newScriptFiles = newRuntimeGameOptions.scriptFiles as RuntimeGameOptionsScriptFile[];
-      const projectDataOnlyExport = !!newRuntimeGameOptions.projectDataOnlyExport;
+
+      if (gdjs.inAppTutorialMessage) {
+        gdjs.inAppTutorialMessage.displayInAppTutorialMessage(
+          this._runtimeGame,
+          newRuntimeGameOptions.inAppTutorialMessageInPreview,
+          newRuntimeGameOptions.inAppTutorialMessagePositionInPreview || ''
+        );
+      }
+
+      const newScriptFiles =
+        newRuntimeGameOptions.scriptFiles as RuntimeGameOptionsScriptFile[];
+      const projectDataOnlyExport =
+        !!newRuntimeGameOptions.projectDataOnlyExport;
 
       // Reload the changed scripts, which will have the side effects of re-running
       // the new scripts, potentially replacing the code of the free functions from
@@ -203,7 +198,6 @@
           oldScriptFiles,
           newScriptFiles,
           projectDataOnlyExport
-<<<<<<< HEAD
         );
 
         const changedRuntimeBehaviors = this._computeChangedRuntimeBehaviors(
@@ -222,45 +216,6 @@
           this._logs.push({
             kind: 'fatal',
             message: 'Unable to reload script: ' + errorTarget.src,
-=======
-        )
-          .then(() => {
-            const changedRuntimeBehaviors =
-              this._computeChangedRuntimeBehaviors(
-                oldBehaviorConstructors,
-                gdjs.behaviorsTypes.items
-              );
-            return this._hotReloadRuntimeGame(
-              oldProjectData,
-              newProjectData,
-              changedRuntimeBehaviors,
-              this._runtimeGame
-            );
-          })
-          .catch((error) => {
-            const errorTarget = error.target;
-            if (errorTarget instanceof HTMLScriptElement) {
-              this._logs.push({
-                kind: 'fatal',
-                message: 'Unable to reload script: ' + errorTarget.src,
-              });
-            } else {
-              this._logs.push({
-                kind: 'fatal',
-                message:
-                  'Unexpected error happened while hot-reloading: ' +
-                  error.message,
-              });
-            }
-          })
-          .then(() => {
-            logger.info(
-              'Hot reload finished with logs:',
-              this._logs.map((log) => '\n' + log.kind + ': ' + log.message)
-            );
-            this._runtimeGame.pause(false);
-            return this._logs;
->>>>>>> 8ea8c421
           });
         } else {
           this._logs.push({
