--- conflicted
+++ resolved
@@ -289,17 +289,12 @@
   return this._cachedGameResolutionHeight;
 };
 
-<<<<<<< HEAD
-gdjs.Layer.prototype.getEffectsData = function () {
-  return this._effectsData;
-=======
 /**
  * Return the initial effects data for the layer. Only to
  * be used by renderers.
  */
 gdjs.Layer.prototype.getInitialEffectsData = function() {
   return this._initialEffectsData;
->>>>>>> bb9e8a2e
 };
 
 /**
@@ -308,9 +303,6 @@
  */
 gdjs.Layer.prototype.addEffect = function (effectData) {
   this._renderer.addEffect(effectData);
-<<<<<<< HEAD
-};
-=======
 
   for (var name in effectData.doubleParameters) {
     this.setEffectDoubleParameter(
@@ -334,7 +326,6 @@
     );
   }
 }
->>>>>>> bb9e8a2e
 
 /**
  * Remove the effect with the specified name
@@ -413,36 +404,6 @@
   return this._renderer.hasEffect(name);
 };
 
-<<<<<<< HEAD
-gdjs.Layer.prototype._setEffectsDefaultParameters = function () {
-  for (var i = 0; i < this._effectsData.length; ++i) {
-    var effectData = this._effectsData[i];
-    for (var name in effectData.doubleParameters) {
-      this.setEffectDoubleParameter(
-        effectData.name,
-        name,
-        effectData.doubleParameters[name]
-      );
-    }
-    for (var name in effectData.stringParameters) {
-      this.setEffectStringParameter(
-        effectData.name,
-        name,
-        effectData.stringParameters[name]
-      );
-    }
-    for (var name in effectData.booleanParameters) {
-      this.setEffectBooleanParameter(
-        effectData.name,
-        name,
-        effectData.booleanParameters[name]
-      );
-    }
-  }
-};
-
-=======
->>>>>>> bb9e8a2e
 /**
  * Set the time scale for the objects on the layer:
  * time will be slower if time scale is < 1, faster if > 1.
