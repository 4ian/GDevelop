--- conflicted
+++ resolved
@@ -13,12 +13,7 @@
  * @param {gdjs.Layer} layer The layer
  * @param {gdjs.RuntimeScenePixiRenderer} runtimeSceneRenderer The scene renderer
  */
-<<<<<<< HEAD
 gdjs.LayerPixiRenderer = function (layer, runtimeSceneRenderer) {
-  // @ts-ignore
-=======
-gdjs.LayerPixiRenderer = function(layer, runtimeSceneRenderer) {
->>>>>>> aa71e785
   this._pixiContainer = new PIXI.Container();
   /** @type Object.<string, gdjsPixiFiltersToolsFilter> */
   this._filters = {};
@@ -42,9 +37,13 @@
 
 gdjs.LayerRenderer = gdjs.LayerPixiRenderer; //Register the class to let the engine use it.
 
-gdjs.LayerPixiRenderer.prototype.getRendererObject = function() {
+gdjs.LayerPixiRenderer.prototype.getRendererObject = function () {
   return this._pixiContainer;
-}
+};
+
+gdjs.LayerPixiRenderer.prototype.getLightingSprite = function () {
+  return this._lightingSprite;
+};
 
 /**
  * Update the position of the PIXI container. To be called after each change
