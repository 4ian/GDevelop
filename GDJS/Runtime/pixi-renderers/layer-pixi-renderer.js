--- conflicted
+++ resolved
@@ -28,17 +28,12 @@
   this._isLightingLayer = layer.isLightingLayer();
   this._clearColor = layer.getClearColor();
 
-<<<<<<< HEAD
   runtimeSceneRenderer.getPIXIContainer().addChild(this._pixiContainer);
-  this._setupFilters();
-
-  // Add the sprite after filters are applied so that the blend mode could be fixed.
+  this._pixiContainer.filters = [];
+
   if (this._isLightingLayer) {
     this._replaceContainerWithSprite();
   }
-=======
-  this._pixiContainer.filters = [];
->>>>>>> bb9e8a2e
 };
 
 gdjs.LayerRenderer = gdjs.LayerPixiRenderer; //Register the class to let the engine use it.
@@ -86,21 +81,6 @@
   }
 };
 
-<<<<<<< HEAD
-gdjs.LayerPixiRenderer.prototype._setupFilters = function () {
-  var effectsData = this._layer.getEffectsData();
-  if (effectsData.length === 0) {
-    return;
-  }
-
-  this._pixiContainer.filters = [];
-  for (var i = 0; i < effectsData.length; ++i) {
-    this.addEffect(effectsData[i]);
-  }
-};
-
-=======
->>>>>>> bb9e8a2e
 /**
  * Add a new effect, or replace the one with the same name.
  * @param {EffectData} effectData The data of the effect to add.
@@ -353,20 +333,7 @@
   this._lightingSprite = new PIXI.Sprite(this.getRenderTexture());
   // @ts-ignore PIXI isn't typed for now.
   this._lightingSprite.blendMode = PIXI.BLEND_MODES.MULTIPLY;
-  // fix for blend mode when applying filter
-  if (this._pixiContainer.filters) {
-    // @ts-ignore PIXI isn't typed for now.
-    this._pixiContainer.filterArea = new PIXI.Rectangle(
-      0,
-      0,
-      this._pixiRenderer.screen.width,
-      this._pixiRenderer.screen.height
-    );
-    for (var i = 0; i < this._pixiContainer.filters.length; i++) {
-      // @ts-ignore PIXI isn't typed for now.
-      this._pixiContainer.filters[i].blendMode = PIXI.BLEND_MODES.ADD;
-    }
-  }
+
   var sceneContainer = this._runtimeSceneRenderer.getPIXIContainer();
   var index = sceneContainer.getChildIndex(this._pixiContainer);
   sceneContainer.addChildAt(this._lightingSprite, index);
