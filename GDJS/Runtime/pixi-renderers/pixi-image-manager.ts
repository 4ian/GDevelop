/*
 * GDevelop JS Platform
 * Copyright 2013-2016 Florian Rival (Florian.Rival@gmail.com). All rights reserved.
 * This project is released under the MIT License.
 */
namespace gdjs {
  const logger = new gdjs.Logger('PIXI Image manager');
  import PIXI = GlobalPIXIModule.PIXI;

  const logFileLoadingError = (file: string, error: Error | undefined) => {
    console.error(
      'Unable to load file ' + file + ' with error:',
      error ? error : '(unknown error)'
    );
  };

  const applyTextureSettings = (
    texture: PIXI.Texture | undefined,
    resourceData: ResourceData
  ) => {
    if (!texture) return;

    if (!resourceData.smoothed) {
      texture.baseTexture.scaleMode = PIXI.SCALE_MODES.NEAREST;
    }
  };

  const findResourceWithNameAndKind = (
    resources: ResourceData[],
    resourceName: string,
    kind: ResourceKind
  ): ResourceData | null => {
    for (let i = 0, len = resources.length; i < len; ++i) {
      const res = resources[i];
      if (res.name === resourceName && res.kind === kind) {
        return res;
      }
    }

    return null;
  };

  /**
   * PixiImageManager loads and stores textures that can be used by the Pixi.js renderers.
   */
  export class PixiImageManager {
    _resources: ResourceData[];

    /**
     * The invalid texture is a 8x8 PNG file filled with magenta (#ff00ff), to be
     * easily spotted if rendered on screen.
     */
    _invalidTexture: PIXI.Texture;

    /**
     * Map associated resource name to the loaded PixiJS texture.
     */
    _loadedTextures: Hashtable<PIXI.Texture<PIXI.Resource>>;

    /**
     * @param resources The resources data of the game.
     */
    constructor(resources: ResourceData[]) {
      this._resources = resources;
      this._invalidTexture = PIXI.Texture.from(
        'data:image/png;base64,iVBORw0KGgoAAAANSUhEUgAAAAgAAAAICAYAAADED76LAAAAFElEQVQoU2P8z/D/PwMewDgyFAAApMMX8Zi0uXAAAAAASUVORK5CYIIA'
      );
      this._loadedTextures = new Hashtable();
    }

    /**
     * Update the resources data of the game. Useful for hot-reloading, should not be used otherwise.
     *
     * @param resources The resources data of the game.
     */
    setResources(resources: ResourceData[]): void {
      this._resources = resources;
    }

    /**
     * Return the PIXI texture associated to the specified resource name.
     * Returns a placeholder texture if not found.
     * @param resourceName The name of the resource
     * @returns The requested texture, or a placeholder if not found.
     */
    getPIXITexture(resourceName: string): PIXI.Texture {
      if (this._loadedTextures.containsKey(resourceName)) {
        const texture = this._loadedTextures.get(resourceName);
        if (texture.valid) {
          return texture;
        } else {
<<<<<<< HEAD
          logger.error(
            'Texture for ' + resourceName + ' is not valid anymore.'
=======
          console.error(
            'Texture for ' +
              resourceName +
              ' is not valid anymore (or never was).'
>>>>>>> cdac7042
          );
        }
      }
      if (resourceName === '') {
        return this._invalidTexture;
      }

<<<<<<< HEAD
      //Texture is not loaded, load it now from the resources list.
      if (this._resources) {
        let texture: PIXI.Texture | null = null;
        for (let i = 0, len = this._resources.length; i < len; ++i) {
          const res = this._resources[i];
          if (res.name === resourceName && res.kind === 'image') {
            texture = PIXI.Texture.from(res.file);
            if (!res.smoothed) {
              texture.baseTexture.scaleMode = PIXI.SCALE_MODES.NEAREST;
            }
            break;
          }
        }
        if (texture !== null) {
          logger.log('Loaded texture for resource "' + resourceName + '".');
          this._loadedTextures.put(resourceName, texture);
          return texture;
        }
      }
      logger.warn(
        'Unable to find texture for resource "' + resourceName + '".'
=======
      // Texture is not loaded, load it now from the resources list.
      const resource = findResourceWithNameAndKind(
        this._resources,
        resourceName,
        'image'
>>>>>>> cdac7042
      );

      if (!resource) {
        console.warn(
          'Unable to find texture for resource "' + resourceName + '".'
        );
        return this._invalidTexture;
      }

      console.log('Loading texture for resource "' + resourceName + '"...');
      const file = resource.file;
      const texture = PIXI.Texture.from(file).on('error', (error) => {
        logFileLoadingError(file, error);
      });
      applyTextureSettings(texture, resource);

      this._loadedTextures.put(resourceName, texture);
      return texture;
    }

    /**
     * Return the PIXI video texture associated to the specified resource name.
     * Returns a placeholder texture if not found.
     * @param resourceName The name of the resource to get.
     */
    getPIXIVideoTexture(resourceName: string) {
      if (this._loadedTextures.containsKey(resourceName)) {
        return this._loadedTextures.get(resourceName);
      }
      if (resourceName === '') {
        return this._invalidTexture;
      }

<<<<<<< HEAD
      //Texture is not loaded, load it now from the resources list.
      if (this._resources) {
        let texture: PIXI.Texture | null = null;
        for (let i = 0, len = this._resources.length; i < len; ++i) {
          const res = this._resources[i];
          if (res.name === resourceName && res.kind === 'video') {
            texture = PIXI.Texture.from(res.file);
            break;
          }
        }
        if (texture !== null) {
          logger.log(
            'Loaded video texture for resource "' + resourceName + '".'
          );
          this._loadedTextures.put(resourceName, texture);
          return texture;
        }
      }
      logger.warn(
        'Unable to find video texture for resource "' + resourceName + '".'
=======
      // Texture is not loaded, load it now from the resources list.
      const resource = findResourceWithNameAndKind(
        this._resources,
        resourceName,
        'video'
      );

      if (!resource) {
        console.warn(
          'Unable to find video texture for resource "' + resourceName + '".'
        );
        return this._invalidTexture;
      }

      const file = resource.file;
      console.log(
        'Loading video texture for resource "' + resourceName + '"...'
>>>>>>> cdac7042
      );
      const texture = PIXI.Texture.from(file).on('error', (error) => {
        logFileLoadingError(file, error);
      });

      this._loadedTextures.put(resourceName, texture);
      return texture;
    }

    /**
     * Return a PIXI texture which can be used as a placeholder when no
     * suitable texture can be found.
     */
    getInvalidPIXITexture() {
      return this._invalidTexture;
    }

    /**
     * Load the specified resources, so that textures are loaded and can then be
     * used by calling `getPIXITexture`.
     * @param onProgress Callback called each time a new file is loaded.
     * @param onComplete Callback called when loading is done.
     */
    loadTextures(onProgress, onComplete) {
      const resources = this._resources;

      // Construct the list of files to be loaded.
      // For one loaded file, it can have one or more resources
      // that use it.
      const resourceFiles: Record<string, ResourceData[]> = {};
      for (let i = 0, len = resources.length; i < len; ++i) {
        const res = resources[i];
        if (res.file && res.kind === 'image') {
          if (this._loadedTextures.containsKey(res.name)) {
            // This resource is already loaded.
            continue;
          }
          resourceFiles[res.file] = resourceFiles[res.file]
            ? resourceFiles[res.file].concat(res)
            : [res];
        }
      }
      const totalCount = Object.keys(resourceFiles).length;
      if (totalCount === 0) {
        // Nothing to load.
        return onComplete(totalCount);
      }

      const loader = PIXI.Loader.shared;
      let loadingCount = 0;
      const progressCallbackId = loader.onProgress.add(function () {
        loadingCount++;
        onProgress(loadingCount, totalCount);
      });
      for (const file in resourceFiles) {
        if (resourceFiles.hasOwnProperty(file)) {
          loader.add(file, file);
        }
      }
      loader.load((loader, loadedPixiResources) => {
        loader.onProgress.detach(progressCallbackId);

        // Store the loaded textures so that they are ready to use.
        for (const file in loadedPixiResources) {
          if (loadedPixiResources.hasOwnProperty(file)) {
            if (!resourceFiles.hasOwnProperty(file)) {
              continue;
            }

            resourceFiles[file].forEach((resource) => {
              const loadedTexture = loadedPixiResources[file].texture;
              if (!loadedTexture) {
                const error = loadedPixiResources[file].error;
                logFileLoadingError(file, error);
                return;
              }

              this._loadedTextures.put(resource.name, loadedTexture);
              applyTextureSettings(loadedTexture, resource);
            });
          }
        }
        onComplete(totalCount);
      });
    }
  }

  //Register the class to let the engine use it.
  export const ImageManager = gdjs.PixiImageManager;
  export type ImageManager = gdjs.PixiImageManager;
}<|MERGE_RESOLUTION|>--- conflicted
+++ resolved
@@ -8,7 +8,7 @@
   import PIXI = GlobalPIXIModule.PIXI;
 
   const logFileLoadingError = (file: string, error: Error | undefined) => {
-    console.error(
+    logger.error(
       'Unable to load file ' + file + ' with error:',
       error ? error : '(unknown error)'
     );
@@ -89,15 +89,10 @@
         if (texture.valid) {
           return texture;
         } else {
-<<<<<<< HEAD
           logger.error(
-            'Texture for ' + resourceName + ' is not valid anymore.'
-=======
-          console.error(
             'Texture for ' +
               resourceName +
               ' is not valid anymore (or never was).'
->>>>>>> cdac7042
           );
         }
       }
@@ -105,45 +100,21 @@
         return this._invalidTexture;
       }
 
-<<<<<<< HEAD
-      //Texture is not loaded, load it now from the resources list.
-      if (this._resources) {
-        let texture: PIXI.Texture | null = null;
-        for (let i = 0, len = this._resources.length; i < len; ++i) {
-          const res = this._resources[i];
-          if (res.name === resourceName && res.kind === 'image') {
-            texture = PIXI.Texture.from(res.file);
-            if (!res.smoothed) {
-              texture.baseTexture.scaleMode = PIXI.SCALE_MODES.NEAREST;
-            }
-            break;
-          }
-        }
-        if (texture !== null) {
-          logger.log('Loaded texture for resource "' + resourceName + '".');
-          this._loadedTextures.put(resourceName, texture);
-          return texture;
-        }
-      }
-      logger.warn(
-        'Unable to find texture for resource "' + resourceName + '".'
-=======
       // Texture is not loaded, load it now from the resources list.
       const resource = findResourceWithNameAndKind(
         this._resources,
         resourceName,
         'image'
->>>>>>> cdac7042
       );
 
       if (!resource) {
-        console.warn(
+        logger.warn(
           'Unable to find texture for resource "' + resourceName + '".'
         );
         return this._invalidTexture;
       }
 
-      console.log('Loading texture for resource "' + resourceName + '"...');
+      logger.log('Loading texture for resource "' + resourceName + '"...');
       const file = resource.file;
       const texture = PIXI.Texture.from(file).on('error', (error) => {
         logFileLoadingError(file, error);
@@ -167,28 +138,6 @@
         return this._invalidTexture;
       }
 
-<<<<<<< HEAD
-      //Texture is not loaded, load it now from the resources list.
-      if (this._resources) {
-        let texture: PIXI.Texture | null = null;
-        for (let i = 0, len = this._resources.length; i < len; ++i) {
-          const res = this._resources[i];
-          if (res.name === resourceName && res.kind === 'video') {
-            texture = PIXI.Texture.from(res.file);
-            break;
-          }
-        }
-        if (texture !== null) {
-          logger.log(
-            'Loaded video texture for resource "' + resourceName + '".'
-          );
-          this._loadedTextures.put(resourceName, texture);
-          return texture;
-        }
-      }
-      logger.warn(
-        'Unable to find video texture for resource "' + resourceName + '".'
-=======
       // Texture is not loaded, load it now from the resources list.
       const resource = findResourceWithNameAndKind(
         this._resources,
@@ -197,16 +146,15 @@
       );
 
       if (!resource) {
-        console.warn(
+        logger.warn(
           'Unable to find video texture for resource "' + resourceName + '".'
         );
         return this._invalidTexture;
       }
 
       const file = resource.file;
-      console.log(
+      logger.log(
         'Loading video texture for resource "' + resourceName + '"...'
->>>>>>> cdac7042
       );
       const texture = PIXI.Texture.from(file).on('error', (error) => {
         logFileLoadingError(file, error);
