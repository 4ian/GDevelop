namespace gdjs {
  const logger = new gdjs.Logger('PIXI game renderer');

  /**
   * Codes (as in `event.code`) of keys that should have their event `preventDefault`
   * called. This is used to avoid scrolling in a webpage when these keys are pressed
   * in the game.
   */
  const defaultPreventedKeyCodes = [
    37, // ArrowLeft
    38, // ArrowUp
    39, // ArrowRight
    40, // ArrowDown
  ];

  /**
   * The renderer for a gdjs.RuntimeGame using Pixi.js.
   */
  export class RuntimeGamePixiRenderer {
    _game: gdjs.RuntimeGame;
    _isFullPage: boolean = true;

    //Used to track if the canvas is displayed on the full page.
    _isFullscreen: boolean = false;

    //Used to track if the window is displayed as fullscreen (see setFullscreen method).
    _forceFullscreen: any;

    _pixiRenderer: PIXI.Renderer | null = null;
    private _threeRenderer: THREE.WebGLRenderer | null = null;
    private _gameCanvas: HTMLCanvasElement | null = null;
    private _domElementsContainer: HTMLDivElement | null = null;

    // Current width of the canvas (might be scaled down/up compared to renderer)
    _canvasWidth: float = 0;
    // Current height of the canvas (might be scaled down/up compared to renderer)
    _canvasHeight: float = 0;

    _keepRatio: boolean = true;
    _marginLeft: any;
    _marginTop: any;
    _marginRight: any;
    _marginBottom: any;

    _nextFrameId: integer = 0;

    _wasDisposed: boolean = false;

    /**
     * @param game The game that is being rendered
     * @param forceFullscreen If fullscreen should be always activated
     */
    constructor(game: gdjs.RuntimeGame, forceFullscreen: boolean) {
      this._game = game;
      this._forceFullscreen = forceFullscreen;

      //If set to true, the canvas will always be displayed as fullscreen, even if _isFullscreen == false.
      this._marginLeft =
        this._marginTop =
        this._marginRight =
        this._marginBottom =
          0;
      this._setupOrientation();
    }

    /**
     * Create the canvas on which the game will be rendered, inside the specified DOM element, and
     * setup the rendering of the game.
     * If you want to use your own canvas, use `initializeRenderers` and `initializeCanvas` instead.
     *
     * @param parentElement The parent element to which the canvas will be added.
     */
    createStandardCanvas(parentElement: HTMLElement) {
      this._throwIfDisposed();

      const gameCanvas = document.createElement('canvas');
      parentElement.appendChild(gameCanvas);

      this.initializeRenderers(gameCanvas);
      this.initializeCanvas(gameCanvas);
    }

    /**
     * Set up the rendering of the game for the given canvas.
     *
     * In most cases, you can use `createStandardCanvas` instead to initialize the game.
     */
    initializeRenderers(gameCanvas: HTMLCanvasElement): void {
      this._throwIfDisposed();

      if (typeof THREE !== 'undefined') {
        this._threeRenderer = new THREE.WebGLRenderer({
          canvas: gameCanvas,
          antialias:
            this._game.getAntialiasingMode() !== 'none' &&
            (this._game.isAntialisingEnabledOnMobile() ||
              !gdjs.evtTools.common.isMobile()),
          preserveDrawingBuffer: true, // Keep to true to allow screenshots.
        });
        this._threeRenderer.useLegacyLights = true;
        this._threeRenderer.autoClear = false;
        this._threeRenderer.pixelRatio = window.devicePixelRatio;
        this._threeRenderer.setSize(
          this._game.getGameResolutionWidth(),
          this._game.getGameResolutionHeight()
        );

        // Create a PixiJS renderer that use the same GL context as Three.js
        // so that both can render to the canvas and even have PixiJS rendering
        // reused in Three.js (by using a RenderTexture and the same internal WebGL texture).
        this._pixiRenderer = new PIXI.Renderer({
          width: this._game.getGameResolutionWidth(),
          height: this._game.getGameResolutionHeight(),
          view: gameCanvas,
          // @ts-ignore - reuse the context from Three.js.
          context: this._threeRenderer.getContext(),
          clearBeforeRender: false,
          preserveDrawingBuffer: true, // Keep to true to allow screenshots.
          antialias: false,
          backgroundAlpha: 0,
          // TODO (3D): add a setting for pixel ratio (`resolution: window.devicePixelRatio`)
        });
      } else {
        // Create the renderer and setup the rendering area.
        // "preserveDrawingBuffer: true" is needed to avoid flickering
        // and background issues on some mobile phones (see #585 #572 #566 #463).
        this._pixiRenderer = PIXI.autoDetectRenderer({
          width: this._game.getGameResolutionWidth(),
          height: this._game.getGameResolutionHeight(),
          view: gameCanvas,
          preserveDrawingBuffer: true,
          antialias: false,
        }) as PIXI.Renderer;
      }

      // Deactivating accessibility support in PixiJS renderer, as we want to be in control of this.
      // See https://github.com/pixijs/pixijs/issues/5111#issuecomment-420047824
      this._pixiRenderer.plugins.accessibility.destroy();
      delete this._pixiRenderer.plugins.accessibility;
    }

    /**
     * Set up the game canvas so that it covers the size required by the game
     * and has a container for DOM elements required by the game.
     */
    initializeCanvas(gameCanvas: HTMLCanvasElement): void {
      // Add the renderer view element to the DOM
      this._gameCanvas = gameCanvas;

      gameCanvas.style.position = 'absolute';

      // Ensure that the canvas has the focus.
      gameCanvas.tabIndex = 1;

      // Ensure long press can't create a selection
      gameCanvas.style.userSelect = 'none';
      gameCanvas.style.outline = 'none'; // No selection/focus ring on the canvas.

      // Set up the container for HTML elements on top of the game canvas.
      const domElementsContainer = document.createElement('div');
      domElementsContainer.style.position = 'absolute';
      domElementsContainer.style.overflow = 'hidden'; // Never show anything outside the container.
      domElementsContainer.style.outline = 'none'; // No selection/focus ring on this container.
      domElementsContainer.style.pointerEvents = 'none'; // Clicks go through the container.

      // The container should *never* scroll.
      // Elements are put inside with the same coordinates (with a scaling factor)
      // as on the game canvas.
      domElementsContainer.addEventListener('scroll', (event) => {
        domElementsContainer.scrollLeft = 0;
        domElementsContainer.scrollTop = 0;
        event.preventDefault();
      });

      // When clicking outside an input, (or other HTML element),
      // give back focus to the game canvas so that this element is blurred.
      gameCanvas.addEventListener('pointerdown', () => {
        gameCanvas.focus();
      });

      // Prevent magnifying glass on iOS with a long press.
      // Note that there are related bugs on iOS 15 (see https://bugs.webkit.org/show_bug.cgi?id=231161)
      // but it seems not to affect us as the `domElementsContainer` has `pointerEvents` set to `none`.
      domElementsContainer.style['-webkit-user-select'] = 'none';

      gameCanvas.parentNode?.appendChild(domElementsContainer);
      this._domElementsContainer = domElementsContainer;

      this._resizeCanvas();

      // Handle scale mode.
      if (this._game.getScaleMode() === 'nearest') {
        gameCanvas.style['image-rendering'] = '-moz-crisp-edges';
        gameCanvas.style['image-rendering'] = '-webkit-optimize-contrast';
        gameCanvas.style['image-rendering'] = '-webkit-crisp-edges';
        gameCanvas.style['image-rendering'] = 'pixelated';
      }

      // Handle pixels rounding.
      if (this._game.getPixelsRounding()) {
        PIXI.settings.ROUND_PIXELS = true;
      }

      // Handle resize: immediately adjust the game canvas (and dom element container)
      // and notify the game (that may want to adjust to the new size of the window).
      window.addEventListener('resize', () => {
        this._game.onWindowInnerSizeChanged();
        this._resizeCanvas();
      });

      // Focus the canvas when created.
      gameCanvas.focus();
    }

    static getWindowInnerWidth() {
      return typeof window !== 'undefined' ? window.innerWidth : 800;
    }

    static getWindowInnerHeight() {
      return typeof window !== 'undefined' ? window.innerHeight : 800;
    }

    /**
     * Update the game renderer size according to the "game resolution".
     * Called when game resolution changes.
     *
     * Note that if the canvas is fullscreen, it won't be resized, but when going back to
     * non fullscreen mode, the requested size will be used.
     */
    updateRendererSize(): void {
      this._resizeCanvas();
    }

    /**
     * Set the proper screen orientation from the project properties.
     */
    private _setupOrientation() {
      if (
        typeof window === 'undefined' ||
        !window.screen ||
        !window.screen.orientation
      ) {
        return;
      }
      const gameOrientation = this._game.getGameData().properties.orientation;
      try {
        // We ignore the error as some platforms may not supporting locking (i.e: desktop).
        if (gameOrientation === 'default') {
          const promise = window.screen.orientation.unlock();
          // @ts-ignore
          if (promise) {
            // @ts-ignore
            promise.catch(() => {});
          }
        } else {
          // @ts-ignore
          window.screen.orientation.lock(gameOrientation).catch(() => {});
        }
      } catch (error) {
        logger.error('Unexpected error while setting up orientation: ', error);
      }
    }

    /**
     * Resize the renderer (the "game resolution") and the canvas (which can be larger
     * or smaller to fill the page, with optional margins).
     *
     */
    private _resizeCanvas() {
      if (!this._pixiRenderer || !this._domElementsContainer) return;

      // Set the Pixi (and/or Three) renderer size to the game size.
      // There is no "smart" resizing to be done here: the rendering of the game
      // should be done with the size set on the game.
      if (
        this._pixiRenderer.width !== this._game.getGameResolutionWidth() ||
        this._pixiRenderer.height !== this._game.getGameResolutionHeight()
      ) {
        // TODO (3D): It might be useful to resize pixi view in 3D depending on FOV value
        // to enable a mode where pixi always fills the whole screen.
        this._pixiRenderer.resize(
          this._game.getGameResolutionWidth(),
          this._game.getGameResolutionHeight()
        );

        if (this._threeRenderer) {
          this._threeRenderer.setSize(
            this._game.getGameResolutionWidth(),
            this._game.getGameResolutionHeight()
          );
        }
      }

      // Set the canvas size.
      // Resizing is done according to the settings. This is a "CSS" resize
      // only, so won't create visual artifacts during the rendering.
      const isFullPage =
        this._forceFullscreen || this._isFullPage || this._isFullscreen;
      let canvasWidth = this._game.getGameResolutionWidth();
      let canvasHeight = this._game.getGameResolutionHeight();
      let maxWidth = window.innerWidth - this._marginLeft - this._marginRight;
      let maxHeight = window.innerHeight - this._marginTop - this._marginBottom;
      if (maxWidth < 0) {
        maxWidth = 0;
      }
      if (maxHeight < 0) {
        maxHeight = 0;
      }
      if (isFullPage && !this._keepRatio) {
        canvasWidth = maxWidth;
        canvasHeight = maxHeight;
      } else if (
        (isFullPage && this._keepRatio) ||
        canvasWidth > maxWidth ||
        canvasHeight > maxHeight
      ) {
        let factor = maxWidth / canvasWidth;
        if (canvasHeight * factor > maxHeight) {
          factor = maxHeight / canvasHeight;
        }
        canvasWidth *= factor;
        canvasHeight *= factor;
      }

      // Apply the calculations to the canvas element...
      if (this._gameCanvas) {
        this._gameCanvas.style.top =
          this._marginTop + (maxHeight - canvasHeight) / 2 + 'px';
        this._gameCanvas.style.left =
          this._marginLeft + (maxWidth - canvasWidth) / 2 + 'px';
        this._gameCanvas.style.width = canvasWidth + 'px';
        this._gameCanvas.style.height = canvasHeight + 'px';
      }

      // ...and to the div on top of it showing DOM elements (like inputs).
      this._domElementsContainer.style.top =
        this._marginTop + (maxHeight - canvasHeight) / 2 + 'px';
      this._domElementsContainer.style.left =
        this._marginLeft + (maxWidth - canvasWidth) / 2 + 'px';
      this._domElementsContainer.style.width = canvasWidth + 'px';
      this._domElementsContainer.style.height = canvasHeight + 'px';

      // Store the canvas size for fast access to it.
      this._canvasWidth = canvasWidth;
      this._canvasHeight = canvasHeight;
    }

    /**
     * Set if the aspect ratio must be kept when the game canvas is resized to fill
     * the page.
     */
    keepAspectRatio(enable) {
      if (this._keepRatio === enable) {
        return;
      }
      this._keepRatio = enable;
      this._resizeCanvas();
    }

    /**
     * Change the margin that must be preserved around the game canvas.
     */
    setMargins(top, right, bottom, left): void {
      this._throwIfDisposed();
      if (
        this._marginTop === top &&
        this._marginRight === right &&
        this._marginBottom === bottom &&
        this._marginLeft === left
      ) {
        return;
      }
      this._marginTop = top;
      this._marginRight = right;
      this._marginBottom = bottom;
      this._marginLeft = left;
      this._resizeCanvas();
    }

    /**
     * Update the window size, if possible.
     * @param width The new width, in pixels.
     * @param height The new height, in pixels.
     */
    setWindowSize(width: float, height: float): void {
      this._throwIfDisposed();
      const remote = this.getElectronRemote();
      if (remote) {
        const browserWindow = remote.getCurrentWindow();
        try {
          if (browserWindow) {
            browserWindow.setContentSize(width, height);
          }
        } catch (error) {
          logger.error(
            `Window size setting to width ${width} and height ${height} failed. See error:`,
            error
          );
        }
      } else {
        logger.warn("Window size can't be changed on this platform.");
      }
    }

    /**
     * Center the window on screen.
     */
    centerWindow() {
      this._throwIfDisposed();
      const remote = this.getElectronRemote();
      if (remote) {
        const browserWindow = remote.getCurrentWindow();
        try {
          if (browserWindow) {
            browserWindow.center();
          }
        } catch (error) {
          logger.error('Window centering failed. See error:', error);
        }
      } else {
        logger.warn("Window can't be centered on this platform.");
      }
    }

    /**
     * De/activate fullscreen for the game.
     */
    setFullScreen(enable): void {
      this._throwIfDisposed();
      if (this._forceFullscreen) {
        return;
      }
      if (this._isFullscreen !== enable) {
        this._isFullscreen = !!enable;
        const remote = this.getElectronRemote();
        if (remote) {
          const browserWindow = remote.getCurrentWindow();
          try {
            if (browserWindow) {
              browserWindow.setFullScreen(this._isFullscreen);
            }
          } catch (error) {
            logger.error(
              `Full screen setting to ${this._isFullscreen} failed. See error:`,
              error
            );
          }
        } else {
          // Use HTML5 Fullscreen API
          //TODO: Do this on a user gesture, otherwise most browsers won't activate fullscreen
          if (this._isFullscreen) {
            // @ts-ignore
            if (document.documentElement.requestFullscreen) {
              // @ts-ignore
              document.documentElement.requestFullscreen();
            } else {
              // @ts-ignore
              if (document.documentElement.mozRequestFullScreen) {
                // @ts-ignore
                document.documentElement.mozRequestFullScreen();
              } else {
                // @ts-ignore
                if (document.documentElement.webkitRequestFullScreen) {
                  // @ts-ignore
                  document.documentElement.webkitRequestFullScreen();
                }
              }
            }
          } else {
            // @ts-ignore
            if (document.exitFullscreen) {
              // @ts-ignore
              document.exitFullscreen();
            } else {
              // @ts-ignore
              if (document.mozCancelFullScreen) {
                // @ts-ignore
                document.mozCancelFullScreen();
              } else {
                // @ts-ignore
                if (document.webkitCancelFullScreen) {
                  // @ts-ignore
                  document.webkitCancelFullScreen();
                }
              }
            }
          }
        }
        this._resizeCanvas();
      }
    }

    /**
     * Checks if the game is in full screen.
     */
    isFullScreen(): boolean {
      const remote = this.getElectronRemote();
      if (remote) {
        try {
          return remote.getCurrentWindow().isFullScreen();
        } catch (error) {
          logger.error(`Full screen detection failed. See error:`, error);
          return false;
        }
      }

      // Height check is used to detect user triggered full screen (for example F11 shortcut).
      return this._isFullscreen || window.screen.height === window.innerHeight;
    }

    /**
     * Convert a point from the canvas coordinates to the dom element container coordinates.
     *
     * @param canvasCoords The point in the canvas coordinates.
     * @param result The point to return.
     * @returns The point in the dom element container coordinates.
     */
    convertCanvasToDomElementContainerCoords(
      canvasCoords: FloatPoint,
      result: FloatPoint
    ): FloatPoint {
      const pageCoords = result || [0, 0];

      // Handle the fact that the game is stretched to fill the canvas.
      pageCoords[0] =
        (canvasCoords[0] * this._canvasWidth) /
        this._game.getGameResolutionWidth();
      pageCoords[1] =
        (canvasCoords[1] * this._canvasHeight) /
        this._game.getGameResolutionHeight();

      return pageCoords;
    }

    /**
     * Return the scale factor between the renderer height and the actual canvas height,
     * which is also the height of the container for DOM elements to be superimposed on top of it.
     *
     * Useful to scale font sizes of DOM elements so that they follow the size of the game.
     */
    getCanvasToDomElementContainerHeightScale(): float {
      return (this._canvasHeight || 1) / this._game.getGameResolutionHeight();
    }

    /**
     * Translate an event position (mouse or touch) made on the canvas
     * on the page (or even outside the canvas) to game coordinates.
     */
    convertPageToGameCoords(pageX: float, pageY: float) {
      const canvas = this._gameCanvas;
      if (!canvas) return [0, 0];

      const pos = [pageX - canvas.offsetLeft, pageY - canvas.offsetTop];

      // Handle the fact that the game is stretched to fill the canvas.
<<<<<<< HEAD
      pos[0] *=
        this._game.getGameResolutionWidth() / (this._canvasWidth || 1);
=======
      pos[0] *= this._game.getGameResolutionWidth() / (this._canvasWidth || 1);
>>>>>>> 8ea8c421
      pos[1] *=
        this._game.getGameResolutionHeight() / (this._canvasHeight || 1);
      return pos;
    }

    /**
     * Add the standard events handler.
     *
     * The game canvas must have been initialized before calling this.
     */
    bindStandardEvents(
      manager: gdjs.InputManager,
      window: Window,
      document: Document
    ) {
      this._throwIfDisposed();
      const canvas = this._gameCanvas;
      if (!canvas) return;

      const isInsideCanvas = (e: MouseEvent | Touch) => {
        const x = e.pageX - canvas.offsetLeft;
        const y = e.pageY - canvas.offsetTop;

        return (
          0 <= x &&
          x < (this._canvasWidth || 1) &&
          0 <= y &&
          y < (this._canvasHeight || 1)
        );
      };

      // Some browsers lacks definition of some variables used to do calculations
      // in convertPageToGameCoords. They are defined to 0 as they are useless.

      (function ensureOffsetsExistence() {
        if (isNaN(canvas.offsetLeft)) {
          // @ts-ignore
          canvas.offsetLeft = 0;
          // @ts-ignore
          canvas.offsetTop = 0;
        }
        if (isNaN(document.body.scrollLeft)) {
          document.body.scrollLeft = 0;
          document.body.scrollTop = 0;
        }
        if (
          document.documentElement === undefined ||
          document.documentElement === null
        ) {
          // @ts-ignore
          document.documentElement = {};
        }
        if (isNaN(document.documentElement.scrollLeft)) {
          document.documentElement.scrollLeft = 0;
          document.documentElement.scrollTop = 0;
        }
        if (isNaN(canvas.offsetLeft)) {
          // @ts-ignore
          canvas.offsetLeft = 0;
          // @ts-ignore
          canvas.offsetTop = 0;
        }
      })();

      // Keyboard: listen at the document level to capture even when the canvas
      // is not focused.

      const isFocusingDomElement = () => {
        // Fast bailout when the game canvas should receive the inputs (i.e: almost always).
        // Also check the document body or null for activeElement, as all of these should go
        // to the game.
        if (
          document.activeElement === canvas ||
          document.activeElement === document.body ||
          document.activeElement === null
        )
          return false;

        return true;
      };
      const isTargetDomElement = (event: TouchEvent) => {
        // Fast bailout when the game canvas should receive the inputs (i.e: almost always).
        // Any event with a target that is not the body or the canvas should
        // not go to the game (<input> or <a> elements for instances).
        if (event.target === canvas || event.target === document.body)
          return false;
        return true;
      };
      document.onkeydown = function (e) {
        if (isFocusingDomElement()) {
          // Bail out if the game canvas is not focused. For example,
          // an `<input>` element can be focused, and needs to receive
          // arrow keys events.
          return;
        }

        if (defaultPreventedKeyCodes.includes(e.keyCode)) {
          // Some keys are "default prevented" to avoid scrolling when the game
          // is integrated in a page as an iframe.
          e.preventDefault();
        }

        manager.onKeyPressed(e.keyCode, e.location);
      };
      document.onkeyup = function (e) {
        if (isFocusingDomElement()) {
          // Bail out if the game canvas is not focused. For example,
          // an `<input>` element can be focused, and needs to receive
          // arrow keys events.
          return;
        }

        if (defaultPreventedKeyCodes.includes(e.keyCode)) {
          // Some keys are "default prevented" to avoid scrolling when the game
          // is integrated in a page as an iframe.
          e.preventDefault();
        }

        manager.onKeyReleased(e.keyCode, e.location);
      };

      // Mouse:

      // Converts HTML mouse button to InputManager mouse button.
      // This function is used to align HTML button values with GDevelop 3 C++ SFML Mouse button enum values,
      // notably the middle and right buttons.
      function convertHtmlMouseButtonToInputManagerMouseButton(button: number) {
        switch (button) {
          case 1: // Middle button
            return gdjs.InputManager.MOUSE_MIDDLE_BUTTON;
          case 2: // Right button
            return gdjs.InputManager.MOUSE_RIGHT_BUTTON;
        }
        return button;
      }
      canvas.onmousemove = (e) => {
        const pos = this.convertPageToGameCoords(e.pageX, e.pageY);
        manager.onMouseMove(pos[0], pos[1]);
      };
      canvas.onmousedown = (e) => {
        const pos = this.convertPageToGameCoords(e.pageX, e.pageY);
        manager.onMouseMove(pos[0], pos[1]);
        manager.onMouseButtonPressed(
          convertHtmlMouseButtonToInputManagerMouseButton(e.button)
        );
        if (window.focus !== undefined) {
          window.focus();
        }
        return false;
      };
      canvas.onmouseup = function (e) {
        manager.onMouseButtonReleased(
          convertHtmlMouseButtonToInputManagerMouseButton(e.button)
        );
        return false;
      };
      canvas.onmouseleave = function (e) {
        manager.onMouseLeave();
      };
      canvas.onmouseenter = function (e) {
        manager.onMouseEnter();
        // There is no mouse event when the cursor is outside of the canvas.
        // We catchup what happened.
        const buttons = [
          gdjs.InputManager.MOUSE_LEFT_BUTTON,
          gdjs.InputManager.MOUSE_RIGHT_BUTTON,
          gdjs.InputManager.MOUSE_MIDDLE_BUTTON,
          gdjs.InputManager.MOUSE_BACK_BUTTON,
          gdjs.InputManager.MOUSE_FORWARD_BUTTON,
        ];
        for (let i = 0, len = buttons.length; i < len; ++i) {
          const button = buttons[i];
          const buttonIsPressed = (e.buttons & (1 << i)) !== 0;
          const buttonWasPressed = manager.isMouseButtonPressed(button);
          if (buttonIsPressed && !buttonWasPressed) {
            manager.onMouseButtonPressed(button);
          } else if (!buttonIsPressed && buttonWasPressed) {
            manager.onMouseButtonReleased(button);
          }
        }
      };
      window.addEventListener(
        'click',
        function (e) {
          if (window.focus !== undefined) {
            window.focus();
          }
          return false;
        },
        false
      );
      canvas.oncontextmenu = function (event) {
        event.preventDefault();
        event.stopPropagation();
        return false;
      };
      // @ts-ignore
      canvas.onwheel = function (event) {
        manager.onMouseWheel(-event.deltaY, event.deltaX, event.deltaZ);
      };

      // Touches:
      window.addEventListener(
        'touchmove',
        (e) => {
          if (isTargetDomElement(e)) {
            // Bail out if the game canvas is not focused. For example,
            // an `<input>` element can be focused, and needs to receive
            // touch events to move the selection (and do other native gestures).
            return;
          }

          e.preventDefault();
          if (e.changedTouches) {
            for (let i = 0; i < e.changedTouches.length; ++i) {
              const touch = e.changedTouches[i];
<<<<<<< HEAD
              const pos = this.convertPageToGameCoords(touch.pageX, touch.pageY);
              manager.onTouchMove(
                touch.identifier,
                pos[0],
                pos[1]
=======
              const pos = this.convertPageToGameCoords(
                touch.pageX,
                touch.pageY
>>>>>>> 8ea8c421
              );
              manager.onTouchMove(touch.identifier, pos[0], pos[1]);
              // This works because touch events are sent
              // when they continue outside of the canvas.
              if (manager.isSimulatingMouseWithTouch()) {
                if (isInsideCanvas(touch)) {
                  manager.onMouseEnter();
                } else {
                  manager.onMouseLeave();
                }
              }
            }
          }
        },
        // This is important so that we can use e.preventDefault() and block possible following mouse events.
        { passive: false }
      );
      window.addEventListener(
        'touchstart',
        (e) => {
          if (isTargetDomElement(e)) {
            // Bail out if the game canvas is not focused. For example,
            // an `<input>` element can be focused, and needs to receive
            // touch events to move the selection (and do other native gestures).
            return;
          }

          e.preventDefault();
          if (e.changedTouches) {
            for (let i = 0; i < e.changedTouches.length; ++i) {
              const touch = e.changedTouches[i];
<<<<<<< HEAD
              const pos = this.convertPageToGameCoords(touch.pageX, touch.pageY);
=======
              const pos = this.convertPageToGameCoords(
                touch.pageX,
                touch.pageY
              );
>>>>>>> 8ea8c421
              manager.onTouchStart(
                e.changedTouches[i].identifier,
                pos[0],
                pos[1]
              );
            }
          }
          return false;
        },
        // This is important so that we can use e.preventDefault() and block possible following mouse events.
        { passive: false }
      );
      window.addEventListener(
        'touchend',
        function (e) {
          if (isTargetDomElement(e)) {
            // Bail out if the game canvas is not focused. For example,
            // an `<input>` element can be focused, and needs to receive
            // touch events to move the selection (and do other native gestures).
            return;
          }

          e.preventDefault();
          if (e.changedTouches) {
            for (let i = 0; i < e.changedTouches.length; ++i) {
              manager.onTouchEnd(e.changedTouches[i].identifier);
            }
          }
          return false;
        },
        // This is important so that we can use e.preventDefault() and block possible following mouse events.
        { passive: false }
      );
      window.addEventListener(
        'touchcancel',
        function (e) {
          if (isTargetDomElement(e)) {
            // Bail out if the game canvas is not focused. For example,
            // an `<input>` element can be focused, and needs to receive
            // touch events to move the selection (and do other native gestures).
            return;
          }

          e.preventDefault();
          if (e.changedTouches) {
            for (let i = 0; i < e.changedTouches.length; ++i) {
              manager.onTouchCancel(e.changedTouches[i].identifier);
            }
          }
          return false;
        },
        // This is important so that we can use e.preventDefault() and block possible following mouse events.
        { passive: false }
      );
    }

    setWindowTitle(title): void {
      if (typeof document !== 'undefined') {
        document.title = title;
      }
    }

    getWindowTitle() {
      return typeof document !== 'undefined' ? document.title : '';
    }

    startGameLoop(fn) {
      this._throwIfDisposed();
      let oldTime = 0;
      const gameLoop = (time: float) => {
        // Schedule the next frame now to be sure it's called as soon
        // as possible after this one is finished.
        this._nextFrameId = requestAnimationFrame(gameLoop);

        const dt = oldTime ? time - oldTime : 0;
        oldTime = time;
        if (!fn(dt)) {
          // Stop the game loop if requested.
          cancelAnimationFrame(this._nextFrameId);
        }
      };

      requestAnimationFrame(gameLoop);
    }

    stopGameLoop(): void {
      cancelAnimationFrame(this._nextFrameId);
    }

    getPIXIRenderer() {
      return this._pixiRenderer;
    }

    /**
     * Get the Three.js renderer for the game - if any.
     */
    getThreeRenderer(): THREE.WebGLRenderer | null {
      return this._threeRenderer;
    }

    /**
     * Get the DOM element used as a container for HTML elements to display
     * on top of the game.
     */
    getDomElementContainer() {
      return this._domElementsContainer;
    }

    /**
     * Open the given URL in the system browser (or a new tab)
     */
    openURL(url: string) {
      // Try to detect the environment to use the most adapted
      // way of opening an URL.

      if (typeof window !== 'undefined') {
        const electron = this.getElectron();
        if (electron) {
          electron.shell.openExternal(url);
        } else if (
          // @ts-ignore
          typeof window.cordova !== 'undefined' &&
          // @ts-ignore
          typeof window.cordova.InAppBrowser !== 'undefined'
        ) {
          // @ts-ignore
          window.cordova.InAppBrowser.open(url, '_system', 'location=yes');
        } else {
          window.open(url, '_blank');
        }
      }
    }

    /**
     * Close the game, if applicable.
     */
    stopGame() {
      // Try to detect the environment to use the most adapted
      // way of closing the app
      const remote = this.getElectronRemote();
      if (remote) {
        const browserWindow = remote.getCurrentWindow();
        if (browserWindow) {
          try {
            browserWindow.close();
          } catch (error) {
            logger.error('Window closing failed. See error:', error);
          }
        }
      } else {
        if (
          typeof navigator !== 'undefined' &&
          // @ts-ignore
          navigator.app &&
          // @ts-ignore
          navigator.app.exitApp
        ) {
          // @ts-ignore
          navigator.app.exitApp();
        }
      }
      // HTML5 games on mobile/browsers don't have a way to close their window/page.
    }

    /**
     * Dispose the renderers (PixiJS and/or Three.js) as well as DOM elements
     * used for the game (the canvas, if specified, and the additional DOM container
     * created on top of it to allow display HTML elements, for example for text inputs).
     *
     * @param removeCanvas If true, the canvas will be removed from the DOM.
     */
    dispose(removeCanvas?: boolean) {
      this._pixiRenderer?.destroy();
      this._threeRenderer?.dispose();
      this._pixiRenderer = null;
      this._threeRenderer = null;

      if (removeCanvas && this._gameCanvas) {
        this._gameCanvas.parentNode?.removeChild(this._gameCanvas);
      }

      this._gameCanvas = null;
      this._domElementsContainer?.parentNode?.removeChild(
        this._domElementsContainer
      );
      this._domElementsContainer = null;
      this._wasDisposed = true;
    }

    /**
     * Get the canvas DOM element.
     */
    getCanvas(): HTMLCanvasElement | null {
      return this._gameCanvas;
    }

    /**
     * Check if the device supports WebGL.
     * @returns true if WebGL is supported
     */
    isWebGLSupported(): boolean {
      return (
        !!this._pixiRenderer &&
        this._pixiRenderer.type === PIXI.RENDERER_TYPE.WEBGL
      );
    }

    /**
     * Get the electron module, if running as a electron renderer process.
     */
    getElectron() {
      if (typeof require === 'function') {
        return require('electron');
      }
      return null;
    }

    /**
     * Helper to get the electron remote module, if running on Electron.
     * Note that is not guaranteed to be supported in the future - avoid if possible.
     */
    getElectronRemote = () => {
      if (typeof require === 'function') {
        const runtimeGameOptions = this._game.getAdditionalOptions();
        const moduleId =
          runtimeGameOptions && runtimeGameOptions.electronRemoteRequirePath
            ? runtimeGameOptions.electronRemoteRequirePath
            : '@electron/remote';

        try {
          return require(moduleId);
        } catch (requireError) {
          console.error(
            `Could not load @electron/remote from "${moduleId}". Error is:`,
            requireError
          );
        }
      }

      return null;
    };

    getGame() {
      return this._game;
    }

    private _throwIfDisposed(): void {
      if (this._wasDisposed) {
        throw 'The RuntimeGameRenderer has been disposed and should not be used anymore.';
      }
    }
  }

  //Register the class to let the engine use it.
  export type RuntimeGameRenderer = RuntimeGamePixiRenderer;
  export const RuntimeGameRenderer = RuntimeGamePixiRenderer;
}<|MERGE_RESOLUTION|>--- conflicted
+++ resolved
@@ -553,12 +553,7 @@
       const pos = [pageX - canvas.offsetLeft, pageY - canvas.offsetTop];
 
       // Handle the fact that the game is stretched to fill the canvas.
-<<<<<<< HEAD
-      pos[0] *=
-        this._game.getGameResolutionWidth() / (this._canvasWidth || 1);
-=======
       pos[0] *= this._game.getGameResolutionWidth() / (this._canvasWidth || 1);
->>>>>>> 8ea8c421
       pos[1] *=
         this._game.getGameResolutionHeight() / (this._canvasHeight || 1);
       return pos;
@@ -775,18 +770,11 @@
           if (e.changedTouches) {
             for (let i = 0; i < e.changedTouches.length; ++i) {
               const touch = e.changedTouches[i];
-<<<<<<< HEAD
-              const pos = this.convertPageToGameCoords(touch.pageX, touch.pageY);
-              manager.onTouchMove(
-                touch.identifier,
-                pos[0],
-                pos[1]
-=======
               const pos = this.convertPageToGameCoords(
                 touch.pageX,
                 touch.pageY
->>>>>>> 8ea8c421
               );
+              manager.onTouchMove(touch.identifier, pos[0], pos[1]);
               manager.onTouchMove(touch.identifier, pos[0], pos[1]);
               // This works because touch events are sent
               // when they continue outside of the canvas.
@@ -817,14 +805,10 @@
           if (e.changedTouches) {
             for (let i = 0; i < e.changedTouches.length; ++i) {
               const touch = e.changedTouches[i];
-<<<<<<< HEAD
-              const pos = this.convertPageToGameCoords(touch.pageX, touch.pageY);
-=======
               const pos = this.convertPageToGameCoords(
                 touch.pageX,
                 touch.pageY
               );
->>>>>>> 8ea8c421
               manager.onTouchStart(
                 e.changedTouches[i].identifier,
                 pos[0],
