/*
 * GDevelop JS Platform
 * Copyright 2013-2016 Florian Rival (Florian.Rival@gmail.com). All rights reserved.
 * This project is released under the MIT License.
 */
namespace gdjs {
  const logger = new gdjs.Logger('Game manager');

  /** Identify a script file, with its content hash (useful for hot-reloading). */
  export type RuntimeGameOptionsScriptFile = {
    /** The path for this script file. */
    path: string;
    /** The hash of the script file content. */
    hash: number;
  };

  /** Options given to the game at startup. */
  export type RuntimeGameOptions = {
    /** if true, force fullscreen. */
    forceFullscreen?: boolean;
    /** if true, game is run as a preview launched from an editor. */
    isPreview?: boolean;
    /** The name of the external layout to create in the scene at position 0;0. */
    injectExternalLayout?: string;
    /** Script files, used for hot-reloading. */
    scriptFiles?: Array<RuntimeGameOptionsScriptFile>;
    /** if true, export is a partial preview without events. */
    projectDataOnlyExport?: boolean;
    /** The address of the debugger server, to reach out using WebSocket. */
    websocketDebuggerServerAddress?: string;
    /** The port of the debugger server, to reach out using WebSocket. */
    websocketDebuggerServerPort?: string;

    /**
     * The path to require `@electron/remote` module.
     * This is only useful in a preview, where this can't be required from
     * `@electron/remote` directly as previews don't have any node_modules.
     * On the contrary, a game packaged with Electron as a standalone app
     * has its node_modules.
     * This can be removed once there are no more dependencies on
     * `@electron/remote` in the game engine and extensions.
     */
    electronRemoteRequirePath?: string;

    /**
     * the token to use by the game engine when requiring any resource stored on
     * GDevelop Cloud buckets. Note that this is only useful during previews.
     */
    gdevelopResourceToken?: string;

    /**
     * Check if, in some exceptional cases, we allow authentication
     * to be done through a iframe.
     * This is usually discouraged as the user can't verify that the authentication
     * window is a genuine one. It's only to be used in trusted contexts.
     */
    allowAuthenticationUsingIframeForPreview?: boolean;

    /**
     * If set, the game should use the specified environment for making calls
     * to GDevelop APIs ("dev" = development APIs).
     */
    environment?: 'dev';
  };

  const addSearchParameterToUrl = (
    url: string,
    urlEncodedParameterName: string,
    urlEncodedValue: string
  ) => {
    if (url.startsWith('data:') || url.startsWith('blob:')) {
      // blob/data protocol does not support search parameters, which are useless anyway.
      return url;
    }

    const separator = url.indexOf('?') === -1 ? '?' : '&';
    return url + separator + urlEncodedParameterName + '=' + urlEncodedValue;
  };

  const checkIfIsGDevelopCloudBucketUrl = (url: string): boolean => {
    return (
      url.startsWith('https://project-resources.gdevelop.io/') ||
      url.startsWith('https://project-resources-dev.gdevelop.io/')
    );
  };

  /**
   * Gives helper methods used when resources are loaded from an URL.
   */
  export class RuntimeGameResourcesLoader {
    _runtimeGame: RuntimeGame;

    constructor(runtimeGame: RuntimeGame) {
      this._runtimeGame = runtimeGame;
    }

    /**
     * Complete the given URL with any specific parameter required to access
     * the resource (this can be for example a token needed to access the resource).
     */
    getFullUrl(url: string) {
      const { gdevelopResourceToken } = this._runtimeGame._options;
      if (!gdevelopResourceToken) return url;

      if (!checkIfIsGDevelopCloudBucketUrl(url)) return url;

      return addSearchParameterToUrl(
        url,
        'gd_resource_token',
        encodeURIComponent(gdevelopResourceToken)
      );
    }

    /**
     * Return true if the specified URL must be loaded with cookies ("credentials")
     * sent to grant access to them.
     */
    checkIfCredentialsRequired(url: string) {
      if (this._runtimeGame._options.gdevelopResourceToken) return false;

      // Any resource stored on the GDevelop Cloud buckets needs the "credentials" of the user,
      // i.e: its gdevelop.io cookie, to be passed.
      // Note that this is only useful during previews.
      if (checkIfIsGDevelopCloudBucketUrl(url)) return true;

      // For other resources, use the default way of loading resources ("anonymous" or "same-site").
      return false;
    }
  }

  /**
   * Represents a game being played.
   */
  export class RuntimeGame {
    _resourcesLoader: RuntimeGameResourcesLoader;
    _variables: VariablesContainer;
    _data: ProjectData;
    _eventsBasedObjectDatas: Map<String, EventsBasedObjectData>;
    _imageManager: ImageManager;
    _soundManager: SoundManager;
    _fontManager: FontManager;
    _jsonManager: JsonManager;
    _atlasManager: AtlasManager;
    _model3DManager: Model3DManager;
    _effectsManager: EffectsManager;
    _bitmapFontManager: BitmapFontManager;
    _maxFPS: integer;
    _minFPS: integer;
    _gameResolutionWidth: integer;
    _gameResolutionHeight: integer;
    _originalWidth: float;
    _originalHeight: float;
    _resizeMode: 'adaptWidth' | 'adaptHeight' | string;
    _adaptGameResolutionAtRuntime: boolean;
    _scaleMode: 'linear' | 'nearest';
    _pixelsRounding: boolean;
    _antialiasingMode: 'none' | 'MSAA';
    _isAntialisingEnabledOnMobile: boolean;
    /**
     * Game loop management (see startGameLoop method)
     */
    _renderer: RuntimeGameRenderer;
    _sessionId: string | null;
    _playerId: string | null;
    _watermark: watermark.RuntimeWatermark;

    _sceneStack: SceneStack;
    /**
     * When set to true, the scenes are notified that game resolution size changed.
     */
    _notifyScenesForGameResolutionResize: boolean = false;

    /**
     * When paused, the game won't step and will be freezed. Useful for debugging.
     */
    _paused: boolean = false;

    /**
     * True during the first frame the game is back from being hidden.
     * This has nothing to do with `_paused`.
     */
    _hasJustResumed: boolean = false;

    //Inputs :
    _inputManager: InputManager;

    /**
     * Allow to specify an external layout to insert in the first scene.
     */
    _injectExternalLayout: any;
    _options: RuntimeGameOptions;

    /**
     * The mappings for embedded resources
     */
    _embeddedResourcesMappings: Map<string, Record<string, string>>;

    /**
     * Optional client to connect to a debugger server.
     */
    _debuggerClient: gdjs.AbstractDebuggerClient | null;
    _sessionMetricsInitialized: boolean = false;
    _disableMetrics: boolean = false;
    _isPreview: boolean;

    /**
     * @param data The object (usually stored in data.json) containing the full project data
     * @param
     */
    constructor(data: ProjectData, options?: RuntimeGameOptions) {
      this._options = options || {};
      this._variables = new gdjs.VariablesContainer(data.variables);
      this._data = data;
      this._resourcesLoader = new gdjs.RuntimeGameResourcesLoader(this);

      const resources = this._data.resources.resources;
      this._imageManager = new gdjs.ImageManager(
        resources,
        this._resourcesLoader
      );
      this._soundManager = new gdjs.SoundManager(
        resources,
        this._resourcesLoader
      );
      this._fontManager = new gdjs.FontManager(
        resources,
        this._resourcesLoader
      );
      this._jsonManager = new gdjs.JsonManager(
        resources,
        this._resourcesLoader
      );
      this._atlasManager = new gdjs.AtlasManager(
        this._data.resources.resources,
        this._resourcesLoader,
        this._imageManager
      );
      this._bitmapFontManager = new gdjs.BitmapFontManager(
        resources,
        this._resourcesLoader,
        this._imageManager
      );
      this._model3DManager = new gdjs.Model3DManager(
        resources,
        this._resourcesLoader
      );
      this._effectsManager = new gdjs.EffectsManager();
      this._maxFPS = this._data.properties.maxFPS;
      this._minFPS = this._data.properties.minFPS;
      this._gameResolutionWidth = this._data.properties.windowWidth;
      this._gameResolutionHeight = this._data.properties.windowHeight;
      this._originalWidth = this._gameResolutionWidth;
      this._originalHeight = this._gameResolutionHeight;
      this._resizeMode = this._data.properties.sizeOnStartupMode;
      this._adaptGameResolutionAtRuntime = this._data.properties.adaptGameResolutionAtRuntime;
      this._scaleMode = data.properties.scaleMode || 'linear';
      this._pixelsRounding = this._data.properties.pixelsRounding;
      this._antialiasingMode = this._data.properties.antialiasingMode;
      this._isAntialisingEnabledOnMobile = this._data.properties.antialisingEnabledOnMobile;
      this._renderer = new gdjs.RuntimeGameRenderer(
        this,
        this._options.forceFullscreen || false
      );
      this._watermark = new gdjs.watermark.RuntimeWatermark(
        this,
        data.properties.authorUsernames,
        this._data.properties.watermark
      );
      this._sceneStack = new gdjs.SceneStack(this);
      this._inputManager = new gdjs.InputManager();
      this._injectExternalLayout = this._options.injectExternalLayout || '';
      this._debuggerClient = gdjs.DebuggerClient
        ? new gdjs.DebuggerClient(this)
        : null;
      this._isPreview = this._options.isPreview || false;
      this._sessionId = null;
      this._playerId = null;

      this._embeddedResourcesMappings = new Map();
      for (const resource of this._data.resources.resources) {
        if (resource.metadata) {
          try {
            const metadata = JSON.parse(resource.metadata);
            if (metadata?.embeddedResourcesMapping) {
              this._embeddedResourcesMappings.set(
                resource.name,
                metadata.embeddedResourcesMapping
              );
            }
          } catch {
            logger.error(
              'Some metadata of resources can not be successfully parsed.'
            );
          }
        }
      }

      this._eventsBasedObjectDatas = new Map<String, EventsBasedObjectData>();
      if (this._data.eventsFunctionsExtensions) {
        for (const extension of this._data.eventsFunctionsExtensions) {
          for (const eventsBasedObject of extension.eventsBasedObjects) {
            this._eventsBasedObjectDatas.set(
              extension.name + '::' + eventsBasedObject.name,
              eventsBasedObject
            );
          }
        }
      }

      if (this.isUsingGDevelopDevelopmentEnvironment()) {
        logger.info(
          'This game will run on the development version of GDevelop APIs.'
        );
      }
    }

    /**
     * Update the project data. Useful for hot-reloading, should not be used otherwise.
     *
     * @param projectData The object (usually stored in data.json) containing the full project data
     */
    setProjectData(projectData: ProjectData): void {
      const { resources } = projectData.resources;

      this._data = projectData;
      [
        this._imageManager,
        this._soundManager,
        this._fontManager,
        this._jsonManager,
        this._atlasManager,
        this._bitmapFontManager,
        this._model3DManager,
      ].forEach((manager) => manager.setResources(resources));
    }

    /**
     * Return the additional options passed to the RuntimeGame when created.
     * @returns The additional options, if any.
     */
    getAdditionalOptions(): RuntimeGameOptions | null {
      return this._options;
    }

    getRenderer(): gdjs.RuntimeGameRenderer {
      return this._renderer;
    }

    /**
     * Get the variables of the RuntimeGame.
     * @return The global variables
     */
    getVariables(): gdjs.VariablesContainer {
      return this._variables;
    }

    /**
     * Get the gdjs.SoundManager of the RuntimeGame.
     * @return The sound manager.
     */
    getSoundManager(): gdjs.HowlerSoundManager {
      return this._soundManager;
    }

    /**
     * Get the gdjs.ImageManager of the RuntimeGame.
     * @return The image manager.
     */
    getImageManager(): gdjs.PixiImageManager {
      return this._imageManager;
    }

    /**
     * Get the gdjs.FontManager of the RuntimeGame.
     * @return The font manager.
     */
    getFontManager(): gdjs.FontFaceObserverFontManager {
      return this._fontManager;
    }

    /**
     * Get the gdjs.BitmapFontManager of the RuntimeGame.
     * @return The bitmap font manager.
     */
    getBitmapFontManager(): gdjs.BitmapFontManager {
      // @ts-ignore
      return this._bitmapFontManager;
    }

    /**
     * Get the input manager of the game, storing mouse, keyboard
     * and touches states.
     * @return The input manager owned by the game
     */
    getInputManager(): gdjs.InputManager {
      return this._inputManager;
    }

    /**
     * Get the JSON manager of the game, used to load JSON from game
     * resources.
     * @return The json manager for the game
     */
    getJsonManager(): gdjs.JsonManager {
      return this._jsonManager;
    }

    /**
     * Get the atlas manager of the game, used to load atlases from game
     * resources.
     * @return The atlas manager for the game
     */
    getAtlasManager(): gdjs.AtlasManager {
      return this._atlasManager;
    }

    /**
     * Get the 3D model manager of the game, used to load 3D model from game
     * resources.
     * @return The 3D model manager for the game
     */
    getModel3DManager(): gdjs.Model3DManager {
      return this._model3DManager;
    }

    /**
     * Get the effects manager of the game, which allows to manage
     * effects on runtime objects or runtime layers.
     * @return The effects manager for the game
     */
    getEffectsManager(): gdjs.EffectsManager {
      return this._effectsManager;
    }

    /**
     * Get the object containing the game data
     * @return The object associated to the game.
     */
    getGameData(): ProjectData {
      return this._data;
    }

    getEventsBasedObjectData(type: string): EventsBasedObjectData | null {
      const eventsBasedObjectData = this._eventsBasedObjectDatas.get(type);
      if (!eventsBasedObjectData) {
        logger.error(
          'The game has no events-based object of the type "' + type + '"'
        );
        return null;
      }
      return eventsBasedObjectData;
    }

    /**
     * Get the data associated to a scene.
     *
     * @param sceneName The name of the scene. If not defined, the first scene will be returned.
     * @return The data associated to the scene.
     */
    getSceneData(sceneName?: string): LayoutData | null {
      let scene: LayoutData | null = null;
      for (let i = 0, len = this._data.layouts.length; i < len; ++i) {
        const sceneData = this._data.layouts[i];
        if (sceneName === undefined || sceneData.name === sceneName) {
          scene = sceneData;
          break;
        }
      }
      if (scene === null) {
        logger.error('The game has no scene called "' + sceneName + '"');
      }
      return scene;
    }

    /**
     * Check if a scene exists
     *
     * @param sceneName The name of the scene to search.
     * @return true if the scene exists. If sceneName is undefined, true if the game has a scene.
     */
    hasScene(sceneName?: string): boolean {
      let isTrue = false;
      for (let i = 0, len = this._data.layouts.length; i < len; ++i) {
        const sceneData = this._data.layouts[i];
        if (sceneName === undefined || sceneData.name == sceneName) {
          isTrue = true;
          break;
        }
      }
      return isTrue;
    }

    /**
     * Get the data associated to an external layout.
     *
     * @param name The name of the external layout.
     * @return The data associated to the external layout or null if not found.
     */
    getExternalLayoutData(name: string): ExternalLayoutData | null {
      let externalLayout: ExternalLayoutData | null = null;
      for (let i = 0, len = this._data.externalLayouts.length; i < len; ++i) {
        const layoutData = this._data.externalLayouts[i];
        if (layoutData.name === name) {
          externalLayout = layoutData;
          break;
        }
      }
      return externalLayout;
    }

    /**
     * Get the data representing all the global objects of the game.
     * @return The data associated to the global objects.
     */
    getInitialObjectsData(): ObjectData[] {
      return this._data.objects || [];
    }

    /**
     * Get the original width of the game, as set on the startup of the game.
     *
     * This is guaranteed to never change, even if the size of the game is changed afterwards.
     */
    getOriginalWidth(): float {
      return this._originalWidth;
    }

    /**
     * Get the original height of the game, as set on the startup of the game.
     *
     * This is guaranteed to never change, even if the size of the game is changed afterwards.
     */
    getOriginalHeight(): float {
      return this._originalHeight;
    }

    /**
     * Get the game resolution (the size at which the game is played and rendered) width.
     * @returns The game resolution width, in pixels.
     */
    getGameResolutionWidth(): float {
      return this._gameResolutionWidth;
    }

    /**
     * Get the game resolution (the size at which the game is played and rendered) height.
     * @returns The game resolution height, in pixels.
     */
    getGameResolutionHeight(): float {
      return this._gameResolutionHeight;
    }

    /**
     * Change the game resolution.
     *
     * @param width The new width
     * @param height The new height
     */
    setGameResolutionSize(width: float, height: float): void {
      this._gameResolutionWidth = width;
      this._gameResolutionHeight = height;
      if (this._adaptGameResolutionAtRuntime) {
        if (
          gdjs.RuntimeGameRenderer &&
          gdjs.RuntimeGameRenderer.getWindowInnerWidth &&
          gdjs.RuntimeGameRenderer.getWindowInnerHeight
        ) {
          const windowInnerWidth = gdjs.RuntimeGameRenderer.getWindowInnerWidth();
          const windowInnerHeight = gdjs.RuntimeGameRenderer.getWindowInnerHeight();

          // Enlarge either the width or the eight to fill the inner window space.
          if (this._resizeMode === 'adaptWidth') {
            this._gameResolutionWidth =
              (this._gameResolutionHeight * windowInnerWidth) /
              windowInnerHeight;
          } else {
            if (this._resizeMode === 'adaptHeight') {
              this._gameResolutionHeight =
                (this._gameResolutionWidth * windowInnerHeight) /
                windowInnerWidth;
            }
          }
        }
      } else {
      }

      // Don't alter the game resolution. The renderer
      // will maybe adapt the size of the canvas or whatever is used to render the
      // game in the window, but this does not change the "game resolution".

      // Notify the renderer that game resolution changed (so that the renderer size
      // can be updated, and maybe other things like the canvas size), and let the
      // scenes know too.
      this._renderer.updateRendererSize();
      this._notifyScenesForGameResolutionResize = true;
    }

    /**
     * Set if the width or the height of the game resolution
     * should be changed to fit the game window - or if the game
     * resolution should not be updated automatically.
     *
     * @param resizeMode Either "" (don't change game resolution), "adaptWidth" or "adaptHeight".
     */
    setGameResolutionResizeMode(resizeMode: string): void {
      this._resizeMode = resizeMode;
      this._forceGameResolutionUpdate();
    }

    /**
     * Returns if the width or the height of the game resolution
     * should be changed to fit the game window - or if the game
     * resolution should not be updated automatically (empty string).
     *
     * @returns Either "" (don't change game resolution), "adaptWidth" or "adaptHeight".
     */
    getGameResolutionResizeMode(): string {
      return this._resizeMode;
    }

    /**
     * Set if the game resolution should be automatically adapted
     * when the game window or screen size change. This will only
     * be the case if the game resolution resize mode is
     * configured to adapt the width or the height of the game.
     * @param enable true to change the game resolution according to the window/screen size.
     */
    setAdaptGameResolutionAtRuntime(enable: boolean): void {
      this._adaptGameResolutionAtRuntime = enable;
      this._forceGameResolutionUpdate();
    }

    /**
     * Returns if the game resolution should be automatically adapted
     * when the game window or screen size change. This will only
     * be the case if the game resolution resize mode is
     * configured to adapt the width or the height of the game.
     * @returns true if the game resolution is automatically changed according to the window/screen size.
     */
    getAdaptGameResolutionAtRuntime(): boolean {
      return this._adaptGameResolutionAtRuntime;
    }

    /**
     * Return the minimal fps that must be guaranteed by the game
     * (otherwise, game is slowed down).
     */
    getMinimalFramerate(): integer {
      return this._minFPS;
    }

    /**
     * Return the scale mode of the game ("linear" or "nearest").
     */
    getScaleMode(): 'linear' | 'nearest' {
      return this._scaleMode;
    }

    /**
     * Return if the game is rounding pixels when rendering.
     */
    getPixelsRounding(): boolean {
      return this._pixelsRounding;
    }

    /**
     * Return the antialiasing mode used by the game ("none" or "MSAA").
     */
    getAntialiasingMode(): 'none' | 'MSAA' {
      return this._antialiasingMode;
    }

    /**
     * Return true if antialising is enabled on mobiles.
     */
    isAntialisingEnabledOnMobile(): boolean {
      return this._isAntialisingEnabledOnMobile;
    }

    /**
     * Set or unset the game as paused.
     * When paused, the game won't step and will be freezed. Useful for debugging.
     * @param enable true to pause the game, false to unpause
     */
    pause(enable: boolean) {
      if (this._paused === enable) return;

      this._paused = enable;
      if (this._debuggerClient) {
        if (this._paused) this._debuggerClient.sendGamePaused();
        else this._debuggerClient.sendGameResumed();
      }
    }

    /**
     * @returns true during the first frame the game is back from being hidden.
     * This has nothing to do with `_paused`.
     */
    hasJustResumed() {
      return this._hasJustResumed;
    }

    /**
     * Load all assets, displaying progress in renderer.
     */
    loadAllAssets(
      callback: () => void,
      progressCallback?: (progress: float) => void
    ) {
      this.loadAllAssetsAsync(progressCallback).then(callback);
    }

    /**
     * Load all assets, displaying progress in renderer.
     */
    loadAllAssetsAsync = async (
      progressCallback?: (progress: float) => void
    ) => {
      const loadingScreen = new gdjs.LoadingScreenRenderer(
        this.getRenderer(),
        this._imageManager,
        this._data.properties.loadingScreen
      );
      const allAssetsTotal = this._data.resources.resources.length;
<<<<<<< HEAD
      const that = this;

      // TODO: All the `loadXXX` (or `preloadXXX`) methods would be
      // better converted to return promises, for better readability of the code.
      // See how `loadBitmapFontData` is done.
      this._imageManager.loadTextures(
        function (count, total) {
          const percent = Math.floor((count / allAssetsTotal) * 100);
          loadingScreen.setPercent(percent);
          if (progressCallback) {
            progressCallback(percent);
          }
        },
        function (texturesTotalCount) {
          that._soundManager.preloadAudio(
            function (count, total) {
              const percent = Math.floor(
                ((texturesTotalCount + count) / allAssetsTotal) * 100
              );
              loadingScreen.setPercent(percent);
              if (progressCallback) {
                progressCallback(percent);
              }
            },
            function (audioTotalCount) {
              that._fontManager.loadFonts(
                function (count, total) {
                  const percent = Math.floor(
                    ((texturesTotalCount + audioTotalCount + count) /
                      allAssetsTotal) *
                      100
                  );
                  loadingScreen.setPercent(percent);
                  if (progressCallback) {
                    progressCallback(percent);
                  }
                },
                function (fontTotalCount) {
                  that._jsonManager.preloadJsons(
                    function (count, total) {
                      const percent = Math.floor(
                        ((texturesTotalCount +
                          audioTotalCount +
                          fontTotalCount +
                          count) /
                          allAssetsTotal) *
                          100
                      );
                      loadingScreen.setPercent(percent);
                      if (progressCallback) {
                        progressCallback(percent);
                      }
                    },
                    function (jsonTotalCount) {
                      that._model3DManager.loadModels(
                        function (count, total) {
                          const percent = Math.floor(
                            ((texturesTotalCount +
                              audioTotalCount +
                              fontTotalCount +
                              jsonTotalCount +
                              count) /
                              allAssetsTotal) *
                              100
                          );
                          loadingScreen.setPercent(percent);
                          if (progressCallback) {
                            progressCallback(percent);
                          }
                        },
                        function (model3DTotalCount) {
                          that._atlasManager.preload(
                            function (count, total) {
                              const percent = Math.floor(
                                ((texturesTotalCount +
                                  audioTotalCount +
                                  fontTotalCount +
                                  jsonTotalCount +
                                  model3DTotalCount +
                                  count) /
                                  allAssetsTotal) *
                                  100
                              );
                              loadingScreen.setPercent(percent);
                              if (progressCallback) {
                                progressCallback(percent);
                              }
                            },
                            function (atlasesTotalCount) {
                              that._bitmapFontManager
                                .loadBitmapFontData((count) => {
                                  var percent = Math.floor(
                                    ((texturesTotalCount +
                                      audioTotalCount +
                                      fontTotalCount +
                                      jsonTotalCount +
                                      model3DTotalCount +
                                      atlasesTotalCount +
                                      count) /
                                      allAssetsTotal) *
                                      100
                                  );
                                  loadingScreen.setPercent(percent);
                                  if (progressCallback)
                                    progressCallback(percent);
                                })
                                .then(() => loadingScreen.unload())
                                .then(() =>
                                  gdjs.getAllAsynchronouslyLoadingLibraryPromise()
                                )
                                .then(() => {
                                  callback();
                                });
                            }
                          );
                        }
                      );
                    }
                  );
                }
              );
            }
          );
=======
      let loadedAssets = 0;

      const onProgress = (count: integer, total: integer) => {
        const percent = Math.floor(
          (100 * (loadedAssets + count)) / allAssetsTotal
        );
        loadingScreen.setPercent(percent);
        if (progressCallback) {
          progressCallback(percent);
>>>>>>> 39236419
        }
      };

      loadedAssets += await this._imageManager.loadTextures(onProgress);
      loadedAssets += await this._soundManager.preloadAudio(onProgress);
      loadedAssets += await this._fontManager.loadFonts(onProgress);
      loadedAssets += await this._jsonManager.preloadJsons(onProgress);
      loadedAssets += await this._model3DManager.loadModels(onProgress);
      await this._bitmapFontManager.loadBitmapFontData(onProgress);

      await loadingScreen.unload();
      await gdjs.getAllAsynchronouslyLoadingLibraryPromise();
    };

    /**
     * Start the game loop, to be called once assets are loaded.
     */
    startGameLoop() {
      try {
        if (!this.hasScene()) {
          logger.error('The game has no scene.');
          return;
        }
        this._forceGameResolutionUpdate();

        // Load the first scene
        const firstSceneName = this._data.firstLayout;
        this._sceneStack.push(
          this.hasScene(firstSceneName)
            ? firstSceneName
            : // @ts-ignore - no risk of null object.
              this.getSceneData().name,
          this._injectExternalLayout
        );
        this._watermark.displayAtStartup();

        //Uncomment to profile the first x frames of the game.
        // var x = 500;
        // var startTime = Date.now();
        // console.profile("Stepping for " + x + " frames")
        // for(var i = 0; i < x; ++i) {
        //     this._sceneStack.step(16);
        // }
        // console.profileEnd();
        // var time = Date.now() - startTime;
        // logger.log("Took", time, "ms");
        // return;

        this._setupGameVisibilityEvents();

        // The standard game loop
        const that = this;
        let accumulatedElapsedTime = 0;
        this._hasJustResumed = false;
        this._renderer.startGameLoop(function (lastCallElapsedTime) {
          if (that._paused) {
            return true;
          }

          // Skip the frame if we rendering frames too fast
          accumulatedElapsedTime += lastCallElapsedTime;
          if (
            that._maxFPS > 0 &&
            1000.0 / accumulatedElapsedTime > that._maxFPS + 7
          ) {
            // Only skip frame if the framerate is 7 frames above the maximum framerate.
            // Most browser/engines will try to run at slightly more than 60 frames per second.
            // If game is set to have a maximum FPS to 60, then one out of two frames will be dropped.
            // Hence, we use a 7 frames margin to ensure that we're not skipping frames too much.
            return true;
          }
          const elapsedTime = accumulatedElapsedTime;
          accumulatedElapsedTime = 0;

          // Manage resize events.
          if (that._notifyScenesForGameResolutionResize) {
            that._sceneStack.onGameResolutionResized();
            that._notifyScenesForGameResolutionResize = false;
          }

          // Render and step the scene.
          if (that._sceneStack.step(elapsedTime)) {
            that.getInputManager().onFrameEnded();
            that._hasJustResumed = false;
            return true;
          }
          return false;
        });
        setTimeout(() => {
          this._setupSessionMetrics();
        }, 10000);
      } catch (e) {
        logger.error('Internal crash: ' + e);
        throw e;
      }
    }

    /**
     * Set if the session should be registered.
     */
    enableMetrics(enable: boolean): void {
      this._disableMetrics = !enable;
      if (enable) {
        this._setupSessionMetrics();
      }
    }

    _setupGameVisibilityEvents() {
      if (typeof navigator !== 'undefined' && typeof document !== 'undefined') {
        document.addEventListener('visibilitychange', () => {
          if (document.visibilityState === 'visible') {
            this._hasJustResumed = true;
          }
        });
        window.addEventListener(
          'resume',
          () => {
            this._hasJustResumed = true;
          },
          false
        );
      }
    }

    /**
     * Register a new session for the game, and set up listeners to follow the session
     * time.
     */
    _setupSessionMetrics() {
      if (this._sessionMetricsInitialized) {
        return;
      }
      if (this._disableMetrics) {
        return;
      }
      if (this.isPreview()) {
        return;
      }
      if (typeof fetch === 'undefined') {
        return;
      }
      if (!this._data.properties.projectUuid) {
        return;
      }
      const baseUrl = 'https://api.gdevelop-app.com/analytics';
      this._playerId = this._makePlayerUuid();
      /**
       * The duration that is already sent to the service
       * (in milliseconds).
       **/
      let sentDuration = 0;
      /**
       * The duration that is not yet sent to the service to avoid flooding
       * (in milliseconds).
       **/
      let notYetSentDuration = 0;
      /**
       * The last time when duration has been counted
       * either in sendedDuration or notYetSentDuration.
       **/
      let lastSessionResumeTime = Date.now();
      fetch(baseUrl + '/session', {
        method: 'POST',
        headers: { 'Content-Type': 'application/json' },
        // It's important to ensure that the data sent here does not contain
        // any personal information from the player or that would allow to
        // precisely identify someone.
        body: JSON.stringify({
          gameId: this._data.properties.projectUuid,
          playerId: this._playerId,
          game: {
            name: this._data.properties.name || '',
            packageName: this._data.properties.packageName || '',
            version: this._data.properties.version || '',
            location: window.location.href,
          },
          platform: {
            // @ts-ignore
            isCordova: !!window.cordova,
            devicePlatform:
              // @ts-ignore
              typeof device !== 'undefined' ? device.platform || '' : '',
            navigatorPlatform:
              typeof navigator !== 'undefined' ? navigator.platform : '',
            hasTouch:
              typeof navigator !== 'undefined'
                ? !!navigator.maxTouchPoints && navigator.maxTouchPoints > 2
                : false,
          },
        }),
      })
        .then((response) => {
          // Ensure the session is correctly created to avoid sending hits that will fail.
          if (!response.ok) {
            console.error('Error while creating the session', response);
            throw new Error('Error while creating the session');
          }
          return response;
        })
        .then((response) => response.text())
        .then((returnedSessionId) => {
          this._sessionId = returnedSessionId;
        })
        .catch(() => {});

      /* Ignore any error */
      const sendSessionHit = () => {
        if (!this._sessionId) {
          return;
        }

        const now = Date.now();
        notYetSentDuration += now - lastSessionResumeTime;
        lastSessionResumeTime = now;

        // Group repeated calls to sendSessionHit - which could
        // happen because of multiple event listeners being fired.
        if (notYetSentDuration < 5 * 1000) {
          return;
        }
        // The backend use seconds for duration.
        // The milliseconds will stay in notYetSentDuration.
        const toBeSentDuration = Math.floor(notYetSentDuration / 1000) * 1000;
        sentDuration += toBeSentDuration;
        notYetSentDuration -= toBeSentDuration;

        navigator.sendBeacon(
          baseUrl + '/session-hit',
          JSON.stringify({
            gameId: this._data.properties.projectUuid,
            playerId: this._playerId,
            sessionId: this._sessionId,
            duration: Math.floor(sentDuration / 1000),
          })
        );
      };
      if (typeof navigator !== 'undefined' && typeof document !== 'undefined') {
        document.addEventListener('visibilitychange', () => {
          if (document.visibilityState === 'visible') {
            // Skip the duration the game was hidden.
            lastSessionResumeTime = Date.now();
          } else {
            sendSessionHit();
          }
        });
        window.addEventListener('pagehide', sendSessionHit, false);
        // Cordova events
        window.addEventListener('pause', sendSessionHit, false);
        window.addEventListener(
          'resume',
          () => {
            // Skip the duration the game was hidden.
            lastSessionResumeTime = Date.now();
          },
          false
        );

        // Detect Safari to work around Safari-specific bugs:
        // - https://bugs.webkit.org/show_bug.cgi?id=151610
        // - https://bugs.webkit.org/show_bug.cgi?id=151234
        // @ts-ignore
        const isSafari = typeof safari === 'object' && safari.pushNotification;
        const isElectron = /electron/i.test(navigator.userAgent);
        if (isSafari || isElectron) {
          window.addEventListener('beforeunload', () => {
            sendSessionHit();
          });
        }
      }
      this._sessionMetricsInitialized = true;
      this._sessionId = this._sessionId;
    }

    /**
     * Generate an anonymous unique identifier to differentiate
     * the player from others in the game metrics.
     */
    _makePlayerUuid(): string {
      try {
        const key = 'GDJS-internal-player-uuid';
        const existingPlayerUuid = localStorage.getItem(key);
        if (existingPlayerUuid) {
          return existingPlayerUuid;
        }
        const newPlayerUuid = gdjs.makeUuid();
        localStorage.setItem(key, newPlayerUuid);
        return newPlayerUuid;
      } catch (err) {
        return gdjs.makeUuid();
      }
    }

    getSessionId(): string | null {
      return this._sessionId;
    }

    getPlayerId(): string | null {
      return this._playerId;
    }

    /**
     * Called by the game renderer when the window containing the game
     * has changed size (this can result from a resize of the window,
     * but also other factors like a device orientation change on mobile).
     */
    onWindowInnerSizeChanged() {
      this._forceGameResolutionUpdate();
    }

    /**
     * Enlarge/reduce the width (or the height) of the game to fill the inner window.
     */
    _forceGameResolutionUpdate() {
      this.setGameResolutionSize(
        this._gameResolutionWidth,
        this._gameResolutionHeight
      );
    }

    /**
     * Start a profiler for the currently running scene.
     * @param onProfilerStopped Function to be called when the profiler is stopped. Will be passed the profiler as argument.
     */
    startCurrentSceneProfiler(
      onProfilerStopped: (oldProfiler: Profiler) => void
    ) {
      const currentScene = this._sceneStack.getCurrentScene();
      if (!currentScene) {
        return false;
      }
      currentScene.startProfiler(onProfilerStopped);
      return true;
    }

    /**
     * Stop the profiler for the currently running scene.
     */
    stopCurrentSceneProfiler() {
      const currentScene = this._sceneStack.getCurrentScene();
      if (!currentScene) {
        return;
      }
      currentScene.stopProfiler();
    }

    /**
     * Return true if a scene was loaded, false otherwise (i.e: game not yet started).
     */
    wasFirstSceneLoaded(): boolean {
      return this._sceneStack.wasFirstSceneLoaded();
    }

    /**
     * Return the stack of {@link gdjs.RuntimeScene} being played.
     */
    getSceneStack(): gdjs.SceneStack {
      return this._sceneStack;
    }

    /**
     * Check if the game is running as a preview, launched from an editor.
     * @returns true if the current game is a preview.
     */
    isPreview(): boolean {
      return this._isPreview;
    }

    /**
     * Check if the game should call GDevelop development APIs or not.
     *
     * Unless you are contributing to GDevelop, avoid using this.
     */
    isUsingGDevelopDevelopmentEnvironment(): boolean {
      return this._options.environment === 'dev';
    }

    /**
     * Gets an extension property from the project data.
     * @param extensionName The extension name.
     * @param propertyName The property name.
     * @return The property value.
     */
    getExtensionProperty(
      extensionName: string,
      propertyName: string
    ): string | null {
      for (let property of this._data.properties.extensionProperties) {
        if (
          property.extension === extensionName &&
          property.property === propertyName
        ) {
          return property.value;
        }
      }
      return null;
    }

    /**
     * Resolves the name of an embedded resource.
     * @param mainResourceName The name of the resource containing the embedded resource.
     * @param embeddedResourceName The name of the embedded resource.
     * @return The resource name.
     */
    resolveEmbeddedResource(
      mainResourceName: string,
      embeddedResourceName: string
    ): string {
      const mapping = this._embeddedResourcesMappings.get(mainResourceName);
      return mapping && mapping[embeddedResourceName]
        ? mapping[embeddedResourceName]
        : embeddedResourceName;
    }
  }
}<|MERGE_RESOLUTION|>--- conflicted
+++ resolved
@@ -722,131 +722,6 @@
         this._data.properties.loadingScreen
       );
       const allAssetsTotal = this._data.resources.resources.length;
-<<<<<<< HEAD
-      const that = this;
-
-      // TODO: All the `loadXXX` (or `preloadXXX`) methods would be
-      // better converted to return promises, for better readability of the code.
-      // See how `loadBitmapFontData` is done.
-      this._imageManager.loadTextures(
-        function (count, total) {
-          const percent = Math.floor((count / allAssetsTotal) * 100);
-          loadingScreen.setPercent(percent);
-          if (progressCallback) {
-            progressCallback(percent);
-          }
-        },
-        function (texturesTotalCount) {
-          that._soundManager.preloadAudio(
-            function (count, total) {
-              const percent = Math.floor(
-                ((texturesTotalCount + count) / allAssetsTotal) * 100
-              );
-              loadingScreen.setPercent(percent);
-              if (progressCallback) {
-                progressCallback(percent);
-              }
-            },
-            function (audioTotalCount) {
-              that._fontManager.loadFonts(
-                function (count, total) {
-                  const percent = Math.floor(
-                    ((texturesTotalCount + audioTotalCount + count) /
-                      allAssetsTotal) *
-                      100
-                  );
-                  loadingScreen.setPercent(percent);
-                  if (progressCallback) {
-                    progressCallback(percent);
-                  }
-                },
-                function (fontTotalCount) {
-                  that._jsonManager.preloadJsons(
-                    function (count, total) {
-                      const percent = Math.floor(
-                        ((texturesTotalCount +
-                          audioTotalCount +
-                          fontTotalCount +
-                          count) /
-                          allAssetsTotal) *
-                          100
-                      );
-                      loadingScreen.setPercent(percent);
-                      if (progressCallback) {
-                        progressCallback(percent);
-                      }
-                    },
-                    function (jsonTotalCount) {
-                      that._model3DManager.loadModels(
-                        function (count, total) {
-                          const percent = Math.floor(
-                            ((texturesTotalCount +
-                              audioTotalCount +
-                              fontTotalCount +
-                              jsonTotalCount +
-                              count) /
-                              allAssetsTotal) *
-                              100
-                          );
-                          loadingScreen.setPercent(percent);
-                          if (progressCallback) {
-                            progressCallback(percent);
-                          }
-                        },
-                        function (model3DTotalCount) {
-                          that._atlasManager.preload(
-                            function (count, total) {
-                              const percent = Math.floor(
-                                ((texturesTotalCount +
-                                  audioTotalCount +
-                                  fontTotalCount +
-                                  jsonTotalCount +
-                                  model3DTotalCount +
-                                  count) /
-                                  allAssetsTotal) *
-                                  100
-                              );
-                              loadingScreen.setPercent(percent);
-                              if (progressCallback) {
-                                progressCallback(percent);
-                              }
-                            },
-                            function (atlasesTotalCount) {
-                              that._bitmapFontManager
-                                .loadBitmapFontData((count) => {
-                                  var percent = Math.floor(
-                                    ((texturesTotalCount +
-                                      audioTotalCount +
-                                      fontTotalCount +
-                                      jsonTotalCount +
-                                      model3DTotalCount +
-                                      atlasesTotalCount +
-                                      count) /
-                                      allAssetsTotal) *
-                                      100
-                                  );
-                                  loadingScreen.setPercent(percent);
-                                  if (progressCallback)
-                                    progressCallback(percent);
-                                })
-                                .then(() => loadingScreen.unload())
-                                .then(() =>
-                                  gdjs.getAllAsynchronouslyLoadingLibraryPromise()
-                                )
-                                .then(() => {
-                                  callback();
-                                });
-                            }
-                          );
-                        }
-                      );
-                    }
-                  );
-                }
-              );
-            }
-          );
-=======
       let loadedAssets = 0;
 
       const onProgress = (count: integer, total: integer) => {
@@ -856,7 +731,6 @@
         loadingScreen.setPercent(percent);
         if (progressCallback) {
           progressCallback(percent);
->>>>>>> 39236419
         }
       };
 
@@ -865,6 +739,7 @@
       loadedAssets += await this._fontManager.loadFonts(onProgress);
       loadedAssets += await this._jsonManager.preloadJsons(onProgress);
       loadedAssets += await this._model3DManager.loadModels(onProgress);
+      loadedAssets += await this._atlasManager.preload(onProgress);
       await this._bitmapFontManager.loadBitmapFontData(onProgress);
 
       await loadingScreen.unload();
