--- conflicted
+++ resolved
@@ -77,16 +77,6 @@
     _variables: VariablesContainer;
     _data: ProjectData;
     _eventsBasedObjectDatas: Map<String, EventsBasedObjectData>;
-<<<<<<< HEAD
-    _imageManager: ImageManager;
-    _soundManager: SoundManager;
-    _fontManager: FontManager;
-    _jsonManager: JsonManager;
-    _spineManager: SpineManager | null = null;
-    _spineAtlasManager: SpineAtlasManager | null = null;
-    _model3DManager: Model3DManager;
-=======
->>>>>>> a8487643
     _effectsManager: EffectsManager;
     _maxFPS: integer;
     _minFPS: integer;
@@ -162,19 +152,6 @@
         getGlobalResourceNames(data),
         data.layouts
       );
-
-      if (pixi_spine) {
-        this._spineAtlasManager = new gdjs.SpineAtlasManager(
-          this._data.resources.resources,
-          this._resourcesLoader,
-          this._imageManager
-        );
-        this._spineManager = new gdjs.SpineManager(
-          resources,
-          this._resourcesLoader,
-          this._spineAtlasManager
-        );
-      }
 
       this._effectsManager = new gdjs.EffectsManager();
       this._maxFPS = this._data.properties.maxFPS;
@@ -253,31 +230,11 @@
      */
     setProjectData(projectData: ProjectData): void {
       this._data = projectData;
-<<<<<<< HEAD
-
-      const { resources } = projectData.resources;
-      const managers: {
-        setResources: InstanceType<typeof gdjs.ImageManager>['setResources'];
-      }[] = [
-        this._imageManager,
-        this._soundManager,
-        this._fontManager,
-        this._jsonManager,
-        this._bitmapFontManager,
-        this._model3DManager,
-      ];
-
-      if (this._spineAtlasManager) managers.push(this._spineAtlasManager);
-      if (this._spineManager) managers.push(this._spineManager);
-
-      managers.forEach((manager) => manager.setResources(resources));
-=======
       this._resourcesLoader.setResources(
         projectData.resources.resources,
         getGlobalResourceNames(projectData),
         projectData.layouts
       );
->>>>>>> a8487643
     }
 
     /**
@@ -342,12 +299,21 @@
     }
 
     /**
+     * Get the 3D model manager of the game, used to load 3D model from game
+     * resources.
+     * @return The 3D model manager for the game
+     */
+    getModel3DManager(): gdjs.Model3DManager {
+      return this._resourcesLoader.getModel3DManager();
+    }
+
+    /**
      * Get the spine manager of the game, used to load and construct spine skeletons from game
      * resources.
      * @return The json manager for the game
      */
     getSpineManager(): gdjs.SpineManager | null {
-      return this._spineManager;
+      return this._resourcesLoader.getSpineManager();
     }
 
     /**
@@ -356,16 +322,7 @@
      * @return The atlas manager for the game
      */
     getSpineAtlasManager(): gdjs.SpineAtlasManager | null {
-      return this._spineAtlasManager;
-    }
-
-    /**
-     * Get the 3D model manager of the game, used to load 3D model from game
-     * resources.
-     * @return The 3D model manager for the game
-     */
-    getModel3DManager(): gdjs.Model3DManager {
-      return this._resourcesLoader.getModel3DManager();
+      return this._resourcesLoader.getSpineAtlasManager();
     }
 
     /**
@@ -729,38 +686,7 @@
           },
           progressCallback
         );
-<<<<<<< HEAD
-        const allAssetsTotal = this._data.resources.resources.length;
-        let loadedAssets = 0;
-
-        const onProgress = (count: integer, total: integer) => {
-          const percent = Math.floor(
-            (100 * (loadedAssets + count)) / allAssetsTotal
-          );
-          loadingScreen.setPercent(percent);
-          if (progressCallback) {
-            progressCallback(percent);
-          }
-        };
-
-        loadedAssets += await this._imageManager.loadTextures(onProgress);
-        loadedAssets += await this._soundManager.preloadAudio(onProgress);
-        loadedAssets += await this._fontManager.loadFonts(onProgress);
-        loadedAssets += await this._jsonManager.preloadJsons(onProgress);
-        loadedAssets += await this._model3DManager.loadModels(onProgress);
-
-        if (this._spineAtlasManager) {
-          loadedAssets += await this._spineAtlasManager.preloadAll(onProgress);
-        }
-        if (this._spineManager) {
-          loadedAssets += await this._spineManager.preloadAll(onProgress);
-        }
-
-        await this._bitmapFontManager.loadBitmapFontData(onProgress);
-        await loadingScreen.unload();
-=======
         // TODO This is probably not necessary in case of hot reload.
->>>>>>> a8487643
         await gdjs.getAllAsynchronouslyLoadingLibraryPromise();
       } catch (e) {
         if (this._debuggerClient) this._debuggerClient.onUncaughtException(e);
