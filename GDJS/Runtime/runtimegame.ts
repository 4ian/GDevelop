/*
 * GDevelop JS Platform
 * Copyright 2013-2016 Florian Rival (Florian.Rival@gmail.com). All rights reserved.
 * This project is released under the MIT License.
 */
namespace gdjs {
  /** Identify a script file, with its content hash (useful for hot-reloading). */
  export type RuntimeGameOptionsScriptFile = {
    /** The path for this script file. */
    path: string;
    /** The hash of the script file content. */
    hash: number;
  };

  /** Options given to the game at startup. */
  export type RuntimeGameOptions = {
    /** if true, force fullscreen. */
    forceFullscreen?: boolean;
    /** if true, game is run as a preview launched from an editor. */
    isPreview?: boolean;
    /** The name of the external layout to create in the scene at position 0;0. */
    injectExternalLayout?: string;
    /** Script files, used for hot-reloading. */
    scriptFiles?: Array<RuntimeGameOptionsScriptFile>;
    /** if true, export is a partial preview without events. */
    projectDataOnlyExport?: boolean;
    /** The address of the debugger server, to reach out using WebSocket. */
    debuggerServerAddress?: string;
    /** The port of the debugger server, to reach out using WebSocket. */
    debuggerServerPort?: string;
  };

  /**
   * Represents a game being played.
   */
  export class RuntimeGame {
<<<<<<< HEAD
    _variables: any;
    _data: any;
    _imageManager: any;
    _soundManager: any;
    _fontManager: any;
    _jsonManager: any;
    _bitmapFontManager: any;
    _maxFPS: any;
    _minFPS: any;
=======
    _variables: VariablesContainer;
    _data: ProjectData;
    _imageManager: ImageManager;
    _soundManager: SoundManager;
    _fontManager: FontManager;
    _jsonManager: JsonManager;
    _maxFPS: integer;
    _minFPS: integer;
>>>>>>> 0e76b72c
    _gameResolutionWidth: integer;
    _gameResolutionHeight: integer;
    _originalWidth: float;
    _originalHeight: float;
    _resizeMode: 'adaptWidth' | 'adaptHeight' | string;
    _adaptGameResolutionAtRuntime: boolean;
    _scaleMode: 'linear' | 'nearest';
    _renderer: RuntimeGameRenderer;

    //Game loop management (see startGameLoop method)
    _sceneStack: SceneStack;
    _notifyScenesForGameResolutionResize: boolean = false;

    // When set to true, the scenes are notified that gamre resolution size changed.
    _paused: boolean = false;

    //Inputs :
    _inputManager: InputManager;

    //Allow to specify an external layout to insert in the first scene:
    _injectExternalLayout: any;
    _options: RuntimeGameOptions;

    /**
     * Optional client to connect to a debugger
     */
    _debuggerClient: gdjs.IDebuggerClient | null;
    _sessionMetricsInitialized: boolean = false;
    _disableMetrics: boolean = false;
    _isPreview: boolean;

    /**
     * @param data The object (usually stored in data.json) containing the full project data
     * @param
     */
    constructor(data: ProjectData, options?: RuntimeGameOptions) {
      this._options = options || {};
      this._variables = new gdjs.VariablesContainer(data.variables);
      this._data = data;
      this._imageManager = new gdjs.ImageManager(
        this._data.resources.resources
      );
      this._soundManager = new gdjs.SoundManager(
        this._data.resources.resources
      );
      this._fontManager = new gdjs.FontManager(this._data.resources.resources);
      this._jsonManager = new gdjs.JsonManager(this._data.resources.resources);
      this._bitmapFontManager = new gdjs.BitmapFontManager(
        this._data.resources.resources
      );
      this._maxFPS = this._data ? this._data.properties.maxFPS : 60;
      this._minFPS = this._data ? this._data.properties.minFPS : 15;
      this._gameResolutionWidth = this._data.properties.windowWidth;
      this._gameResolutionHeight = this._data.properties.windowHeight;
      this._originalWidth = this._gameResolutionWidth;
      this._originalHeight = this._gameResolutionHeight;
      this._resizeMode = this._data.properties.sizeOnStartupMode;
      this._adaptGameResolutionAtRuntime = this._data.properties.adaptGameResolutionAtRuntime;
      this._scaleMode = data.properties.scaleMode || 'linear';
      this._renderer = new gdjs.RuntimeGameRenderer(
        this,
        this._options.forceFullscreen || false
      );
      this._sceneStack = new gdjs.SceneStack(this);
      this._inputManager = new gdjs.InputManager();
      this._injectExternalLayout = this._options.injectExternalLayout || '';
      this._debuggerClient = gdjs.DebuggerClient
        ? new gdjs.DebuggerClient(this)
        : null;
      this._isPreview = this._options.isPreview || false;
    }

    /**
     * Update the project data. Useful for hot-reloading, should not be used otherwise.
     *
     * @param projectData The object (usually stored in data.json) containing the full project data
     */
    setProjectData(projectData: ProjectData): void {
      this._data = projectData;
      this._imageManager.setResources(this._data.resources.resources);
      this._soundManager.setResources(this._data.resources.resources);
      this._fontManager.setResources(this._data.resources.resources);
      this._jsonManager.setResources(this._data.resources.resources);
      this._bitmapFontManager.setResources(this._data.resources.resources);
    }

    /**
     * Return the additional options passed to the RuntimeGame when created.
     * @returns The additional options, if any.
     */
    getAdditionalOptions(): RuntimeGameOptions | null {
      return this._options;
    }

    getRenderer(): gdjs.RuntimeGameRenderer {
      return this._renderer;
    }

    /**
     * Get the variables of the RuntimeGame.
     * @return The global variables
     */
    getVariables(): gdjs.VariablesContainer {
      return this._variables;
    }

    /**
     * Get the gdjs.SoundManager of the RuntimeGame.
     * @return The sound manager.
     */
    getSoundManager(): gdjs.HowlerSoundManager {
      return this._soundManager;
    }

    /**
     * Get the gdjs.ImageManager of the RuntimeGame.
     * @return The image manager.
     */
    getImageManager(): gdjs.PixiImageManager {
      return this._imageManager;
    }

    /**
     * Get the gdjs.FontManager of the RuntimeGame.
     * @return The font manager.
     */
    getFontManager(): gdjs.FontFaceObserverFontManager {
      return this._fontManager;
    }

    /**
     * Get the gdjs.BitmapFontManager of the RuntimeGame.
     * @return The bitmap font manager.
     */
    getBitmapFontManager(): gdjs.BitmapFontManager {
      // @ts-ignore
      return this._bitmapFontManager;
    }

    /**
     * Get the input manager of the game, storing mouse, keyboard
     * and touches states.
     * @return The input manager owned by the game
     */
    getInputManager(): gdjs.InputManager {
      return this._inputManager;
    }

    /**
     * Get the JSON manager of the game, used to load JSON from game
     * resources.
     * @return The json manager for the game
     */
    getJsonManager(): gdjs.JsonManager {
      return this._jsonManager;
    }

    /**
     * Get the object containing the game data
     * @return The object associated to the game.
     */
    getGameData(): ProjectData {
      return this._data;
    }

    /**
     * Get the data associated to a scene.
     *
     * @param sceneName The name of the scene. If not defined, the first scene will be returned.
     * @return The data associated to the scene.
     */
    getSceneData(sceneName?: string): LayoutData | null {
      let scene: LayoutData | null = null;
      for (let i = 0, len = this._data.layouts.length; i < len; ++i) {
        const sceneData = this._data.layouts[i];
        if (sceneName === undefined || sceneData.name === sceneName) {
          scene = sceneData;
          break;
        }
      }
      if (scene === null) {
        console.warn('The game has no scene called "' + sceneName + '"');
      }
      return scene;
    }

    /**
     * Check if a scene exists
     *
     * @param sceneName The name of the scene to search.
     * @return true if the scene exists. If sceneName is undefined, true if the game has a scene.
     */
    hasScene(sceneName?: string): boolean {
      let isTrue = false;
      for (let i = 0, len = this._data.layouts.length; i < len; ++i) {
        const sceneData = this._data.layouts[i];
        if (sceneName === undefined || sceneData.name == sceneName) {
          isTrue = true;
          break;
        }
      }
      return isTrue;
    }

    /**
     * Get the data associated to an external layout.
     *
     * @param name The name of the external layout.
     * @return The data associated to the external layout or null if not found.
     */
    getExternalLayoutData(name: string): ExternalLayoutData | null {
      let externalLayout: ExternalLayoutData | null = null;
      for (let i = 0, len = this._data.externalLayouts.length; i < len; ++i) {
        const layoutData = this._data.externalLayouts[i];
        if (layoutData.name === name) {
          externalLayout = layoutData;
          break;
        }
      }
      return externalLayout;
    }

    /**
     * Get the data representing all the global objects of the game.
     * @return The data associated to the global objects.
     */
    getInitialObjectsData(): ObjectData[] {
      return this._data.objects || [];
    }

    /**
     * Get the original width of the game, as set on the startup of the game.
     *
     * This is guaranteed to never change, even if the size of the game is changed afterwards.
     */
    getOriginalWidth(): float {
      return this._originalWidth;
    }

    /**
     * Get the original height of the game, as set on the startup of the game.
     *
     * This is guaranteed to never change, even if the size of the game is changed afterwards.
     */
    getOriginalHeight(): float {
      return this._originalHeight;
    }

    /**
     * Get the game resolution (the size at which the game is played and rendered) width.
     * @returns The game resolution width, in pixels.
     */
    getGameResolutionWidth(): float {
      return this._gameResolutionWidth;
    }

    /**
     * Get the game resolution (the size at which the game is played and rendered) height.
     * @returns The game resolution height, in pixels.
     */
    getGameResolutionHeight(): float {
      return this._gameResolutionHeight;
    }

    /**
     * Change the game resolution.
     *
     * @param width The new width
     * @param height The new height
     */
    setGameResolutionSize(width: float, height: float): void {
      this._gameResolutionWidth = width;
      this._gameResolutionHeight = height;
      if (this._adaptGameResolutionAtRuntime) {
        if (
          gdjs.RuntimeGameRenderer &&
          gdjs.RuntimeGameRenderer.getWindowInnerWidth &&
          gdjs.RuntimeGameRenderer.getWindowInnerHeight
        ) {
          const windowInnerWidth = gdjs.RuntimeGameRenderer.getWindowInnerWidth();
          const windowInnerHeight = gdjs.RuntimeGameRenderer.getWindowInnerHeight();

          // Enlarge either the width or the eight to fill the inner window space.
          let width = this._gameResolutionWidth;
          let height = this._gameResolutionHeight;
          if (this._resizeMode === 'adaptWidth') {
            this._gameResolutionWidth =
              (this._gameResolutionHeight * windowInnerWidth) /
              windowInnerHeight;
          } else {
            if (this._resizeMode === 'adaptHeight') {
              this._gameResolutionHeight =
                (this._gameResolutionWidth * windowInnerHeight) /
                windowInnerWidth;
            }
          }
        }
      } else {
      }

      // Don't alter the game resolution. The renderer
      // will maybe adapt the size of the canvas or whatever is used to render the
      // game in the window, but this does not change the "game resolution".

      // Notify the renderer that game resolution changed (so that the renderer size
      // can be updated, and maybe other things like the canvas size), and let the
      // scenes know too.
      this._renderer.updateRendererSize();
      this._notifyScenesForGameResolutionResize = true;
    }

    /**
     * Set if the width or the height of the game resolution
     * should be changed to fit the game window - or if the game
     * resolution should not be updated automatically.
     *
     * @param resizeMode Either "" (don't change game resolution), "adaptWidth" or "adaptHeight".
     */
    setGameResolutionResizeMode(resizeMode: string): void {
      this._resizeMode = resizeMode;
      this._forceGameResolutionUpdate();
    }

    /**
     * Returns if the width or the height of the game resolution
     * should be changed to fit the game window - or if the game
     * resolution should not be updated automatically (empty string).
     *
     * @returns Either "" (don't change game resolution), "adaptWidth" or "adaptHeight".
     */
    getGameResolutionResizeMode(): string {
      return this._resizeMode;
    }

    /**
     * Set if the game resolution should be automatically adapted
     * when the game window or screen size change. This will only
     * be the case if the game resolution resize mode is
     * configured to adapt the width or the height of the game.
     * @param enable true to change the game resolution according to the window/screen size.
     */
    setAdaptGameResolutionAtRuntime(enable: boolean): void {
      this._adaptGameResolutionAtRuntime = enable;
      this._forceGameResolutionUpdate();
    }

    /**
     * Returns if the game resolution should be automatically adapted
     * when the game window or screen size change. This will only
     * be the case if the game resolution resize mode is
     * configured to adapt the width or the height of the game.
     * @returns true if the game resolution is automatically changed according to the window/screen size.
     */
    getAdaptGameResolutionAtRuntime(): boolean {
      return this._adaptGameResolutionAtRuntime;
    }

    /**
     * Return the minimal fps that must be guaranteed by the game
     * (otherwise, game is slowed down).
     */
    getMinimalFramerate(): integer {
      return this._minFPS;
    }

    /**
     * Return the scale mode of the game ("linear" or "nearest").
     */
    getScaleMode(): 'linear' | 'nearest' {
      return this._scaleMode;
    }

    /**
     * Set or unset the game as paused.
     * When paused, the game won't step and will be freezed. Useful for debugging.
     * @param enable true to pause the game, false to unpause
     */
    pause(enable: boolean) {
      this._paused = enable;
    }

    /**
     * Load all assets, displaying progress in renderer.
     */
    loadAllAssets(callback: () => void, progressCallback?: (float) => void) {
      const loadingScreen = new gdjs.LoadingScreenRenderer(
        this.getRenderer(),
        this._data.properties.loadingScreen
      );
      const allAssetsTotal = this._data.resources.resources.length;
      const that = this;
      this._imageManager.loadTextures(
        function (count, total) {
          const percent = Math.floor((count / allAssetsTotal) * 100);
          loadingScreen.render(percent);
          if (progressCallback) {
            progressCallback(percent);
          }
        },
        function (texturesTotalCount) {
          that._soundManager.preloadAudio(
            function (count, total) {
              const percent = Math.floor(
                ((texturesTotalCount + count) / allAssetsTotal) * 100
              );
              loadingScreen.render(percent);
              if (progressCallback) {
                progressCallback(percent);
              }
            },
            function (audioTotalCount) {
              that._fontManager.loadFonts(
                function (count, total) {
                  const percent = Math.floor(
                    ((texturesTotalCount + audioTotalCount + count) /
                      allAssetsTotal) *
                      100
                  );
                  loadingScreen.render(percent);
                  if (progressCallback) {
                    progressCallback(percent);
                  }
                },
                function (fontTotalCount) {
                  that._jsonManager.preloadJsons(
                    function (count, total) {
                      const percent = Math.floor(
                        ((texturesTotalCount +
                          audioTotalCount +
                          fontTotalCount +
                          count) /
                          allAssetsTotal) *
                          100
                      );
                      loadingScreen.render(percent);
                      if (progressCallback) {
                        progressCallback(percent);
                      }
                    },
                    //

                    function (jsonTotalCount) {
                      that._bitmapFontManager.preloadBitmapFontData(
                        function (count, total) {
                          var percent = Math.floor(
                            ((texturesTotalCount +
                              audioTotalCount +
                              fontTotalCount +
                              jsonTotalCount +
                              count) /
                              allAssetsTotal) *
                              100
                          );
                          loadingScreen.render(percent);
                          if (progressCallback) progressCallback(percent);
                        },
                        function () {
                          loadingScreen.unload();
                          callback();
                        }
                      );

                      //
                    }
                  );
                }
              );
            }
          );
        }
      );
    }

    /**
     * Start the game loop, to be called once assets are loaded.
     */
    startGameLoop() {
      if (!this.hasScene()) {
        console.log('The game has no scene.');
        return;
      }
      this._forceGameResolutionUpdate();

      //Load the first scene
      const firstSceneName = this._data.firstLayout;
      this._sceneStack.push(
        this.hasScene(firstSceneName)
          ? firstSceneName
          : // @ts-ignore - no risk of null object.
            this.getSceneData().name,
        this._injectExternalLayout
      );

      //Uncomment to profile the first x frames of the game.
      // var x = 500;
      // var startTime = Date.now();
      // console.profile("Stepping for " + x + " frames")
      // for(var i = 0; i < x; ++i) {
      //     this._sceneStack.step(16);
      // }
      // console.profileEnd();
      // var time = Date.now() - startTime;
      // console.log("Took", time, "ms");
      // return;

      //The standard game loop
      const that = this;
      let accumulatedElapsedTime = 0;
      this._renderer.startGameLoop(function (lastCallElapsedTime) {
        if (that._paused) {
          return true;
        }

        // Skip the frame if we rendering frames too fast
        accumulatedElapsedTime += lastCallElapsedTime;
        if (
          that._maxFPS > 0 &&
          1000.0 / accumulatedElapsedTime > that._maxFPS + 7
        ) {
          // Only skip frame if the framerate is 7 frames above the maximum framerate.
          // Most browser/engines will try to run at slightly more than 60 frames per second.
          // If game is set to have a maximum FPS to 60, then one out of two frames will be dropped.
          // Hence, we use a 7 frames margin to ensure that we're not skipping frames too much.
          return true;
        }
        const elapsedTime = accumulatedElapsedTime;
        accumulatedElapsedTime = 0;

        //Manage resize events.
        if (that._notifyScenesForGameResolutionResize) {
          that._sceneStack.onGameResolutionResized();
          that._notifyScenesForGameResolutionResize = false;
        }

        //Render and step the scene.
        if (that._sceneStack.step(elapsedTime)) {
          that.getInputManager().onFrameEnded();
          return true;
        }
        return false;
      });
      setTimeout(() => {
        this._setupSessionMetrics();
      }, 10000);
    }

    /**
     * Set if the session should be registered.
     */
    enableMetrics(enable: boolean): void {
      this._disableMetrics = !enable;
      if (enable) {
        this._setupSessionMetrics();
      }
    }

    /**
     * Register a new session for the game, and set up listeners to follow the session
     * time.
     */
    _setupSessionMetrics() {
      if (this._sessionMetricsInitialized) {
        return;
      }
      if (this._disableMetrics) {
        return;
      }
      if (this.isPreview()) {
        return;
      }
      if (typeof fetch === 'undefined') {
        return;
      }
      if (!this._data.properties.projectUuid) {
        return;
      }
      const baseUrl = 'https://api.gdevelop-app.com/analytics';
      const playerId = this._makePlayerUuid();
      let sessionId: string | null = null;
      let lastSessionHitTime = Date.now();
      fetch(baseUrl + '/session', {
        method: 'POST',
        headers: { 'Content-Type': 'application/json' },
        // It's important to ensure that the data sent here does not contain
        // any personal information from the player or that would allow to
        // precisely identify someone.
        body: JSON.stringify({
          gameId: this._data.properties.projectUuid,
          playerId: playerId,
          game: {
            name: this._data.properties.name || '',
            packageName: this._data.properties.packageName || '',
            version: this._data.properties.version || '',
            location: window.location.href,
          },
          platform: {
            // @ts-ignore
            isCordova: !!window.cordova,
            devicePlatform:
              // @ts-ignore
              typeof device !== 'undefined' ? device.platform || '' : '',
            navigatorPlatform:
              typeof navigator !== 'undefined' ? navigator.platform : '',
            hasTouch:
              typeof navigator !== 'undefined'
                ? !!navigator.maxTouchPoints && navigator.maxTouchPoints > 2
                : false,
          },
        }),
      })
        .then((response) => response.text())
        .then((returnedSessionId) => {
          sessionId = returnedSessionId;
        })
        .catch(() => {});

      /* Ignore any error */
      const sendSessionHit = () => {
        if (!sessionId) {
          return;
        }

        // Group repeated calls to sendSessionHit - which could
        // happen because of multiple event listeners being fired.
        if (Date.now() - lastSessionHitTime < 3 * 1000) {
          return;
        }
        lastSessionHitTime = Date.now();
        navigator.sendBeacon(
          baseUrl + '/session-hit',
          JSON.stringify({
            gameId: this._data.properties.projectUuid,
            playerId: playerId,
            sessionId: sessionId,
          })
        );
      };
      if (typeof navigator !== 'undefined' && typeof document !== 'undefined') {
        document.addEventListener('visibilitychange', () => {
          sendSessionHit();
        });
        window.addEventListener(
          'pagehide',
          () => {
            sendSessionHit();
          },
          false
        );

        // Detect Safari to work around Safari-specific bugs:
        // - https://bugs.webkit.org/show_bug.cgi?id=151610
        // - https://bugs.webkit.org/show_bug.cgi?id=151234
        // @ts-ignore
        const isSafari = typeof safari === 'object' && safari.pushNotification;
        const isElectron = /electron/i.test(navigator.userAgent);
        if (isSafari || isElectron) {
          window.addEventListener('beforeunload', () => {
            sendSessionHit();
          });
        }
      }
      this._sessionMetricsInitialized = true;
    }

    /**
     * Generate an anonymous unique identifier to differentiate
     * the player from others in the game metrics.
     */
    _makePlayerUuid(): string {
      try {
        const key = 'GDJS-internal-player-uuid';
        const existingPlayerUuid = localStorage.getItem(key);
        if (existingPlayerUuid) {
          return existingPlayerUuid;
        }
        const newPlayerUuid = gdjs.makeUuid();
        localStorage.setItem(key, newPlayerUuid);
        return newPlayerUuid;
      } catch (err) {
        return gdjs.makeUuid();
      }
    }

    /**
     * Called by the game renderer when the window containing the game
     * has changed size (this can result from a resize of the window,
     * but also other factors like a device orientation change on mobile).
     */
    onWindowInnerSizeChanged() {
      this._forceGameResolutionUpdate();
    }

    /**
     * Enlarge/reduce the width (or the height) of the game to fill the inner window.
     */
    _forceGameResolutionUpdate() {
      this.setGameResolutionSize(
        this._gameResolutionWidth,
        this._gameResolutionHeight
      );
    }

    /**
     * Start a profiler for the currently running scene.
     * @param onProfilerStopped Function to be called when the profiler is stopped. Will be passed the profiler as argument.
     */
    startCurrentSceneProfiler(
      onProfilerStopped: (oldProfiler: Profiler) => void
    ) {
      const currentScene = this._sceneStack.getCurrentScene();
      if (!currentScene) {
        return false;
      }
      currentScene.startProfiler(onProfilerStopped);
      return true;
    }

    /**
     * Stop the profiler for the currently running scene.
     */
    stopCurrentSceneProfiler() {
      const currentScene = this._sceneStack.getCurrentScene();
      if (!currentScene) {
        return;
      }
      currentScene.stopProfiler();
    }

    /**
     * Return true if a scene was loaded, false otherwise (i.e: game not yet started).
     */
    wasFirstSceneLoaded(): boolean {
      return this._sceneStack.wasFirstSceneLoaded();
    }

    /**
     * Return the stack of {@link gdjs.RuntimeScene} being played.
     */
    getSceneStack(): gdjs.SceneStack {
      return this._sceneStack;
    }

    /**
     * Check if the game is running as a preview, launched from an editor.
     * @returns true if the current game is a preview.
     */
    isPreview(): boolean {
      return this._isPreview;
    }

    /**
     * Gets an extension property from the project data.
     * @param extensionName The extension name.
     * @param propertyName The property name.
     * @return The property value.
     */
    getExtensionProperty(
      extensionName: string,
      propertyName: string
    ): string | null {
      for (let property of this._data.properties.extensionProperties) {
        if (
          property.extension === extensionName &&
          property.property === propertyName
        ) {
          return property.value;
        }
      }
      return null;
    }
  }
}<|MERGE_RESOLUTION|>--- conflicted
+++ resolved
@@ -34,26 +34,15 @@
    * Represents a game being played.
    */
   export class RuntimeGame {
-<<<<<<< HEAD
-    _variables: any;
-    _data: any;
-    _imageManager: any;
-    _soundManager: any;
-    _fontManager: any;
-    _jsonManager: any;
-    _bitmapFontManager: any;
-    _maxFPS: any;
-    _minFPS: any;
-=======
     _variables: VariablesContainer;
     _data: ProjectData;
     _imageManager: ImageManager;
     _soundManager: SoundManager;
     _fontManager: FontManager;
     _jsonManager: JsonManager;
+    _bitmapFontManager: BitmapFontManager;
     _maxFPS: integer;
     _minFPS: integer;
->>>>>>> 0e76b72c
     _gameResolutionWidth: integer;
     _gameResolutionHeight: integer;
     _originalWidth: float;
