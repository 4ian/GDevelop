--- conflicted
+++ resolved
@@ -137,6 +137,7 @@
       options?: {
         excludedObjectNames?: Set<string>;
         skipStoppingSoundsOnStartup?: boolean;
+        skipCreatingInstances?: boolean;
       }
     ) {
       if (!sceneAndExtensionsData) {
@@ -196,8 +197,7 @@
         this.registerObject(sceneData.objects[i]);
       }
 
-<<<<<<< HEAD
-      //Create initial instances of objects
+      // Create initial instances of objects.
       if (!options || !options.skipCreatingInstances) {
         this.createObjectsFrom(
           sceneData.instances,
@@ -205,23 +205,12 @@
           0,
           0,
           /*trackByPersistentUuid=*/
-          true
+          true,
+          {
+            excludedObjectNames: options?.excludedObjectNames,
+          }
         );
       }
-=======
-      // Create initial instances of objects.
-      this.createObjectsFrom(
-        sceneData.instances,
-        0,
-        0,
-        0,
-        /*trackByPersistentUuid=*/
-        true,
-        {
-          excludedObjectNames: options?.excludedObjectNames,
-        }
-      );
->>>>>>> d474c2a4
 
       // Set up the default z order (for objects created from events)
       this._setLayerDefaultZOrders();
