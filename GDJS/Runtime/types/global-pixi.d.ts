<<<<<<< HEAD
import * as PixiModule from 'pixi.js';
import * as PixiSpineModule from 'pixi-spine';

declare global {
  /**
   * This namespace contains the `PIXI` module, and should always be used to access to PixiJS apis.
   *
   * Rationale:
   * PixiJS typings are sadly not available anymore as an "ambient namespace" in TypeScript.
   * To expose the typings as a global object, we need to use the "export import" syntax.
   * This only works in a namespace, that we call GlobalPIXIModule.
   *
   * This at least allows to easily find in the codebase all the dependencies on PixiJS in the GDJS
   * runtime and extensions.
   *
   * Note that we also modified the bundled `pixi.js` file to create a global variable called
   * `GlobalPIXIModule`, containing the `PIXI` object.
   * Note that we could use `export as namespace`, but this crash the TypeScript compiler.
   */
  namespace GlobalPIXIModule {
    export import PIXI = PixiModule;
    export import PIXI_SPINE = PixiSpineModule;
  }
}
=======
import * as PIXI from 'pixi.js';

export = PIXI;
export as namespace PIXI;
>>>>>>> 39236419
<|MERGE_RESOLUTION|>--- conflicted
+++ resolved
@@ -1,31 +1,4 @@
-<<<<<<< HEAD
-import * as PixiModule from 'pixi.js';
-import * as PixiSpineModule from 'pixi-spine';
-
-declare global {
-  /**
-   * This namespace contains the `PIXI` module, and should always be used to access to PixiJS apis.
-   *
-   * Rationale:
-   * PixiJS typings are sadly not available anymore as an "ambient namespace" in TypeScript.
-   * To expose the typings as a global object, we need to use the "export import" syntax.
-   * This only works in a namespace, that we call GlobalPIXIModule.
-   *
-   * This at least allows to easily find in the codebase all the dependencies on PixiJS in the GDJS
-   * runtime and extensions.
-   *
-   * Note that we also modified the bundled `pixi.js` file to create a global variable called
-   * `GlobalPIXIModule`, containing the `PIXI` object.
-   * Note that we could use `export as namespace`, but this crash the TypeScript compiler.
-   */
-  namespace GlobalPIXIModule {
-    export import PIXI = PixiModule;
-    export import PIXI_SPINE = PixiSpineModule;
-  }
-}
-=======
 import * as PIXI from 'pixi.js';
 
 export = PIXI;
-export as namespace PIXI;
->>>>>>> 39236419
+export as namespace PIXI;