/*
 * GDevelop JS Platform
 * Copyright 2013-present Florian Rival (Florian.Rival@gmail.com). All rights reserved.
 * This project is released under the MIT License.
 */

/**
 * Contains the data of a serialized exported project.
 */
declare interface ProjectData {
  firstLayout: string;
  gdVersion: GdVersionData;
  properties: ProjectPropertiesData;
  resources: ResourcesData;
  objects: ObjectData[];
  variables: any[];
  layouts: LayoutData[];
  externalLayouts: ExternalLayoutData[];
}

/** Object containing initial properties for all objects extending {@link gdjs.RuntimeObject}. */
declare type ObjectData = {
  /** The name of the object. During the game, objects can be queried by their name (see {@link gdjs.RuntimeScene.prototype.getObjects} for example). */
  name: string;
  /** The object type. */
  type: string;
  /** The list of default variables. */
  variables: Array<VariableData>;
  /** The list of default behaviors. */
  behaviors: Array<BehaviorData>;
};

/** Data representation of a GDevelop variable */
declare type VariableData = {
  /** The name of the variable. Used if a child variable. */
  name: string;
  /** The value of the variable, either string or number. Leave blank for structures. */
  value?: string;
  /** The children of the structure. Leave blank if value is defined. */
  children?: Array<VariableData>;
};

/** Properties to set up a behavior. */
declare type BehaviorData = {
  /** The name of the behavior (for getting from an object (object.getBehavior) for example) */
  name: string;
  /** The behavior type. Used by GDJS to find the proper behavior to construct. */
  type: string;
};

declare interface GdVersionData {
  build: number;
  major: number;
  minor: number;
  revision: number;
}

declare interface LayoutData {
  r: number;
  v: number;
  b: number;
  mangledName: string;
  name: string;
  stopSoundsOnStartup: boolean;
  title: string;
  variables: VariableData[];
  instances: InstanceData[];
  objects: ObjectData[];
  layers: LayerData[];
  behaviorsSharedData: BehaviorSharedData[];
}

declare interface BehaviorSharedData {
  name: string;
  type: string;
}

declare interface ExternalLayoutData {
  name: string;
  instances: InstanceData[];
}

declare interface InstanceData {
  persistentUuid: string;
  angle: number;
  customSize: boolean;
  height: number;
  layer: string;
  locked: boolean;
  name: string;
  width: number;
  x: number;
  y: number;
  zOrder: number;
  numberProperties: InstanceNumberProperty[];
  stringProperties: InstanceStringProperty[];
  initialVariables: VariableData[];
}

declare interface InstanceNumberProperty {
  name: string;
  value: number;
}
declare interface InstanceStringProperty {
  name: string;
  value: number;
}

declare interface LayerData {
  name: string;
  visibility: boolean;
  cameras: CameraData[];
  effects: EffectData[];
  ambientLightColorR: number;
  ambientLightColorG: number;
  ambientLightColorB: number;
  isLightingLayer: boolean;
  followBaseLayerCamera: boolean;
}

declare interface CameraData {
  defaultSize: boolean;
  defaultViewport: boolean;
  height: number;
  viewportBottom: number;
  viewportLeft: number;
  viewportRight: number;
  viewportTop: number;
  width: number;
}

declare interface EffectData {
  effectType: string;
  name: string;
  doubleParameters: {
    [name: string]: number;
  };
  stringParameters: {
    [name: string]: string;
  };
  booleanParameters: {
    [name: string]: boolean;
  };
}

declare interface ProjectPropertiesData {
  adaptGameResolutionAtRuntime: boolean;
  folderProject: boolean;
  orientation: string;
  packageName: string;
  projectFile: string;
  scaleMode: string;
  sizeOnStartupMode: string;
  useExternalSourceFiles: boolean;
  version: string;
  name: string;
  author: string;
  windowWidth: number;
  windowHeight: number;
  latestCompilationDirectory: string;
  maxFPS: number;
  minFPS: number;
  verticalSync: boolean;
  loadingScreen: LoadingScreenData;
  currentPlatform: string;
  extensionProperties: Array<ExtensionProperty>;
  useDeprecatedZeroAsDefaultZOrder?: boolean;
  projectUuid?: string;
}

declare interface ExtensionProperty {
  extension: string;
  property: string;
  value: string;
}

declare interface LoadingScreenData {
  showGDevelopSplash: boolean;
}

declare interface ResourcesData {
  resources: ResourceData[];
}

declare interface ResourceData {
  alwaysLoaded?: boolean;
  file: string;
  kind: ResourceKind;
  metadata: string;
  name: string;
  smoothed?: boolean;
  userAdded: boolean;
  disablePreload?: boolean;
  preloadAsSound?: boolean;
  preloadAsMusic?: boolean;
}

<<<<<<< HEAD
declare type ResourceKind = 'audio' | 'image' | 'font' | 'video' | 'json';
=======
declare enum ResourceKind {
  Audio = 'audio',
  Image = 'image',
  Font = 'font',
  BitmapFont = 'bitmapFont',
  Video = 'video',
  Json = 'json',
}
>>>>>>> 9b38568c
<|MERGE_RESOLUTION|>--- conflicted
+++ resolved
@@ -195,15 +195,4 @@
   preloadAsMusic?: boolean;
 }
 
-<<<<<<< HEAD
-declare type ResourceKind = 'audio' | 'image' | 'font' | 'video' | 'json';
-=======
-declare enum ResourceKind {
-  Audio = 'audio',
-  Image = 'image',
-  Font = 'font',
-  BitmapFont = 'bitmapFont',
-  Video = 'video',
-  Json = 'json',
-}
->>>>>>> 9b38568c
+declare type ResourceKind = 'audio' | 'image' | 'font' | 'video' | 'json' | 'bitmapFont';