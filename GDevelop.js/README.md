# GDevelop.js

These are the bindings of GDevelop core classes to WebAssembly+JavaScript. This allows [GDevelop Core libraries](https://github.com/4ian/GDevelop) to run in a browser or on Node.js.

## How to build

> 👋 Usually, if you're working on the GDevelop editor or extensions in JavaScript, you don't need to rebuild GDevelop.js. If you want to make changes in C++ extensions or classes, read this section.

- Prerequisite tools installed:

  - [CMake 3.17+](http://www.cmake.org/) (3.5+ should work on Linux/macOS). On macOS, you can install it via Homebrew (recommended for Apple M1 Architectures).
  - [Node.js](https://nodejs.org/). (We recommend using [nvm](https://github.com/nvm-sh/nvm) to be able to switch between Node versions easily).
  - Python (via [pyenv](https://github.com/pyenv/pyenv) for versions management).

- Install [Emscripten](https://github.com/kripken/emscripten) version `3.1.21`, as explained below or on the [Emscripten installation instructions](http://kripken.github.io/emscripten-site/docs/getting_started/downloads.html):

<<<<<<< HEAD
```bash
git clone https://github.com/emscripten-core/emsdk/
cd emsdk
git pull
./emsdk install 3.1.21
./emsdk activate 3.1.21
```
=======
  ```bash
  git clone https://github.com/emscripten-core/emsdk/
  cd emsdk
  git pull
  ./emsdk install 3.1.21
  ./emsdk activate 3.1.21
  ```
>>>>>>> 61ed7ffa

- Whenever you try to build GDevelop.js in the future, you will have to load the emsdk environement into your terminal window again by running:

<<<<<<< HEAD
- Whenever you try to build GDevelop.js in the future, you will have to load the emsdk environement into your terminal window again by running:

| Linux/macOS             | Windows (Powershell) | Windows (cmd.exe) |
| ----------------------- | -------------------- | ----------------- |
| `source ./emsdk_env.sh` | `./emsdk_env.ps1`    | `./emsdk_env.bat` |

- With the emscripten environement loaded into your terminal, launch the build from GDevelop.js folder:
=======
  | Linux/macOS             | Windows (Powershell) | Windows (cmd.exe) |
  | ----------------------- | -------------------- | ----------------- |
  | `source ./emsdk_env.sh` | `./emsdk_env.ps1`    | `./emsdk_env.bat` |
>>>>>>> 61ed7ffa

- With the emscripten environement loaded into your terminal, launch the build from GDevelop.js folder:

  ```bash
  cd GDevelop.js
  npm install # Only the first time.
  npm run build # After any C++ changes.
  ```

<<<<<<< HEAD
> ℹ️ Output is created in _/path/to/GD/Binaries/embuild/GDevelop.js/_ and also copied to GDevelop 5 IDE (`newIDE` folder).

> ℹ️ You only need to run `npm install` the first time you make a build.

-> ⏱ The linking (last step) of the build can be made a few seconds faster by specifying `-- --dev`. Be sure to remove it before building a release version, as this disable "link-time optimizations" of the generated WebAssembly module.
=======
-> ⏱ The linking (last step) of the build can be made a few seconds faster by specifying `-- --dev`.
>>>>>>> 61ed7ffa

- You can then launch GDevelop 5 that will use your build of GDevelop.js:

  ```bash
  cd ..
  cd newIDE/app
  npm install
  npm start
  ```

More information in [GDevelop 5 README](https://github.com/4ian/GDevelop/blob/master/newIDE/README.md).

### Tests

```bash
npm test
```

### About the internal steps of compilation

The npm _build_ task:

- Creates `Binaries/embuild` directory,
- Launches CMake inside to compile GDevelop with _emconfigure_ to use Emscripten toolchain,
- Updates the glue.cpp and glue.js from Bindings.idl using _Emscripten WebIDL Binder_,
- Launches the compilation with `make` (or `ninja` on Windows with CMake 3.17+) (you can also compile using MinGW-32 using `npm run build-with-MinGW`).

See the [CMakeLists.txt](./CMakeLists.txt) for the arguments passed to the Emscripten linker. For instance, if you want to see the function names in stacks or for profiling, the compilation flags can be changed.

## Documentation

- The file [Bindings.idl](https://github.com/4ian/GDevelop/blob/master/GDevelop.js/Bindings/Bindings.idl) describes all the classes available in GDevelop.js.
- Refer to [GDevelop documentation](https://docs.gdevelop.io/GDCore%20Documentation/) for detailed documentation of the original C++ classes.<|MERGE_RESOLUTION|>--- conflicted
+++ resolved
@@ -14,15 +14,6 @@
 
 - Install [Emscripten](https://github.com/kripken/emscripten) version `3.1.21`, as explained below or on the [Emscripten installation instructions](http://kripken.github.io/emscripten-site/docs/getting_started/downloads.html):
 
-<<<<<<< HEAD
-```bash
-git clone https://github.com/emscripten-core/emsdk/
-cd emsdk
-git pull
-./emsdk install 3.1.21
-./emsdk activate 3.1.21
-```
-=======
   ```bash
   git clone https://github.com/emscripten-core/emsdk/
   cd emsdk
@@ -30,23 +21,12 @@
   ./emsdk install 3.1.21
   ./emsdk activate 3.1.21
   ```
->>>>>>> 61ed7ffa
 
 - Whenever you try to build GDevelop.js in the future, you will have to load the emsdk environement into your terminal window again by running:
 
-<<<<<<< HEAD
-- Whenever you try to build GDevelop.js in the future, you will have to load the emsdk environement into your terminal window again by running:
-
-| Linux/macOS             | Windows (Powershell) | Windows (cmd.exe) |
-| ----------------------- | -------------------- | ----------------- |
-| `source ./emsdk_env.sh` | `./emsdk_env.ps1`    | `./emsdk_env.bat` |
-
-- With the emscripten environement loaded into your terminal, launch the build from GDevelop.js folder:
-=======
   | Linux/macOS             | Windows (Powershell) | Windows (cmd.exe) |
   | ----------------------- | -------------------- | ----------------- |
   | `source ./emsdk_env.sh` | `./emsdk_env.ps1`    | `./emsdk_env.bat` |
->>>>>>> 61ed7ffa
 
 - With the emscripten environement loaded into your terminal, launch the build from GDevelop.js folder:
 
@@ -56,15 +36,7 @@
   npm run build # After any C++ changes.
   ```
 
-<<<<<<< HEAD
-> ℹ️ Output is created in _/path/to/GD/Binaries/embuild/GDevelop.js/_ and also copied to GDevelop 5 IDE (`newIDE` folder).
-
-> ℹ️ You only need to run `npm install` the first time you make a build.
-
--> ⏱ The linking (last step) of the build can be made a few seconds faster by specifying `-- --dev`. Be sure to remove it before building a release version, as this disable "link-time optimizations" of the generated WebAssembly module.
-=======
 -> ⏱ The linking (last step) of the build can be made a few seconds faster by specifying `-- --dev`.
->>>>>>> 61ed7ffa
 
 - You can then launch GDevelop 5 that will use your build of GDevelop.js:
 
