--- conflicted
+++ resolved
@@ -144,7 +144,6 @@
   getVariableNumber(variable) {
     return variable.getAsNumber();
   }
-<<<<<<< HEAD
 
   /** @param {RuntimeScene} runtimeScene */
   deleteFromScene(runtimeScene) {
@@ -177,8 +176,6 @@
   markFakeAsyncActionAsFinished() {
     if (this._task) this._task.markAsFinished();
   }
-=======
->>>>>>> e9b464be
 }
 
 /**
@@ -393,15 +390,27 @@
   getObjects(objectName) {
     return this._instances[objectName] || [];
   }
+
   getVariables() {
     return this._variablesContainer;
   }
+
   getOnceTriggers() {
     return this._onceTriggers;
   }
-<<<<<<< HEAD
+
   getAsyncTasksManager() {
     return this._asyncTasksManager;
+  }
+
+  /** @param {string} objectName */
+  getInstancesCountOnScene(objectName) {
+    const instances = this._instances[objectName];
+    if (instances) {
+      return instances.length;
+    }
+
+    return 0;
   }
 }
 
@@ -468,17 +477,6 @@
     // Properly remove callbacks to not leak the object
     runtimeObject.unregisterDestroyCallback(this.callbacks.get(runtimeObject));
     this.callbacks.delete(runtimeObject);
-=======
-
-  /** @param {string} objectName */
-  getInstancesCountOnScene(objectName) {
-    const instances = this._instances[objectName];
-    if (instances) {
-      return instances.length;
-    }
-
-    return 0;
->>>>>>> e9b464be
   }
 }
 
@@ -497,14 +495,10 @@
     gdjs: {
       evtTools: {
         variable: { getVariableNumber: (variable) => variable.getAsNumber() },
-<<<<<<< HEAD
-        object: { createObjectOnScene },
+        object: { createObjectOnScene, getSceneInstancesCount, getPickedInstancesCount },
         runtimeScene: {
           wait: () => new FakeAsyncTask(),
         },
-=======
-        object: { createObjectOnScene, getSceneInstancesCount, getPickedInstancesCount },
->>>>>>> e9b464be
       },
       registerBehavior: (behaviorTypeName, Ctor) => {
         behaviorCtors[behaviorTypeName] = Ctor;
