--- conflicted
+++ resolved
@@ -61,13 +61,9 @@
     "lodash": "4.17.4",
     "node-require-function": "^1.2.0",
     "path-browserify": "^1.0.1",
-<<<<<<< HEAD
     "pixi-simple-gesture": "github:4ian/pixi-simple-gesture#v0.3.3",
-    "pixi-spine": "^3.0.0",
-    "pixi.js-legacy": "6.1.2",
-=======
+    "pixi-spine": "^4.0.0",
     "pixi.js-legacy": "7.3.0",
->>>>>>> 39236419
     "posthog-js": "^1.57.2",
     "prop-types": "^15.5.10",
     "qr-creator": "^1.0.0",
