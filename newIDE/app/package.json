{
  "name": "gdevelop-ide",
  "version": "0.1.0",
  "private": true,
  "license": "MIT",
  "homepage": ".",
  "devDependencies": {
    "@lingui/cli": "^2.7.3",
    "@lingui/macro": "^2.7.3",
    "@storybook/addon-essentials": "6.3.12",
    "@storybook/react": "6.5.16",
    "adm-zip": "^0.5.10",
    "axios-mock-adapter": "^1.21.3",
    "babel-core": "^7.0.0-bridge.0",
    "babel-loader": "8.1.0",
    "flow-bin": "0.131.0",
    "flow-coverage-report": "^0.4.0",
    "folder-hash": "^3.0.0",
    "iso-639-1": "^2.0.3",
    "minimist": "1.2.5",
    "patch-package": "^6.4.7",
    "prettier": "1.15.3",
    "react-scripts": "5.0.1",
    "recursive-copy": "^2.0.14",
    "recursive-readdir": "^2.2.2",
    "shelljs": "0.8.4",
    "storybook-addon-mock": "^1.7.0",
    "style-dictionary": "^2.10.2",
    "typescript": "^4.1.3",
    "webpack": "4.44.2",
    "workbox-build": "^4.3.1"
  },
  "dependencies": {
    "@blueprintjs/core": "file:src/Utils/BlueprintJsPlaceholder",
    "@blueprintjs/icons": "file:src/Utils/BlueprintJsPlaceholder",
    "@lingui/react": "github:4ian/lingui-react#master",
    "@material-ui/core": "4.11.0",
    "@material-ui/icons": "4.9.1",
    "@material-ui/lab": "4.0.0-alpha.56",
    "@supercharge/promise-pool": "^1.6.0",
    "algoliasearch": "3.33.0",
    "axios": "^0.18.1",
    "blueimp-md5": "^2.10.0",
    "classnames": "2.2.5",
    "date-fns": "2.16.1",
    "element-closest": "2.0.2",
    "firebase": "9.0.0-beta.2",
    "fontfaceobserver": "2.0.13",
    "fuse.js": "^6.5.3",
    "js-worker-search": "^1.4.1",
    "jss-rtl": "^0.3.0",
    "lodash": "4.17.4",
    "node-require-function": "^1.2.0",
    "pixi-simple-gesture": "github:4ian/pixi-simple-gesture#v0.3.3",
<<<<<<< HEAD
    "pixi-spine": "^3.0.0",
=======
    "path-browserify": "^1.0.1",
>>>>>>> 9e8a1554
    "pixi.js-legacy": "6.1.2",
    "posthog-js": "^1.57.2",
    "prop-types": "^15.5.10",
    "qr-creator": "^1.0.0",
    "react": "16.14.0",
    "react-color": "2.13.8",
    "react-dnd": "7.7.0",
    "react-dnd-html5-backend": "7.7.0",
    "react-dnd-multi-backend": "3.2.2",
    "react-dnd-touch-backend": "0.8.3",
    "react-dom": "16.14.0",
    "react-error-boundary": "^1.2.0",
    "react-instantsearch-hooks": "^6.41.0",
    "react-json-view": "^1.16.1",
    "react-markdown": "^8.0.6",
    "react-measure": "2.3.0",
    "react-monaco-editor": "^0.18.0",
    "react-mosaic-component": "github:4ian/react-mosaic#v3.1.0",
    "react-share": "^4.4.0",
    "react-sortable-hoc": "1.5.0",
    "react-sortable-tree": "2.6.2",
    "react-test-renderer": "16.14.0",
    "react-virtualized": "9.21.1",
    "recharts": "^2.1.10",
    "remark-gfm": "^3.0.1",
    "remark-parse": "^10.0.2",
    "semver": "7.0.0",
    "slugs": "0.1.3",
    "source-map-explorer": "^2.0.1",
    "three": "0.152.0",
    "url-search-params": "^1.0.2",
    "xxhashjs": "^0.2.2"
  },
  "scripts": {
    "postinstall": "patch-package && cd ../../GDJS && npm install && cd ../newIDE/app && npm run import-resources && npm run make-version-metadata",
    "import-resources": "npm run import-zipped-external-editors && npm run build-theme-resources && cd scripts && node import-libGD.js && node import-GDJS-Runtime.js && node import-monaco-editor.js && node import-zipped-external-libs.js",
    "make-version-metadata": "cd scripts && node make-version-metadata.js",
    "make-service-worker": "cd scripts && node make-service-worker.js",
    "start": "npm run import-resources && npm run make-version-metadata && react-scripts start",
    "electron-app": "cd ../electron-app && npm run start",
    "build": "npm run import-resources && npm run make-version-metadata && react-scripts build && npm run make-service-worker",
    "format": "prettier --write \"src/!(locales)/**/*.js\"",
    "check-format": "prettier --list-different \"src/!(locales)/**/*.js\"",
    "test": "react-scripts test --env=node",
    "flow": "flow",
    "check-script-types": "cd scripts && tsc",
    "storybook": "start-storybook -p 9009 -s public",
    "build-storybook": "build-storybook -s public -o build-storybook",
    "analyze-test-coverage": "react-scripts test --env=node --coverage",
    "analyze-flow-coverage": "flow-coverage-report",
    "analyze-source-map": "source-map-explorer build/static/js/*.js",
    "extract-all-translations": "node scripts/extract-all-translations.js",
    "compile-translations": "node scripts/compile-translations.js",
    "reload-extensions": "node scripts/import-GDJS-Runtime.js --skip-clean",
    "build-theme-resources": "node scripts/build-theme-resources.js",
    "create-new-theme": "node scripts/create-new-theme.js",
    "import-zipped-external-editors": "cd scripts && node import-zipped-editor.js piskel 5.0.0-beta82 b8e4d57b160ff93d3680168cd271af795412ea6c4c0da321aee2946345c7fb75 && node import-zipped-editor.js jfxr 5.0.0-beta55 8ac12b557c2ddba958c6f0d3e0c5df8cf3369a65262dcb90cf5c8a7a7d20bdf6 && node import-zipped-editor.js yarn 5.0.134 ba8558cad00ec9b18cf3c6fd8647f8c1478ca67c894bca94a152a3740af209cc"
  },
  "eslintConfig": {
    "extends": "react-app",
    "rules": {
      "no-restricted-imports": [
        "error",
        {
          "paths": [
            {
              "name": "@lingui/react",
              "importNames": [
                "Trans"
              ],
              "message": "Please import Trans from @lingui/macro"
            },
            {
              "name": "prop-types",
              "message": "Don't import anything from prop-types - use Flow/TypeScript types instead."
            }
          ]
        }
      ]
    },
    "overrides": [
      {
        "files": [
          "src/stories/componentStories/**/*.stories.js",
          "src/stories/*.stories.js"
        ],
        "rules": {
          "import/no-anonymous-default-export": "off"
        }
      }
    ]
  },
  "flow-coverage-report": {
    "includeGlob": [
      "src/**/*.js"
    ],
    "excludeGlob": [
      "node_modules/**",
      "src/locales/**"
    ],
    "type": [
      "text",
      "html",
      "json"
    ]
  },
  "browserslist": [
    ">0.2%",
    "not dead",
    "not ie <= 11",
    "not op_mini all"
  ],
  "jest": {
    "transformIgnorePatterns": [
      "<rootDir>/node_modules/(?!react-markdown|unified|remark-parse|mdast-util-from-markdown|micromark|decode-named-character-reference|remark-rehype|trim-lines|hast-util-whitespace|remark-gfm|mdast-util-gfm|mdast-util-find-and-replace|mdast-util-to-markdown|markdown-table|is-plain-obj)"
    ]
  }
}<|MERGE_RESOLUTION|>--- conflicted
+++ resolved
@@ -52,11 +52,8 @@
     "lodash": "4.17.4",
     "node-require-function": "^1.2.0",
     "pixi-simple-gesture": "github:4ian/pixi-simple-gesture#v0.3.3",
-<<<<<<< HEAD
     "pixi-spine": "^3.0.0",
-=======
     "path-browserify": "^1.0.1",
->>>>>>> 9e8a1554
     "pixi.js-legacy": "6.1.2",
     "posthog-js": "^1.57.2",
     "prop-types": "^15.5.10",
