--- conflicted
+++ resolved
@@ -488,11 +488,8 @@
   ) => void,
   onSceneObjectsDeleted: (scene: gdLayout) => void,
   onSceneEventsModifiedOutsideEditor: (scene: gdLayout) => void,
-<<<<<<< HEAD
+  startNewChat: () => void,
   forceInGameEditorHotReload: ({| projectDataOnlyExport: boolean |}) => void,
-=======
-  startNewChat: () => void,
->>>>>>> c17b918a
 |};
 
 export type NewAiRequestOptions = {|
@@ -602,11 +599,8 @@
         onSceneObjectEdited: noop,
         onSceneObjectsDeleted: noop,
         onSceneEventsModifiedOutsideEditor: noop,
-<<<<<<< HEAD
+        startNewChat: onStartNewChat,
         forceInGameEditorHotReload: noop,
-=======
-        startNewChat: onStartNewChat,
->>>>>>> c17b918a
       }));
 
       const aiRequestChatRef = React.useRef<AiRequestChatInterface | null>(
