--- conflicted
+++ resolved
@@ -52,11 +52,8 @@
 import { useCreateAiProjectDialog } from './UseCreateAiProjectDialog';
 import { type ExampleShortHeader } from '../Utils/GDevelopServices/Example';
 import { prepareAiUserContent } from './PrepareAiUserContent';
-<<<<<<< HEAD
+import { AiRequestContext } from './AiRequestContext';
 import { setEditorHotReloadNeeded } from '../EmbeddedGame/EmbeddedGameFrame';
-=======
-import { AiRequestContext } from './AiRequestContext';
->>>>>>> 8b2d2e2f
 
 const gd: libGDevelop = global.gd;
 
@@ -353,10 +350,6 @@
     changes: SceneEventsOutsideEditorChanges
   ) => void,
   onExtensionInstalled: (extensionNames: Array<string>) => void,
-<<<<<<< HEAD
-  mode?: 'chat' | 'agent' | null,
-  gameEditorMode: 'embedded-game' | 'instances-editor',
-=======
   initialMode: 'chat' | 'agent' | null,
   initialAiRequestId: string | null,
   onOpenAskAi: ({|
@@ -364,7 +357,7 @@
     aiRequestId: string | null,
     paneIdentifier: 'left' | 'center' | 'right' | null,
   |}) => void,
->>>>>>> 8b2d2e2f
+  gameEditorMode: 'embedded-game' | 'instances-editor',
 |};
 
 export type AskAiEditorInterface = {|
@@ -380,20 +373,16 @@
   onSceneEventsModifiedOutsideEditor: (
     changes: SceneEventsOutsideEditorChanges
   ) => void,
-<<<<<<< HEAD
-  startNewChat: (mode: 'chat' | 'agent') => void,
+  startOrOpenChat: ({|
+    mode: 'chat' | 'agent',
+    aiRequestId: string | null,
+  |}) => void,
   hotReloadInGameEditorIfNeeded: ({|
     hotReload: boolean,
     projectDataOnlyExport: boolean,
     shouldReloadResources: boolean,
   |}) => void,
   switchInGameEditorIfNoHotReloadIsNeeded: () => void,
-=======
-  startOrOpenChat: ({|
-    mode: 'chat' | 'agent',
-    aiRequestId: string | null,
-  |}) => void,
->>>>>>> 8b2d2e2f
 |};
 
 export type NewAiRequestOptions = {|
@@ -419,14 +408,10 @@
         onOpenLayout,
         onSceneEventsModifiedOutsideEditor,
         onExtensionInstalled,
-<<<<<<< HEAD
-        mode,
-        gameEditorMode,
-=======
         initialMode,
         initialAiRequestId,
         onOpenAskAi,
->>>>>>> 8b2d2e2f
+        gameEditorMode,
       }: Props,
       ref
     ) => {
@@ -559,13 +544,9 @@
         onSceneObjectEdited: noop,
         onSceneObjectsDeleted: noop,
         onSceneEventsModifiedOutsideEditor: noop,
-<<<<<<< HEAD
-        startNewChat: onStartNewChat,
+        startOrOpenChat: onStartOrOpenChat,
         hotReloadInGameEditorIfNeeded,
         switchInGameEditorIfNoHotReloadIsNeeded: noop,
-=======
-        startOrOpenChat: onStartOrOpenChat,
->>>>>>> 8b2d2e2f
       }));
 
       const aiRequestChatRef = React.useRef<AiRequestChatInterface | null>(
@@ -1081,10 +1062,6 @@
           props.onSceneEventsModifiedOutsideEditor
         }
         onExtensionInstalled={props.onExtensionInstalled}
-<<<<<<< HEAD
-        mode={props.extraEditorProps && props.extraEditorProps.mode}
-        gameEditorMode={props.gameEditorMode}
-=======
         initialMode={
           (props.extraEditorProps && props.extraEditorProps.mode) || null
         }
@@ -1092,7 +1069,7 @@
           (props.extraEditorProps && props.extraEditorProps.aiRequestId) || null
         }
         onOpenAskAi={props.onOpenAskAi}
->>>>>>> 8b2d2e2f
+        gameEditorMode={props.gameEditorMode}
       />
     )}
   </I18n>
