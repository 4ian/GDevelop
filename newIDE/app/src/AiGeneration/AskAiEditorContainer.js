--- conflicted
+++ resolved
@@ -53,14 +53,11 @@
 import { type ExampleShortHeader } from '../Utils/GDevelopServices/Example';
 import { prepareAiUserContent } from './PrepareAiUserContent';
 import { AiRequestContext } from './AiRequestContext';
-<<<<<<< HEAD
+import { getAiConfigurationPresetsWithAvailability } from './AiConfiguration';
 import {
   setEditorHotReloadNeeded,
   type HotReloadSteps,
 } from '../EmbeddedGame/EmbeddedGameFrame';
-=======
-import { getAiConfigurationPresetsWithAvailability } from './AiConfiguration';
->>>>>>> c21dfbcc
 
 const gd: libGDevelop = global.gd;
 
