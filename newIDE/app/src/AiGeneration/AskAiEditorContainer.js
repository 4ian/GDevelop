// @flow
import * as React from 'react';
import { type I18n as I18nType } from '@lingui/core';
import { I18n } from '@lingui/react';
import {
  type RenderEditorContainerPropsWithRef,
  type SceneEventsOutsideEditorChanges,
  type InstancesOutsideEditorChanges,
} from '../MainFrame/EditorContainers/BaseEditor';
import { type ObjectWithContext } from '../ObjectsList/EnumerateObjects';
import Paper from '../UI/Paper';
import { AiRequestChat, type AiRequestChatInterface } from './AiRequestChat';
import {
  addMessageToAiRequest,
  createAiRequest,
  getAiRequest,
  sendAiRequestFeedback,
  type AiRequest,
  type AiRequestMessageAssistantFunctionCall,
} from '../Utils/GDevelopServices/Generation';
import { delay } from '../Utils/Delay';
import AuthenticatedUserContext from '../Profile/AuthenticatedUserContext';
import { Toolbar } from './Toolbar';
import { AskAiHistory } from './AskAiHistory';
import { makeSimplifiedProjectBuilder } from '../EditorFunctions/SimplifiedProject/SimplifiedProject';
import {
  canUpgradeSubscription,
  hasValidSubscriptionPlan,
} from '../Utils/GDevelopServices/Usage';
import { retryIfFailed } from '../Utils/RetryIfFailed';
import { CreditsPackageStoreContext } from '../AssetStore/CreditsPackages/CreditsPackageStoreContext';
import {
  processEditorFunctionCalls,
  type EditorFunctionCallResult,
} from '../EditorFunctions/EditorFunctionCallRunner';
import { type EditorCallbacks } from '../EditorFunctions';
import {
  getFunctionCallOutputsFromEditorFunctionCallResults,
  getFunctionCallsToProcess,
} from './AiRequestUtils';
import { useStableUpToDateRef } from '../Utils/UseStableUpToDateCallback';
import { useTriggerAtNextRender } from '../Utils/useTriggerAtNextRender';
import { type NewProjectSetup } from '../ProjectCreation/NewProjectSetupDialog';
import { type FileMetadata, type StorageProvider } from '../ProjectsStorage';
import { useEnsureExtensionInstalled } from './UseEnsureExtensionInstalled';
import { useGenerateEvents } from './UseGenerateEvents';
import { useSearchAndInstallAsset } from './UseSearchAndInstallAsset';
import { type ResourceManagementProps } from '../ResourcesList/ResourceSource';
import {
  sendAiRequestMessageSent,
  sendAiRequestStarted,
} from '../Utils/Analytics/EventSender';
import {
  type ExampleShortHeader,
  listAllExamples,
} from '../Utils/GDevelopServices/Example';
import UrlStorageProvider from '../ProjectsStorage/UrlStorageProvider';
import { prepareAiUserContent } from './PrepareAiUserContent';
import { AiRequestContext } from './AiRequestContext';
import { getAiConfigurationPresetsWithAvailability } from './AiConfiguration';
<<<<<<< HEAD
import {
  setEditorHotReloadNeeded,
  type HotReloadSteps,
} from '../EmbeddedGame/EmbeddedGameFrame';
=======
import { type CreateProjectResult } from '../Utils/UseCreateProject';
>>>>>>> 3568a999

const gd: libGDevelop = global.gd;

const useProcessFunctionCalls = ({
  i18n,
  project,
  resourceManagementProps,
  editorCallbacks,
  selectedAiRequest,
  onSendEditorFunctionCallResults,
  getEditorFunctionCallResults,
  addEditorFunctionCallResults,
  onSceneEventsModifiedOutsideEditor,
  onInstancesModifiedOutsideEditor,
  onExtensionInstalled,
}: {|
  i18n: I18nType,
  project: gdProject | null,
  resourceManagementProps: ResourceManagementProps,
  editorCallbacks: EditorCallbacks,
  selectedAiRequest: ?AiRequest,
  onSendEditorFunctionCallResults: (
    options: null | {| createdSceneNames: Array<string> |}
  ) => Promise<void>,
  getEditorFunctionCallResults: string => Array<EditorFunctionCallResult> | null,
  addEditorFunctionCallResults: (
    string,
    Array<EditorFunctionCallResult>
  ) => void,
  onSceneEventsModifiedOutsideEditor: (
    changes: SceneEventsOutsideEditorChanges
  ) => void,
  onInstancesModifiedOutsideEditor: (
    changes: InstancesOutsideEditorChanges
  ) => void,
  onExtensionInstalled: (extensionNames: Array<string>) => void,
|}) => {
  const { ensureExtensionInstalled } = useEnsureExtensionInstalled({
    project,
    i18n,
  });
  const { searchAndInstallAsset } = useSearchAndInstallAsset({
    project,
    resourceManagementProps,
    onExtensionInstalled,
  });
  const { generateEvents } = useGenerateEvents({ project });

  const triggerSendEditorFunctionCallResults = useTriggerAtNextRender(
    onSendEditorFunctionCallResults
  );

  const [
    aiRequestAutoProcessState,
    setAiRequestAutoprocessState,
  ] = React.useState<{
    [string]: boolean,
  }>({});
  const isAutoProcessingFunctionCalls = React.useCallback(
    (aiRequestId: string) =>
      aiRequestAutoProcessState[aiRequestId] !== undefined
        ? aiRequestAutoProcessState[aiRequestId]
        : true,
    [aiRequestAutoProcessState]
  );

  const setAutoProcessFunctionCalls = React.useCallback(
    (aiRequestId: string, shouldAutoProcess: boolean) => {
      setAiRequestAutoprocessState(aiRequestAutoProcessState => ({
        ...aiRequestAutoProcessState,
        [aiRequestId]: shouldAutoProcess,
      }));
    },
    [setAiRequestAutoprocessState]
  );

  const onProcessFunctionCalls = React.useCallback(
    async (
      functionCalls: Array<AiRequestMessageAssistantFunctionCall>,
      options: ?{|
        ignore?: boolean,
      |}
    ) => {
      if (!selectedAiRequest) return;

      addEditorFunctionCallResults(
        selectedAiRequest.id,
        functionCalls.map(functionCall => ({
          status: 'working',
          call_id: functionCall.call_id,
        }))
      );

      const { results, createdSceneNames } = await processEditorFunctionCalls({
        project,
        editorCallbacks,
        functionCalls: functionCalls.map(functionCall => ({
          name: functionCall.name,
          arguments: functionCall.arguments,
          call_id: functionCall.call_id,
        })),
        ignore: !!options && !!options.ignore,
        generateEvents: async options => {
          return await generateEvents({
            ...options,
            relatedAiRequestId: selectedAiRequest.id,
          });
        },
        onSceneEventsModifiedOutsideEditor,
        onInstancesModifiedOutsideEditor,
        ensureExtensionInstalled,
        searchAndInstallAsset,
      });

      addEditorFunctionCallResults(selectedAiRequest.id, results);

      // We may have processed everything, so try to send the results
      // to the backend.
      triggerSendEditorFunctionCallResults({
        createdSceneNames,
      });
    },
    [
      project,
      selectedAiRequest,
      addEditorFunctionCallResults,
      ensureExtensionInstalled,
      searchAndInstallAsset,
      generateEvents,
      onSceneEventsModifiedOutsideEditor,
      onInstancesModifiedOutsideEditor,
      triggerSendEditorFunctionCallResults,
      editorCallbacks,
    ]
  );

  const allFunctionCallsToProcess = React.useMemo(
    () =>
      selectedAiRequest
        ? getFunctionCallsToProcess({
            aiRequest: selectedAiRequest,
            editorFunctionCallResults: getEditorFunctionCallResults(
              selectedAiRequest.id
            ),
          })
        : [],
    [selectedAiRequest, getEditorFunctionCallResults]
  );

  React.useEffect(
    () => {
      (async () => {
        if (!selectedAiRequest) return;

        if (isAutoProcessingFunctionCalls(selectedAiRequest.id)) {
          if (allFunctionCallsToProcess.length === 0) {
            return;
          }
          console.info('Automatically processing AI function calls...');
          await onProcessFunctionCalls(allFunctionCallsToProcess);
        }
      })();
    },
    [
      selectedAiRequest,
      isAutoProcessingFunctionCalls,
      onProcessFunctionCalls,
      allFunctionCallsToProcess,
    ]
  );

  return {
    isAutoProcessingFunctionCalls,
    setAutoProcessFunctionCalls,
    onProcessFunctionCalls,
  };
};

export const useSelectedAiRequest = ({
  initialAiRequestId,
}: {|
  initialAiRequestId: string | null,
|}) => {
  const { profile, getAuthorizationHeader } = React.useContext(
    AuthenticatedUserContext
  );
  const { aiRequestStorage } = React.useContext(AiRequestContext);
  const { aiRequests, updateAiRequest } = aiRequestStorage;

  const [selectedAiRequestId, setSelectedAiRequestId] = React.useState<
    string | null
  >(initialAiRequestId);

  const selectedAiRequest =
    (selectedAiRequestId && aiRequests[selectedAiRequestId]) || null;

  // If the selected AI request is in a "working" state, watch it until it's finished.
  const status = selectedAiRequest ? selectedAiRequest.status : null;
  React.useEffect(
    () => {
      if (!profile) return;
      if (!selectedAiRequestId || !status) return;

      let stopWatching = false;

      const watch = async () => {
        while (true) {
          await delay(1000);
          if (stopWatching) return;

          const aiRequest = await getAiRequest(getAuthorizationHeader, {
            userId: profile.id,
            aiRequestId: selectedAiRequestId,
          });
          if (stopWatching) return;

          updateAiRequest(selectedAiRequestId, aiRequest);
        }
      };

      if (status === 'working') {
        console.info(`Started watching AI request ${selectedAiRequestId}.`);
        watch();
      }

      return () => {
        if (status === 'working') {
          console.info(`Stopped watching AI request ${selectedAiRequestId}.`);
        }
        stopWatching = true;
      };
    },
    [
      selectedAiRequestId,
      status,
      profile,
      getAuthorizationHeader,
      updateAiRequest,
    ]
  );

  return {
    selectedAiRequest,
    selectedAiRequestId,
    setSelectedAiRequestId,
  };
};

const styles = {
  paper: {
    flex: 1,
    display: 'flex',
    flexDirection: 'column',
    alignItems: 'center',
    minWidth: 0,
    overflowY: 'scroll',
    overflowX: 'hidden',
  },
  chatContainer: {
    flex: 1,
    display: 'flex',
    flexDirection: 'column',
    width: 'min(100%, 800px)',
    marginLeft: 10,
    marginRight: 10,
    marginBottom: 10,
    minHeight: 0,
    minWidth: 0,
  },
};

type Props = {|
  isActive: boolean,
  project: gdProject | null,
  resourceManagementProps: ResourceManagementProps,
  fileMetadata: ?FileMetadata,
  storageProvider: ?StorageProvider,
  setToolbar: (?React.Node) => void,
  i18n: I18nType,
  onCreateProjectFromExample: (
    exampleShortHeader: ExampleShortHeader,
    newProjectSetup: NewProjectSetup,
    i18n: I18nType,
    isQuickCustomization?: boolean
  ) => Promise<CreateProjectResult>,
  onCreateEmptyProject: (
    newProjectSetup: NewProjectSetup
  ) => Promise<CreateProjectResult>,
  onOpenLayout: (
    sceneName: string,
    options: {|
      openEventsEditor: boolean,
      openSceneEditor: boolean,
      focusWhenOpened:
        | 'scene-or-events-otherwise'
        | 'scene'
        | 'events'
        | 'none',
    |}
  ) => void,
  onSceneEventsModifiedOutsideEditor: (
    changes: SceneEventsOutsideEditorChanges
  ) => void,
  onInstancesModifiedOutsideEditor: (
    changes: InstancesOutsideEditorChanges
  ) => void,
  onExtensionInstalled: (extensionNames: Array<string>) => void,
  initialMode: 'chat' | 'agent' | null,
  initialAiRequestId: string | null,
  onOpenAskAi: ({|
    mode: 'chat' | 'agent',
    aiRequestId: string | null,
    paneIdentifier: 'left' | 'center' | 'right' | null,
  |}) => void,
  gameEditorMode: 'embedded-game' | 'instances-editor',
|};

export type AskAiEditorInterface = {|
  getProject: () => void,
  updateToolbar: () => void,
  forceUpdateEditor: () => void,
  onEventsBasedObjectChildrenEdited: () => void,
  onSceneObjectEdited: (
    scene: gdLayout,
    objectWithContext: ObjectWithContext
  ) => void,
  onSceneObjectsDeleted: (scene: gdLayout) => void,
  onSceneEventsModifiedOutsideEditor: (
    changes: SceneEventsOutsideEditorChanges
  ) => void,
  onInstancesModifiedOutsideEditor: (
    changes: InstancesOutsideEditorChanges
  ) => void,
  startOrOpenChat: ({|
    mode: 'chat' | 'agent',
    aiRequestId: string | null,
  |}) => void,
  notifyChangesToInGameEditor: (hotReloadSteps: HotReloadSteps) => void,
  switchInGameEditorIfNoHotReloadIsNeeded: () => void,
|};

export type NewAiRequestOptions = {|
  mode: 'chat' | 'agent',
  userRequest: string,
  aiConfigurationPresetId: string,
|};

const noop = () => {};

export const AskAiEditor = React.memo<Props>(
  React.forwardRef<Props, AskAiEditorInterface>(
    (
      {
        isActive,
        setToolbar,
        project,
        resourceManagementProps,
        fileMetadata,
        storageProvider,
        i18n,
        onCreateProjectFromExample,
        onCreateEmptyProject,
        onOpenLayout,
        onSceneEventsModifiedOutsideEditor,
        onInstancesModifiedOutsideEditor,
        onExtensionInstalled,
        initialMode,
        initialAiRequestId,
        onOpenAskAi,
        gameEditorMode,
      }: Props,
      ref
    ) => {
      const onCreateProject = React.useCallback(
        async ({
          name,
          exampleSlug,
        }: {|
          name: string,
          exampleSlug: string | null,
        |}) => {
          const newProjectSetup: NewProjectSetup = {
            projectName: name,
            storageProvider: UrlStorageProvider,
            saveAsLocation: null,
            dontOpenAnySceneOrProjectManager: true,
          };

          if (exampleSlug) {
            const { exampleShortHeaders } = await listAllExamples();
            const exampleShortHeader = exampleShortHeaders.find(
              header => header.slug === exampleSlug
            );
            if (exampleShortHeader) {
              const { createdProject } = await onCreateProjectFromExample(
                exampleShortHeader,
                newProjectSetup,
                i18n,
                false
              );
              return { exampleSlug, createdProject };
            }

            // The example was not found - still create an empty project.
          }

          const { createdProject } = await onCreateEmptyProject({
            projectName: name,
            storageProvider: UrlStorageProvider,
            saveAsLocation: null,
            dontOpenAnySceneOrProjectManager: true,
          });

          return { exampleSlug: null, createdProject };
        },
        [onCreateProjectFromExample, onCreateEmptyProject, i18n]
      );

      const editorCallbacks: EditorCallbacks = React.useMemo(
        () => ({
          onOpenLayout,
          onCreateProject,
        }),
        [onOpenLayout, onCreateProject]
      );

      const {
        selectedAiRequest,
        selectedAiRequestId,
        setSelectedAiRequestId,
      } = useSelectedAiRequest({
        initialAiRequestId,
      });
      const upToDateSelectedAiRequestId = useStableUpToDateRef(
        selectedAiRequestId
      );

      const [
        newAiRequestOptions,
        startNewAiRequest,
      ] = React.useState<NewAiRequestOptions | null>(null);

      const [isHistoryOpen, setIsHistoryOpen] = React.useState<boolean>(false);
      const [newChatMode, setNewChatMode] = React.useState<'chat' | 'agent'>(
        initialMode || 'agent'
      );

      // Update newChatMode when mode prop changes
      React.useEffect(
        () => {
          if (initialMode) {
            setNewChatMode(initialMode);
          }
        },
        [initialMode]
      );

      const canStartNewChat = !!selectedAiRequestId;
      const onStartOrOpenChat = React.useCallback(
        ({
          mode,
          aiRequestId,
        }: {|
          mode: 'chat' | 'agent',
          aiRequestId: string | null,
        |}) => {
          setSelectedAiRequestId(aiRequestId);
          setNewChatMode(mode);
        },
        [setSelectedAiRequestId]
      );

      const onOpenHistory = React.useCallback(() => {
        setIsHistoryOpen(true);
      }, []);

      const onCloseHistory = React.useCallback(() => {
        setIsHistoryOpen(false);
      }, []);

      const {
        aiRequestStorage,
        editorFunctionCallResultsStorage,
        getAiSettings,
      } = React.useContext(AiRequestContext);
      const {
        getEditorFunctionCallResults,
        addEditorFunctionCallResults,
        clearEditorFunctionCallResults,
      } = editorFunctionCallResultsStorage;
      const {
        updateAiRequest,
        refreshAiRequest,
        isSendingAiRequest,
        getLastSendError,
        setSendingAiRequest,
        setLastSendError,
      } = aiRequestStorage;

      const updateToolbar = React.useCallback(
        () => {
          if (setToolbar) {
            setToolbar(
              <Toolbar
                onStartOrOpenChat={onStartOrOpenChat}
                canStartNewChat={canStartNewChat}
                onOpenHistory={onOpenHistory}
              />
            );
          }
        },
        [setToolbar, onStartOrOpenChat, canStartNewChat, onOpenHistory]
      );

      React.useEffect(updateToolbar, [updateToolbar]);

      React.useImperativeHandle(ref, () => ({
        getProject: noop,
        updateToolbar,
        forceUpdateEditor: noop,
        onEventsBasedObjectChildrenEdited: noop,
        onSceneObjectEdited: noop,
        onSceneObjectsDeleted: noop,
        onSceneEventsModifiedOutsideEditor: noop,
        onInstancesModifiedOutsideEditor: noop,
        startOrOpenChat: onStartOrOpenChat,
        notifyChangesToInGameEditor: setEditorHotReloadNeeded,
        switchInGameEditorIfNoHotReloadIsNeeded: noop,
      }));

      const aiRequestChatRef = React.useRef<AiRequestChatInterface | null>(
        null
      );

      const { openCreditsPackageDialog } = React.useContext(
        CreditsPackageStoreContext
      );

      const {
        profile,
        getAuthorizationHeader,
        onOpenCreateAccountDialog,
        limits,
        onRefreshLimits,
        subscription,
      } = React.useContext(AuthenticatedUserContext);

      const availableCredits = limits ? limits.credits.userBalance.amount : 0;
      const quota =
        (limits && limits.quotas && limits.quotas['ai-request']) || null;
      const aiRequestPrice =
        (limits && limits.credits && limits.credits.prices['ai-request']) ||
        null;
      const aiRequestPriceInCredits = aiRequestPrice
        ? aiRequestPrice.priceInCredits
        : null;

      // Refresh limits when navigating ot this tab, as we want to be sure
      // we display the proper quota and credits information for the user.
      React.useEffect(
        () => {
          if (isActive) {
            onRefreshLimits();
          }
        },
        [isActive, onRefreshLimits]
      );

      // Trigger the start of the new AI request if the user has requested it
      // (or if triggered automatically by setting `newAiRequestOptions`, for example
      // after waiting for the project to be created for an AI agent request).
      React.useEffect(
        () => {
          (async () => {
            if (!newAiRequestOptions) return;
            console.info('Starting a new AI request...');

            if (!profile) {
              onOpenCreateAccountDialog();
              startNewAiRequest(null);
              return;
            }

            // Read the options and reset them (to avoid launching the same request twice).
            const {
              mode,
              userRequest,
              aiConfigurationPresetId,
            } = newAiRequestOptions;
            startNewAiRequest(null);

            // Ensure the user has enough credits to pay for the request, or ask them
            // to buy some more.
            let payWithCredits = false;
            if (quota && quota.limitReached && aiRequestPriceInCredits) {
              payWithCredits = true;
              if (availableCredits < aiRequestPriceInCredits) {
                openCreditsPackageDialog({
                  missingCredits: aiRequestPriceInCredits - availableCredits,
                });
                return;
              }
            }

            // Request is now ready to be started.
            try {
              const simplifiedProjectBuilder = makeSimplifiedProjectBuilder(gd);
              const simplifiedProjectJson = project
                ? JSON.stringify(
                    simplifiedProjectBuilder.getSimplifiedProject(project, {})
                  )
                : null;
              const projectSpecificExtensionsSummaryJson = project
                ? JSON.stringify(
                    simplifiedProjectBuilder.getProjectSpecificExtensionsSummary(
                      project
                    )
                  )
                : null;
              const storageProviderName = storageProvider
                ? storageProvider.internalName
                : null;

              setSendingAiRequest(null, true);

              const preparedAiUserContent = await prepareAiUserContent({
                getAuthorizationHeader,
                userId: profile.id,
                simplifiedProjectJson,
                projectSpecificExtensionsSummaryJson,
              });

              const aiRequest = await createAiRequest(getAuthorizationHeader, {
                userRequest: userRequest,
                userId: profile.id,
                ...preparedAiUserContent,
                payWithCredits,
                gameId: project ? project.getProjectUuid() : null,
                fileMetadata,
                storageProviderName,
                mode,
                toolsVersion: 'v3',
                aiConfiguration: {
                  presetId: aiConfigurationPresetId,
                },
              });

              console.info('Successfully created a new AI request:', aiRequest);
              setSendingAiRequest(null, false);
              updateAiRequest(aiRequest.id, aiRequest);

              // Select the new AI request just created - unless the user switched to another one
              // in the meantime.
              if (!upToDateSelectedAiRequestId.current) {
                setSelectedAiRequestId(aiRequest.id);
              }

              if (aiRequestChatRef.current)
                aiRequestChatRef.current.resetUserInput(selectedAiRequestId);

              sendAiRequestStarted({
                simplifiedProjectJsonLength: simplifiedProjectJson
                  ? simplifiedProjectJson.length
                  : 0,
                projectSpecificExtensionsSummaryJsonLength: projectSpecificExtensionsSummaryJson
                  ? projectSpecificExtensionsSummaryJson.length
                  : 0,
                payWithCredits,
                storageProviderName,
                mode,
                aiRequestId: aiRequest.id,
              });
            } catch (error) {
              console.error('Error starting a new AI request:', error);
              setLastSendError(null, error);
            }

            // Refresh the user limits, to ensure quota and credits information
            // is up-to-date after an AI request.
            await delay(500);
            try {
              await retryIfFailed({ times: 2 }, onRefreshLimits);
            } catch (error) {
              // Ignore limits refresh error.
            }
          })();
        },
        [
          aiRequestPriceInCredits,
          availableCredits,
          getAuthorizationHeader,
          onOpenCreateAccountDialog,
          onRefreshLimits,
          openCreditsPackageDialog,
          profile,
          project,
          fileMetadata,
          storageProvider,
          quota,
          selectedAiRequestId,
          setLastSendError,
          setSelectedAiRequestId,
          setSendingAiRequest,
          upToDateSelectedAiRequestId,
          updateAiRequest,
          newAiRequestOptions,
          onOpenAskAi,
        ]
      );

      const hasFunctionsCallsToProcess = React.useMemo(
        () =>
          selectedAiRequest
            ? getFunctionCallsToProcess({
                aiRequest: selectedAiRequest,
                editorFunctionCallResults: getEditorFunctionCallResults(
                  selectedAiRequest.id
                ),
              }).length > 0
            : false,
        [selectedAiRequest, getEditorFunctionCallResults]
      );

      // Send the results of the function call outputs, if any, and the user message (if any).
      const onSendMessage = React.useCallback(
        async ({
          userMessage,
          createdSceneNames,
        }: {|
          userMessage: string,
          createdSceneNames?: Array<string>,
        |}) => {
          if (
            !profile ||
            !selectedAiRequestId ||
            isSendingAiRequest(selectedAiRequestId)
          )
            return;

          // Read the results from the editor that applied the function calls.
          // and transform them into the output that will be stored on the AI request.
          const {
            hasUnfinishedResult,
            functionCallOutputs,
          } = getFunctionCallOutputsFromEditorFunctionCallResults(
            getEditorFunctionCallResults(selectedAiRequestId)
          );

          // If anything is not finished yet, stop there (we only send all
          // results at once, AI do not support partial results).
          if (hasUnfinishedResult) return;
          if (hasFunctionsCallsToProcess) return;

          // If nothing to send, stop there.
          if (functionCallOutputs.length === 0 && !userMessage) return;

          // Paying with credits is only when a user message is sent (and quota is exhausted).
          let payWithCredits = false;
          if (
            userMessage &&
            quota &&
            quota.limitReached &&
            aiRequestPriceInCredits
          ) {
            payWithCredits = true;
            if (availableCredits < aiRequestPriceInCredits) {
              openCreditsPackageDialog({
                missingCredits: aiRequestPriceInCredits - availableCredits,
              });
              return;
            }
          }

          try {
            setSendingAiRequest(selectedAiRequestId, true);

            const simplifiedProjectBuilder = makeSimplifiedProjectBuilder(gd);
            const simplifiedProjectJson = project
              ? JSON.stringify(
                  simplifiedProjectBuilder.getSimplifiedProject(project, {})
                )
              : null;
            const projectSpecificExtensionsSummaryJson = project
              ? JSON.stringify(
                  simplifiedProjectBuilder.getProjectSpecificExtensionsSummary(
                    project
                  )
                )
              : null;

            const preparedAiUserContent = await prepareAiUserContent({
              getAuthorizationHeader,
              userId: profile.id,
              simplifiedProjectJson,
              projectSpecificExtensionsSummaryJson,
            });

            const aiRequest: AiRequest = await retryIfFailed({ times: 2 }, () =>
              addMessageToAiRequest(getAuthorizationHeader, {
                userId: profile.id,
                aiRequestId: selectedAiRequestId,
                functionCallOutputs,
                ...preparedAiUserContent,
                payWithCredits,
                userMessage,
              })
            );
            updateAiRequest(aiRequest.id, aiRequest);
            setSendingAiRequest(aiRequest.id, false);
            clearEditorFunctionCallResults(aiRequest.id);

            if (userMessage) {
              sendAiRequestMessageSent({
                simplifiedProjectJsonLength: simplifiedProjectJson
                  ? simplifiedProjectJson.length
                  : 0,
                projectSpecificExtensionsSummaryJsonLength: projectSpecificExtensionsSummaryJson
                  ? projectSpecificExtensionsSummaryJson.length
                  : 0,
                payWithCredits,
                mode: aiRequest.mode || 'chat',
                aiRequestId: aiRequest.id,
                outputLength: aiRequest.output.length,
              });
            }
          } catch (error) {
            // TODO: update the label of the button to send again.
            setLastSendError(selectedAiRequestId, error);
          }

          if (userMessage) {
            if (aiRequestChatRef.current)
              aiRequestChatRef.current.resetUserInput(selectedAiRequestId);

            // Refresh the user limits, to ensure quota and credits information
            // is up-to-date after an AI request.
            await delay(500);
            try {
              await retryIfFailed({ times: 2 }, onRefreshLimits);
            } catch (error) {
              // Ignore limits refresh error.
            }
          }

          if (
            selectedAiRequest &&
            createdSceneNames &&
            createdSceneNames.length > 0
          ) {
            onOpenAskAi({
              mode: selectedAiRequest.mode || 'agent',
              aiRequestId: selectedAiRequestId,
              paneIdentifier: 'right',
            });
            createdSceneNames.forEach(sceneName => {
              onOpenLayout(sceneName, {
                openEventsEditor: true,
                openSceneEditor: true,
                focusWhenOpened: 'scene',
              });
            });
          }
        },
        [
          profile,
          selectedAiRequest,
          selectedAiRequestId,
          isSendingAiRequest,
          getEditorFunctionCallResults,
          quota,
          aiRequestPriceInCredits,
          availableCredits,
          openCreditsPackageDialog,
          setSendingAiRequest,
          updateAiRequest,
          clearEditorFunctionCallResults,
          getAuthorizationHeader,
          setLastSendError,
          onRefreshLimits,
          project,
          hasFunctionsCallsToProcess,
          onOpenAskAi,
          onOpenLayout,
        ]
      );
      const onSendEditorFunctionCallResults = React.useCallback(
        (options: null | {| createdSceneNames: Array<string> |}) =>
          onSendMessage({
            userMessage: '',
            createdSceneNames: options ? options.createdSceneNames : [],
          }),
        [onSendMessage]
      );

      const onSendFeedback = React.useCallback(
        async (
          aiRequestId,
          messageIndex,
          feedback,
          reason,
          freeFormDetails
        ) => {
          if (!profile) return;
          try {
            await retryIfFailed({ times: 2 }, () =>
              sendAiRequestFeedback(getAuthorizationHeader, {
                userId: profile.id,
                aiRequestId,
                messageIndex,
                feedback,
                reason,
                freeFormDetails,
              })
            );
          } catch (error) {
            console.error('Error sending feedback: ', error);
          }
        },
        [getAuthorizationHeader, profile]
      );

      const {
        isAutoProcessingFunctionCalls,
        setAutoProcessFunctionCalls,
        onProcessFunctionCalls,
      } = useProcessFunctionCalls({
        project,
        resourceManagementProps,
        selectedAiRequest,
        editorCallbacks,
        onSendEditorFunctionCallResults,
        getEditorFunctionCallResults,
        addEditorFunctionCallResults,
        onSceneEventsModifiedOutsideEditor,
        onInstancesModifiedOutsideEditor,
        i18n,
        onExtensionInstalled,
      });

      return (
        <>
          <Paper square background="dark" style={styles.paper}>
            <div style={styles.chatContainer}>
              <AiRequestChat
                aiConfigurationPresetsWithAvailability={getAiConfigurationPresetsWithAvailability(
                  { limits, getAiSettings }
                )}
                project={project || null}
                ref={aiRequestChatRef}
                aiRequest={selectedAiRequest}
                onStartNewAiRequest={startNewAiRequest}
                onSendMessage={onSendMessage}
                isSending={isSendingAiRequest(selectedAiRequestId)}
                lastSendError={getLastSendError(selectedAiRequestId)}
                quota={quota}
                increaseQuotaOffering={
                  !hasValidSubscriptionPlan(subscription)
                    ? 'subscribe'
                    : canUpgradeSubscription(subscription)
                    ? 'upgrade'
                    : 'none'
                }
                onProcessFunctionCalls={onProcessFunctionCalls}
                editorFunctionCallResults={
                  (selectedAiRequest &&
                    getEditorFunctionCallResults(selectedAiRequest.id)) ||
                  null
                }
                price={aiRequestPrice}
                availableCredits={availableCredits}
                onSendFeedback={onSendFeedback}
                hasOpenedProject={!!project}
                isAutoProcessingFunctionCalls={
                  selectedAiRequest
                    ? isAutoProcessingFunctionCalls(selectedAiRequest.id)
                    : false
                }
                initialMode={newChatMode}
                setAutoProcessFunctionCalls={shouldAutoProcess => {
                  if (!selectedAiRequest) return;
                  setAutoProcessFunctionCalls(
                    selectedAiRequest.id,
                    shouldAutoProcess
                  );
                }}
                i18n={i18n}
                editorCallbacks={editorCallbacks}
                onStartOrOpenChat={onStartOrOpenChat}
              />
            </div>
          </Paper>
          <AskAiHistory
            open={isHistoryOpen}
            onClose={onCloseHistory}
            onSelectAiRequest={aiRequest => {
              // Immediately switch the UI and refresh in the background.
              updateAiRequest(aiRequest.id, aiRequest);
              setSelectedAiRequestId(aiRequest.id);
              refreshAiRequest(aiRequest.id);
            }}
            selectedAiRequestId={selectedAiRequestId}
          />
        </>
      );
    }
  ),
  // Prevent any update to the editor if the editor is not active,
  // and so not visible to the user.
  (prevProps, nextProps) => prevProps.isActive || nextProps.isActive
);

export const renderAskAiEditorContainer = (
  props: RenderEditorContainerPropsWithRef
) => (
  <I18n>
    {({ i18n }) => (
      <AskAiEditor
        ref={props.ref}
        i18n={i18n}
        project={props.project || null}
        resourceManagementProps={props.resourceManagementProps}
        fileMetadata={props.fileMetadata}
        storageProvider={props.storageProvider}
        setToolbar={props.setToolbar}
        isActive={props.isActive}
        onCreateProjectFromExample={props.onCreateProjectFromExample}
        onCreateEmptyProject={props.onCreateEmptyProject}
        onOpenLayout={props.onOpenLayout}
        onSceneEventsModifiedOutsideEditor={
          props.onSceneEventsModifiedOutsideEditor
        }
        onInstancesModifiedOutsideEditor={
          props.onInstancesModifiedOutsideEditor
        }
        onExtensionInstalled={props.onExtensionInstalled}
        initialMode={
          (props.extraEditorProps && props.extraEditorProps.mode) || null
        }
        initialAiRequestId={
          (props.extraEditorProps && props.extraEditorProps.aiRequestId) || null
        }
        onOpenAskAi={props.onOpenAskAi}
        gameEditorMode={props.gameEditorMode}
      />
    )}
  </I18n>
);<|MERGE_RESOLUTION|>--- conflicted
+++ resolved
@@ -58,14 +58,11 @@
 import { prepareAiUserContent } from './PrepareAiUserContent';
 import { AiRequestContext } from './AiRequestContext';
 import { getAiConfigurationPresetsWithAvailability } from './AiConfiguration';
-<<<<<<< HEAD
 import {
   setEditorHotReloadNeeded,
   type HotReloadSteps,
 } from '../EmbeddedGame/EmbeddedGameFrame';
-=======
 import { type CreateProjectResult } from '../Utils/UseCreateProject';
->>>>>>> 3568a999
 
 const gd: libGDevelop = global.gd;
 
