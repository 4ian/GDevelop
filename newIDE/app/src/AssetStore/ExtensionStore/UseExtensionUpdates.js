//@flow
import getVersionUpdateType from 'semver/functions/diff';
import versionGreaterThan from 'semver/functions/gt';
import { useMemo } from 'react';
import type {
  ExtensionShortHeader,
  BehaviorShortHeader,
} from '../../Utils/GDevelopServices/Extension';

type UpdateType = 'patch' | 'minor' | 'major' | 'unknown';
type UpdateMetadata = {|
  type: UpdateType,
  currentVersion: string,
  newestVersion: string,
  isDowngrade: boolean,
|};

const getUpdateMetadataFromVersions = (
  currentVersion: string,
  newestVersion: string
): UpdateMetadata | null => {
  try {
    const versionDiff: UpdateType = getVersionUpdateType(
      currentVersion,
      newestVersion
    );
    const isDowngrade = versionGreaterThan(currentVersion, newestVersion);
    if (['patch', 'minor', 'major'].includes(versionDiff)) {
      return {
        type: versionDiff,
        currentVersion,
        newestVersion,
        isDowngrade,
      };
    }
  } catch {
    // An error will be thrown here only if the version is not in semver.
    // Simply compare the strings for such extensions.
    // Note that this is an edge case, the extension repository enforces semver, so this
    // is only for local extensions that do not respect the best practices.
    if (currentVersion !== newestVersion) {
      return {
        type: 'unknown',
        currentVersion,
        newestVersion,
        isDowngrade: false,
      };
    }
  }

  return null;
};

export const useExtensionUpdate = (
  project: gdProject,
  extension: ExtensionShortHeader | BehaviorShortHeader
): UpdateMetadata | null => {
  const installedVersionOrUndefined =
    project.hasEventsFunctionsExtensionNamed(extension.name) &&
    project.getEventsFunctionsExtension(extension.name).getVersion();
  return useMemo<UpdateMetadata | null>(
    () => {
      const extensionName = extension.extensionName || extension.name;
      return project.hasEventsFunctionsExtensionNamed(extensionName)
        ? getUpdateMetadataFromVersions(
            project.getEventsFunctionsExtension(extensionName).getVersion(),
            extension.version
          )
<<<<<<< HEAD
        : null,
    // installedVersionOrNull is unused inside the function, but necessary to make
    // the UpdateMetadata be reprocessed whenever the extension version has changed.
    [project, extension, installedVersionOrUndefined] // eslint-disable-line react-hooks/exhaustive-deps
=======
        : null;
    },
    [project, extension]
>>>>>>> 1c4ee1c9
  );
};<|MERGE_RESOLUTION|>--- conflicted
+++ resolved
@@ -66,15 +66,10 @@
             project.getEventsFunctionsExtension(extensionName).getVersion(),
             extension.version
           )
-<<<<<<< HEAD
-        : null,
+        : null;
+    },
     // installedVersionOrNull is unused inside the function, but necessary to make
     // the UpdateMetadata be reprocessed whenever the extension version has changed.
     [project, extension, installedVersionOrUndefined] // eslint-disable-line react-hooks/exhaustive-deps
-=======
-        : null;
-    },
-    [project, extension]
->>>>>>> 1c4ee1c9
   );
 };