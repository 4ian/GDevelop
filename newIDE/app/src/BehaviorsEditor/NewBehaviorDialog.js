// @flow
import { Trans } from '@lingui/macro';
import { I18n } from '@lingui/react';
import { type I18n as I18nType } from '@lingui/core';

import * as React from 'react';
import Dialog from '../UI/Dialog';
import HelpButton from '../UI/HelpButton';
import FlatButton from '../UI/FlatButton';
import { showMessageBox } from '../UI/Messages/MessageBox';
import { getDeprecatedBehaviorsInformation } from '../Hints';
import { enumerateBehaviorsMetadata } from './EnumerateBehaviorsMetadata';
import { BehaviorStore } from '../AssetStore/BehaviorStore';
import { type SearchableBehaviorMetadata } from '../AssetStore/BehaviorStore/BehaviorStoreContext';
import { type BehaviorShortHeader } from '../Utils/GDevelopServices/Extension';
import EventsFunctionsExtensionsContext from '../EventsFunctionsExtensionsLoader/EventsFunctionsExtensionsContext';
import { installExtension } from '../AssetStore/ExtensionStore/InstallExtension';
import AuthenticatedUserContext from '../Profile/AuthenticatedUserContext';
import {
  addCreateBadgePreHookIfNotClaimed,
  TRIVIAL_FIRST_BEHAVIOR,
  TRIVIAL_FIRST_EXTENSION,
} from '../Utils/GDevelopServices/Badge';
import { mapVector } from '../Utils/MapFor';

const gd: libGDevelop = global.gd;

type Props = {|
  project: gdProject,
  eventsFunctionsExtension?: gdEventsFunctionsExtension,
  objectType: string,
  objectBehaviorsTypes: Array<string>,
  open: boolean,
  onClose: () => void,
  onChoose: (type: string, defaultName: string) => void,
|};

export default function NewBehaviorDialog({
  project,
  eventsFunctionsExtension,
  open,
  onClose,
  onChoose,
  objectType,
  objectBehaviorsTypes,
}: Props) {
  const [isInstalling, setIsInstalling] = React.useState(false);
  const eventsFunctionsExtensionsState = React.useContext(
    EventsFunctionsExtensionsContext
  );
  const authenticatedUser = React.useContext(AuthenticatedUserContext);

  const installDisplayedExtension = addCreateBadgePreHookIfNotClaimed(
    authenticatedUser,
    TRIVIAL_FIRST_EXTENSION,
    installExtension
  );

  const deprecatedBehaviorsInformation = React.useMemo(
    () => getDeprecatedBehaviorsInformation(),
    []
  );

  const getAllRequiredBehaviorTypes = React.useCallback(
    (
      behaviorMetadata: gdBehaviorMetadata,
      allRequiredBehaviorTypes: Array<string> = []
    ): Array<string> => {
      mapVector(
        behaviorMetadata.getRequiredBehaviorTypes(),
        requiredBehaviorType => {
          if (allRequiredBehaviorTypes.includes(requiredBehaviorType)) {
            return;
          }
          allRequiredBehaviorTypes.push(requiredBehaviorType);
          const requiredBehaviorMetadata = gd.MetadataProvider.getBehaviorMetadata(
            project.getCurrentPlatform(),
            requiredBehaviorType
          );
          getAllRequiredBehaviorTypes(
            requiredBehaviorMetadata,
            allRequiredBehaviorTypes
          );
        }
      );
      return allRequiredBehaviorTypes;
    },
    [project]
  );

  const allInstalledBehaviorMetadataList: Array<SearchableBehaviorMetadata> = React.useMemo(
    () => {
      const platform = project.getCurrentPlatform();
      const behaviorMetadataList =
        project && platform
          ? enumerateBehaviorsMetadata(
              platform,
              project,
              eventsFunctionsExtension
            )
          : [];
<<<<<<< HEAD
      return behaviorMetadataList
        .filter(behavior => !behavior.behaviorMetadata.isHidden())
        .map(behavior => ({
          type: behavior.type,
          fullName: behavior.fullName,
          description: behavior.description,
          previewIconUrl: behavior.previewIconUrl,
          objectType: behavior.objectType,
          category: behavior.category,
          allRequiredBehaviorTypes: getAllRequiredBehaviorTypes(
            behavior.behaviorMetadata
          ),
          // PlatformExtension don't have tags so the information from EventsFunctionsExtension is lost.
          // TODO (tags): Add tags to PlatformExtension, handle them in MetadataDeclarationHelper and enumerateBehaviorsMetadata.
          tags: [],
        }));
=======
      return behaviorMetadataList.map(behavior => ({
        type: behavior.type,
        fullName: behavior.fullName,
        description: behavior.description,
        previewIconUrl: behavior.previewIconUrl,
        objectType: behavior.objectType,
        category: behavior.category,
        tags: behavior.tags,
      }));
>>>>>>> 134886ee
    },
    [project, eventsFunctionsExtension, getAllRequiredBehaviorTypes]
  );

  const installedBehaviorMetadataList: Array<SearchableBehaviorMetadata> = React.useMemo(
    () =>
      allInstalledBehaviorMetadataList.filter(
        behavior => !deprecatedBehaviorsInformation[behavior.type]
      ),
    [allInstalledBehaviorMetadataList, deprecatedBehaviorsInformation]
  );

  const deprecatedBehaviorMetadataList: Array<SearchableBehaviorMetadata> = React.useMemo(
    () => {
      const deprecatedBehaviors = allInstalledBehaviorMetadataList.filter(
        behavior => deprecatedBehaviorsInformation[behavior.type]
      );
      deprecatedBehaviors.forEach(behavior => (behavior.isDeprecated = true));
      return deprecatedBehaviors;
    },
    [allInstalledBehaviorMetadataList, deprecatedBehaviorsInformation]
  );

  if (!open || !project) return null;

  const _chooseBehavior = (i18n: I18nType, behaviorType: string) => {
    if (deprecatedBehaviorsInformation[behaviorType]) {
      showMessageBox(
        i18n._(deprecatedBehaviorsInformation[behaviorType].warning)
      );
    }

    const behaviorMetadata = gd.MetadataProvider.getBehaviorMetadata(
      project.getCurrentPlatform(),
      behaviorType
    );

    return onChoose(behaviorType, behaviorMetadata.getDefaultName());
  };
  const chooseBehavior = addCreateBadgePreHookIfNotClaimed(
    authenticatedUser,
    TRIVIAL_FIRST_BEHAVIOR,
    _chooseBehavior
  );

  const onInstallExtension = async (
    i18n: I18nType,
    behaviorShortHeader: BehaviorShortHeader
  ) => {
    setIsInstalling(true);
    try {
      const wasExtensionInstalled = await installDisplayedExtension(
        i18n,
        project,
        eventsFunctionsExtensionsState,
        behaviorShortHeader
      );
      return wasExtensionInstalled;
    } finally {
      setIsInstalling(false);
    }
  };

  return (
    <I18n>
      {({ i18n }) => (
        <Dialog
          title={<Trans>Add a new behavior to the object</Trans>}
          actions={[
            <FlatButton
              key="close"
              label={<Trans>Close</Trans>}
              primary={false}
              onClick={onClose}
            />,
          ]}
          secondaryActions={[
            <HelpButton helpPagePath="/behaviors" key="help" />,
          ]}
          open
          onRequestClose={onClose}
          flexBody
          fullHeight
          id="new-behavior-dialog"
        >
          <BehaviorStore
            project={project}
            objectType={objectType}
            objectBehaviorsTypes={objectBehaviorsTypes}
            isInstalling={isInstalling}
            onInstall={async shortHeader =>
              onInstallExtension(i18n, shortHeader)
            }
            onChoose={behaviorType => chooseBehavior(i18n, behaviorType)}
            installedBehaviorMetadataList={installedBehaviorMetadataList}
            deprecatedBehaviorMetadataList={deprecatedBehaviorMetadataList}
          />
        </Dialog>
      )}
    </I18n>
  );
}<|MERGE_RESOLUTION|>--- conflicted
+++ resolved
@@ -99,7 +99,6 @@
               eventsFunctionsExtension
             )
           : [];
-<<<<<<< HEAD
       return behaviorMetadataList
         .filter(behavior => !behavior.behaviorMetadata.isHidden())
         .map(behavior => ({
@@ -112,21 +111,8 @@
           allRequiredBehaviorTypes: getAllRequiredBehaviorTypes(
             behavior.behaviorMetadata
           ),
-          // PlatformExtension don't have tags so the information from EventsFunctionsExtension is lost.
-          // TODO (tags): Add tags to PlatformExtension, handle them in MetadataDeclarationHelper and enumerateBehaviorsMetadata.
-          tags: [],
+          tags: behavior.tags,
         }));
-=======
-      return behaviorMetadataList.map(behavior => ({
-        type: behavior.type,
-        fullName: behavior.fullName,
-        description: behavior.description,
-        previewIconUrl: behavior.previewIconUrl,
-        objectType: behavior.objectType,
-        category: behavior.category,
-        tags: behavior.tags,
-      }));
->>>>>>> 134886ee
     },
     [project, eventsFunctionsExtension, getAllRequiredBehaviorTypes]
   );
