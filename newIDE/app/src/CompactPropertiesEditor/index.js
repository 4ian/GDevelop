--- conflicted
+++ resolved
@@ -26,10 +26,7 @@
 import GDevelopThemeContext from '../UI/Theme/GDevelopThemeContext';
 import { textEllipsisStyle } from '../UI/TextEllipsis';
 import CompactPropertiesEditorRowField from './CompactPropertiesEditorRowField';
-<<<<<<< HEAD
-=======
 import CompactToggleButtons from '../UI/CompactToggleButtons';
->>>>>>> 9391fc28
 import { CompactToggleField } from '../UI/CompactToggleField';
 import { CompactTextAreaField } from '../UI/CompactTextAreaField';
 import { CompactColorField } from '../UI/CompactColorField';
@@ -80,11 +77,7 @@
         label: string,
         labelIsUserDefined?: boolean,
       |}>,
-<<<<<<< HEAD
-      isHiddenWhenThereOnlyOneChoice?: boolean,
-=======
       isHiddenWhenOnlyOneChoice?: boolean,
->>>>>>> 9391fc28
       getEndAdornmentIcon?: Instance => ?(className: string) => React.Node,
       onClickEndAdornment?: Instance => void,
       renderLeftIcon?: (className?: string) => React.Node,
