// @flow
import * as React from 'react';
import { getInstancesInLayoutForLayer } from '../Utils/Layout';
import { mapFor, mapVector } from '../Utils/MapFor';
import { SafeExtractor } from '../Utils/SafeExtractor';
import {
  serializeToJSObject,
  unserializeFromJSObject,
} from '../Utils/Serializer';
import { type AiGeneratedEvent } from '../Utils/GDevelopServices/Generation';
import { renderNonTranslatedEventsAsText } from '../EventsSheet/EventsTree/TextRenderer';
import {
  addMissingObjectBehaviors,
  addObjectUndeclaredVariables,
  addUndeclaredVariables,
  applyEventsChanges,
} from './ApplyEventsChanges';
import { isBehaviorDefaultCapability } from '../BehaviorsEditor/EnumerateBehaviorsMetadata';
import { Trans } from '@lingui/macro';
import Link from '../UI/Link';
import {
  hexNumberToRGBArray,
  rgbColorToHex,
  rgbOrHexToHexNumber,
} from '../Utils/ColorTransformer';
import { type SimplifiedBehavior } from './SimplifiedProject/SimplifiedProject';
import { ColumnStackLayout } from '../UI/Layout';
import Text from '../UI/Text';
import { applyVariableChange } from './ApplyVariableChange';
import {
  addDefaultLightToAllLayers,
  addDefaultLightToLayer,
} from '../ProjectCreation/CreateProject';
import { retryIfFailed } from '../Utils/RetryIfFailed';
import newNameGenerator from '../Utils/NewNameGenerator';
import { type AssetShortHeader } from '../Utils/GDevelopServices/Asset';
import PixiResourcesLoader from '../ObjectsRendering/PixiResourcesLoader';
import { swapAsset } from '../AssetStore/AssetSwapper';

const gd: libGDevelop = global.gd;

export type EditorFunctionCall = {|
  name: string,
  arguments: string,
  call_id: string,
|};

export type EditorFunctionCallResult =
  | {|
      status: 'working',
      call_id: string,
    |}
  | {|
      status: 'finished',
      call_id: string,
      success: boolean,
      output: any,
    |}
  | {|
      status: 'ignored',
      call_id: string,
    |};

export type EditorFunctionGenericOutput = {|
  success: boolean,
  meta?: {
    newSceneNames?: Array<string>,
  },
  message?: string,
  eventsAsText?: string,
  objectName?: string,
  behaviorName?: string,
  properties?: any,
  sharedProperties?: any,
  instances?: any,
  layers?: any,
  behaviors?: Array<SimplifiedBehavior>,
  animationNames?: string,
  generatedEventsErrorDiagnostics?: string,
  aiGeneratedEventId?: string,
  warnings?: string,

  initializedProject?: boolean,
  initializedFromTemplateSlug?: string,
  eventsAsTextByScene?: { [string]: string },

  // Used for de-duplication of outputs:
  eventsForSceneNamed?: string,
  instancesForSceneNamed?: string,
  instancesOnlyForObjectsNamed?: string, // Must be combined with `instancesForSceneNamed`.
  propertiesLayersEffectsForSceneNamed?: string,
  objectPropertiesDeduplicationKey?: string,
|};

export type EventsGenerationResult =
  | {|
      generationCompleted: true,
      aiGeneratedEvent: AiGeneratedEvent,
    |}
  | {|
      generationCompleted: false,
      errorMessage: string,
    |};

export type EventsGenerationOptions = {|
  sceneName: string,
  eventsDescription: string,
  extensionNamesList: string,
  objectsList: string,
  existingEventsAsText: string,
  placementHint: string,
|};

export type AssetSearchAndInstallResult = {|
  status: 'asset-installed' | 'nothing-found' | 'error',
  message: string,
  createdObjects: Array<gdObject>,
  assetShortHeader: AssetShortHeader | null,
|};

export type AssetSearchAndInstallOptions = {|
  objectsContainer: gdObjectsContainer,
  objectName: string,
  objectType: string,
  searchTerms: string,
  description: string,
  twoDimensionalViewKind: string,
|};

export type EditorCallbacks = {|
  onOpenLayout: (
    sceneName: string,
    options: {|
      openEventsEditor: boolean,
      openSceneEditor: boolean,
      focusWhenOpened:
        | 'scene-or-events-otherwise'
        | 'scene'
        | 'events'
        | 'none',
    |}
  ) => void,
  onCreateProject: ({|
    name: string,
    exampleSlug: string | null,
  |}) => Promise<{|
    createdProject: gdProject | null,
    exampleSlug: string | null,
  |}>,
|};

export type SceneEventsOutsideEditorChanges = {|
  scene: gdLayout,
  newOrChangedAiGeneratedEventIds: Set<string>,
|};

export type InstancesOutsideEditorChanges = {|
  scene: gdLayout,
|};

export type ObjectsOutsideEditorChanges = {|
  scene: gdLayout,
  isNewObjectTypeUsed: boolean,
|};

export type ObjectGroupsOutsideEditorChanges = {|
  scene: gdLayout,
|};

type RenderForEditorOptions = {|
  project: ?gdProject,
  args: any,
  editorCallbacks: EditorCallbacks,
  shouldShowDetails: boolean,
|};

type LaunchFunctionOptionsWithoutProject = {|
  args: any,
  editorCallbacks: EditorCallbacks,
  generateEvents: (
    options: EventsGenerationOptions
  ) => Promise<EventsGenerationResult>,
  onSceneEventsModifiedOutsideEditor: (
    changes: SceneEventsOutsideEditorChanges
  ) => void,
  onInstancesModifiedOutsideEditor: (
    changes: InstancesOutsideEditorChanges
  ) => void,
  onObjectsModifiedOutsideEditor: (
    changes: ObjectsOutsideEditorChanges
  ) => void,
  onObjectGroupsModifiedOutsideEditor: (
    changes: ObjectGroupsOutsideEditorChanges
  ) => void,
  ensureExtensionInstalled: (options: {|
    extensionName: string,
  |}) => Promise<void>,
  searchAndInstallAsset: (
    options: AssetSearchAndInstallOptions
  ) => Promise<AssetSearchAndInstallResult>,
|};

type LaunchFunctionOptionsWithProject = {|
  ...LaunchFunctionOptionsWithoutProject,
  project: gdProject,
|};

/**
 * A function that does something in the editor on the given project.
 */
export type EditorFunction = {|
  renderForEditor: (
    options: RenderForEditorOptions
  ) => {|
    text: React.Node,
    details?: ?React.Node,
    hasDetailsToShow?: boolean,
  |},
  launchFunction: (
    options: LaunchFunctionOptionsWithProject
  ) => Promise<EditorFunctionGenericOutput>,
|};

/**
 * A function that does something in the editor.
 */
export type EditorFunctionWithoutProject = {|
  renderForEditor: (
    options: RenderForEditorOptions
  ) => {|
    text: React.Node,
    details?: ?React.Node,
    hasDetailsToShow?: boolean,
  |},
  launchFunction: (
    options: LaunchFunctionOptionsWithoutProject
  ) => Promise<EditorFunctionGenericOutput>,
|};

/**
 * Helper function to safely extract required string arguments
 */
const extractRequiredString = (args: any, propertyName: string): string => {
  const value = SafeExtractor.extractStringProperty(args, propertyName);
  if (value === null) {
    throw new Error(
      `Missing or invalid required string argument: ${propertyName}`
    );
  }
  return value;
};

const makeGenericFailure = (message: string): EditorFunctionGenericOutput => ({
  success: false,
  message,
});

const makeGenericSuccess = (message: string): EditorFunctionGenericOutput => ({
  success: true,
  message,
});

const makeMultipleChangesOutput = (
  changes: Array<string>,
  warnings: Array<string>
): EditorFunctionGenericOutput => {
  if (changes.length === 0 && warnings.length === 0) {
    return {
      success: false,
      message: 'No changes were made.',
    };
  } else if (changes.length === 0 && warnings.length > 0) {
    return {
      success: false,
      message: [
        'No changes were made because of these issues:',
        ...warnings,
      ].join('\n'),
    };
  } else if (changes.length > 0 && warnings.length === 0) {
    return {
      success: true,
      message: ['Successfully done the changes.', ...changes].join('\n'),
    };
  }

  return {
    success: true,
    message: [
      'Successfully done some changes but some issues were found - see the warnings.',
      ...changes,
      ...warnings,
    ].join('\n'),
  };
};

const shouldHideProperty = (property: gdPropertyDescriptor): boolean => {
  return (
    property.isHidden() ||
    property.isDeprecated() ||
    property.getType() === 'Behavior' // No need to mess around with the "required behaviors", they are automatically filled.
  );
};

const serializeNamedProperty = (
  name: string,
  property: gdPropertyDescriptor
): null | {} => {
  return {
    name,
    ...serializeToJSObject(property),
    group: undefined,
    quickCustomizationVisibility: undefined,
    advanced: undefined,
  };
};

const findPropertyByName = ({
  properties,
  name,
}: {|
  properties: gdMapStringPropertyDescriptor | null,
  name: string,
|}): {|
  foundProperty: gdPropertyDescriptor | null,
  foundPropertyName: string | null,
|} => {
  if (!properties)
    return {
      foundProperty: null,
      foundPropertyName: null,
    };

  const propertyNames = properties.keys().toJSArray();
  const foundPropertyName =
    propertyNames.find(
      propertyName => propertyName.toLowerCase() === name.toLowerCase()
    ) || null;
  const foundProperty = foundPropertyName
    ? properties.get(foundPropertyName)
    : null;
  return {
    foundProperty,
    foundPropertyName,
  };
};

const sanitizePropertyNewValue = (
  property: gdPropertyDescriptor | null,
  newValue: string
): string => {
  // Note: updateProperty expect the booleans in an usual "0" or "1" format.
  if (property && property.getType().toLowerCase() === 'boolean') {
    const lowerCaseNewValue = newValue.toLowerCase();
    return lowerCaseNewValue === 'true' ||
      lowerCaseNewValue === 'yes' ||
      lowerCaseNewValue === '1'
      ? '1'
      : '0';
  }
  return newValue;
};

const makeShortTextForNamedProperty = (
  name: string,
  property: gdPropertyDescriptor
): string => {
  const type = property.getType();
  const measurementUnit = property.getMeasurementUnit();
  const measurementUnitText = measurementUnit.isUndefined()
    ? null
    : measurementUnit.getName();
  const value = property.getValue();

  if (type.toLowerCase() === 'number') {
    return `${name}: ${value} ${
      measurementUnitText ? `(${measurementUnitText})` : ''
    }`;
  }

  const choices =
    type.toLowerCase() === 'choice'
      ? [
          ...mapVector(property.getChoices(), choice => choice.getValue()),
          // TODO Remove this once we made sure no built-in extension still use `addExtraInfo` instead of `addChoice`.
          ...property.getExtraInfo().toJSArray(),
        ]
      : null;
  const information = [
    type,
    choices
      ? `one of: [${choices.map(choice => `"${choice}"`).join(', ')}]`
      : null,
    measurementUnitText,
  ].filter(Boolean);

  return `${name}: ${value} (${information.join(', ')})`;
};

const listLabelAndValuesFromChangedProperties = (
  changed_properties: Array<any>
) => {
  return changed_properties
    .map(changed_property => {
      const propertyName = SafeExtractor.extractStringProperty(
        changed_property,
        'property_name'
      );
      const newValue = SafeExtractor.extractStringProperty(
        changed_property,
        'new_value'
      );
      if (propertyName === null || newValue === null) {
        return null;
      }
      return {
        label: propertyName,
        newValue: newValue,
      };
    })
    .filter(Boolean);
};

/**
 * Creates a new object (in the specified scene or globally), or replaces an existing one, or duplicates an existing one.
 */
const createOrReplaceObject: EditorFunction = {
  renderForEditor: ({ args, editorCallbacks }) => {
    const scene_name = extractRequiredString(args, 'scene_name');
    const object_name = extractRequiredString(args, 'object_name');
    const replaceExistingObject = SafeExtractor.extractBooleanProperty(
      args,
      'replace_existing_object'
    );
    const duplicatedObjectName = SafeExtractor.extractStringProperty(
      args,
      'duplicated_object_name'
    );

    return {
      text: replaceExistingObject ? (
        <Trans>
          Replace object <b>{object_name}</b> in scene{' '}
          <Link
            href="#"
            onClick={() =>
              editorCallbacks.onOpenLayout(scene_name, {
                openEventsEditor: true,
                openSceneEditor: true,
                focusWhenOpened: 'scene',
              })
            }
          >
            {scene_name}
          </Link>
          .
        </Trans>
      ) : duplicatedObjectName ? (
        <Trans>
          Duplicate object <b>{duplicatedObjectName}</b> as <b>{object_name}</b>{' '}
          in scene{' '}
          <Link
            href="#"
            onClick={() =>
              editorCallbacks.onOpenLayout(scene_name, {
                openEventsEditor: true,
                openSceneEditor: true,
                focusWhenOpened: 'scene',
              })
            }
          >
            {scene_name}
          </Link>
          .
        </Trans>
      ) : (
        <Trans>
          Create object <b>{object_name}</b> in scene{' '}
          <Link
            href="#"
            onClick={() =>
              editorCallbacks.onOpenLayout(scene_name, {
                openEventsEditor: true,
                openSceneEditor: true,
                focusWhenOpened: 'scene',
              })
            }
          >
            {scene_name}
          </Link>
          .
        </Trans>
      ),
    };
  },
  launchFunction: async ({
    project,
    args,
    ensureExtensionInstalled,
    searchAndInstallAsset,
    onObjectsModifiedOutsideEditor,
  }) => {
    const scene_name = extractRequiredString(args, 'scene_name');
    const object_type = extractRequiredString(args, 'object_type');
    const object_name = extractRequiredString(args, 'object_name');
    const target_object_scope = SafeExtractor.extractStringProperty(
      args,
      'target_object_scope'
    );
    const shouldReplaceExistingObject = SafeExtractor.extractBooleanProperty(
      args,
      'replace_existing_object'
    );
    const duplicatedObjectName = SafeExtractor.extractStringProperty(
      args,
      'duplicated_object_name'
    );
    const description = SafeExtractor.extractStringProperty(
      args,
      'description'
    );
    const search_terms = SafeExtractor.extractStringProperty(
      args,
      'search_terms'
    );
    const two_dimensional_view_kind = SafeExtractor.extractStringProperty(
      args,
      'two_dimensional_view_kind'
    );

    if (!project.hasLayoutNamed(scene_name)) {
      return makeGenericFailure(`Scene not found: "${scene_name}".`);
    }

    const layout = project.getLayout(scene_name);
    const layoutObjects = layout.getObjects();
    const globalObjects = project.getObjects();

    const getPropertiesText = (object: gdObject): string => {
      const objectConfiguration = object.getConfiguration();
      const properties = objectConfiguration.getProperties();
      const propertyShortTexts = properties
        .keys()
        .toJSArray()
        .map(
          (name: string): string | null => {
            const propertyDescriptor = properties.get(name);
            if (shouldHideProperty(propertyDescriptor)) return null;

            return makeShortTextForNamedProperty(name, propertyDescriptor);
          }
        )
        .filter(Boolean);

      const propertiesText = `It has the following properties: ${propertyShortTexts.join(
        ', '
      )}.`;
      return propertiesText;
    };

    const createNewObject = async () => {
<<<<<<< HEAD
      const isTheFirstOfItsTypeInProject = !gd.UsedObjectTypeFinder.scanProject(
        project,
        object_type
      );
=======
      // Check if object already exists.
      let existingObject: gdObject | null = null;
      let isGlobalObject = false;

      if (layoutObjects.hasObjectNamed(object_name)) {
        existingObject = layoutObjects.getObject(object_name);
      } else if (globalObjects.hasObjectNamed(object_name)) {
        existingObject = globalObjects.getObject(object_name);
        isGlobalObject = true;
      }
      if (existingObject) {
        if (existingObject.getType() !== object_type) {
          if (isGlobalObject) {
            return makeGenericFailure(
              `Object with name "${object_name}" already exists globally but with a different type ("${object_type}").`
            );
          }

          return makeGenericFailure(
            `Object with name "${object_name}" already exists in scene "${scene_name}" but with a different type ("${object_type}").`
          );
        }

        // /!\ Tell the editor that some objects have potentially been modified (and even removed).
        // This will force the objects panel to refresh.
        onObjectsModifiedOutsideEditor({
          scene: layout,
        });
        return makeGenericSuccess(
          `Object with name "${object_name}" already exists, no need to re-create it.`
        );
      }

      const targetObjectsContainer =
        target_object_scope === 'global' ? globalObjects : layoutObjects;
>>>>>>> 04384e31

      // First try to search and install an object from the asset store.
      try {
        const { status, message, createdObjects } = await searchAndInstallAsset(
          {
            objectsContainer: targetObjectsContainer,
            objectName: object_name,
            objectType: object_type,
            searchTerms: search_terms || '',
            description: description || '',
            twoDimensionalViewKind: two_dimensional_view_kind || '',
          }
        );

        if (status === 'error') {
          return makeGenericFailure(
            `Unable to search and install object (${message}).`
          );
        } else if (status === 'asset-installed') {
          // /!\ Tell the editor that some objects have potentially been modified (and even removed).
          // This will force the objects panel to refresh.
          onObjectsModifiedOutsideEditor({
            scene: layout,
            isNewObjectTypeUsed: isTheFirstOfItsTypeInProject,
          });

          if (createdObjects.length === 1) {
            const object = createdObjects[0];
            return makeGenericSuccess(
              [
                `Created (from the asset store) object "${object.getName()}" of type "${object.getType()}" in scene "${scene_name}".`,
                getPropertiesText(object),
              ].join(' ')
            );
          }

          return makeGenericSuccess(
            `Created (from the asset store) ${createdObjects
              .map(
                object =>
                  `object "${object.getName()}" of type "${object.getType()}"`
              )
              .join(', ')} in scene "${scene_name}".`
          );
        } else {
          // No asset found - we'll create an object from scratch.
        }
      } catch (error) {
        return makeGenericFailure(
          `An unexpected error happened while search and installing objects (${
            error.message
          }).`
        );
      }

      // Create an object from scratch:
      // Ensure the extension for this object type is installed.
      if (object_type.includes('::')) {
        const extensionName = object_type.split('::')[0];
        try {
          await ensureExtensionInstalled({ extensionName });
        } catch (error) {
          console.error(
            `Could not get extension "${extensionName}" installed:`,
            error
          );
          return makeGenericFailure(
            `Could not install extension "${extensionName}" - should you consider trying with another object type?`
          );
        }
      }

      // Ensure the object type is valid.
      const objectMetadata = gd.MetadataProvider.getObjectMetadata(
        project.getCurrentPlatform(),
        object_type
      );
      if (gd.MetadataProvider.isBadObjectMetadata(objectMetadata)) {
        return makeGenericFailure(
          `Type "${object_type}" does not exist for objects.`
        );
      }

      const object = targetObjectsContainer.insertNewObject(
        project,
        object_type,
        object_name,
        targetObjectsContainer.getObjectsCount()
      );
      // /!\ Tell the editor that some objects have potentially been modified (and even removed).
      // This will force the objects panel to refresh.
      onObjectsModifiedOutsideEditor({
        scene: layout,
        isNewObjectTypeUsed: isTheFirstOfItsTypeInProject,
      });

      return makeGenericSuccess(
        [
          `Created a new object (from scratch) called "${object_name}" of type "${object_type}" in scene "${scene_name}".`,
          getPropertiesText(object),
        ].join(' ')
      );
    };

    const replaceExistingObject = async () => {
      let isGlobalObject = false;
      let existingObject: gdObject | null = null;

      if (layoutObjects.hasObjectNamed(object_name)) {
        existingObject = layoutObjects.getObject(object_name);
      } else if (globalObjects.hasObjectNamed(object_name)) {
        existingObject = globalObjects.getObject(object_name);
        isGlobalObject = true;
      }

      if (!existingObject) {
        // No existing object to replace, create a new one.
        return createNewObject();
      }

      const objectsContainerWhereObjectWasFound = isGlobalObject
        ? globalObjects
        : layoutObjects;
      const targetObjectsContainer =
        target_object_scope === 'global'
          ? globalObjects
          : objectsContainerWhereObjectWasFound;

      // First try to search and install an object from the asset store.
      try {
        const replacementObjectName = newNameGenerator(
          object_name + 'Replacement',
          name => targetObjectsContainer.hasObjectNamed(name)
        );
        const {
          status,
          message,
          createdObjects,
          assetShortHeader,
        } = await searchAndInstallAsset({
          objectsContainer: targetObjectsContainer,
          objectName: replacementObjectName,
          objectType: object_type,
          searchTerms: search_terms || '',
          description: description || '',
          twoDimensionalViewKind: two_dimensional_view_kind || '',
        });

        if (status === 'error') {
          // TODO
          return makeGenericFailure(
            `Unable to search and install object (${message}).`
          );
        } else if (
          status === 'asset-installed' &&
          createdObjects.length > 0 &&
          assetShortHeader
        ) {
          swapAsset(
            project,
            PixiResourcesLoader,
            existingObject,
            createdObjects[0],
            assetShortHeader
          );

          for (const createdObject of createdObjects) {
            objectsContainerWhereObjectWasFound.removeObject(
              createdObject.getName()
            );
          }

          // /!\ Tell the editor that some objects have potentially been modified (and even removed).
          // This will force the objects panel to refresh.
          onObjectsModifiedOutsideEditor({
            scene: layout,
            isNewObjectTypeUsed: false, // The object type was not changed.
          });
          return makeGenericSuccess(
            `Replaced object "${existingObject.getName()}" by an object from the asset store fitting the search.`
          );
        } else {
          // No asset found.
        }
      } catch (error) {
        return makeGenericFailure(
          `An unexpected error happened while search and installing objects (${
            error.message
          }).`
        );
      }

      return makeGenericFailure(
        `Could not find an object in the asset store to replace "${object_name}" in scene "${scene_name}". Instead, inspect properties of the object and modify it until it matches what you want it to be.`
      );
    };

    const duplicateExistingObject = (duplicatedObjectName: string) => {
      let isGlobalObject = false;
      let existingObject: gdObject | null = null;

      if (layoutObjects.hasObjectNamed(duplicatedObjectName)) {
        existingObject = layoutObjects.getObject(duplicatedObjectName);
      } else if (globalObjects.hasObjectNamed(duplicatedObjectName)) {
        existingObject = globalObjects.getObject(duplicatedObjectName);
        isGlobalObject = true;
      }

      if (!existingObject) {
        // No existing object to duplicate, create a new one.
        return createNewObject();
      }

      const objectsContainerWhereObjectWasFound = isGlobalObject
        ? globalObjects
        : layoutObjects;
      const targetObjectsContainer =
        target_object_scope === 'global'
          ? globalObjects
          : objectsContainerWhereObjectWasFound;

      const serializedObject = serializeToJSObject(existingObject);
      const newObject = targetObjectsContainer.insertNewObject(
        project,
        existingObject.getType(),
        object_name,
        targetObjectsContainer.getObjectsCount()
      );
      unserializeFromJSObject(
        newObject,
        serializedObject,
        'unserializeFrom',
        project
      );
      newObject.setName(object_name); // Unserialization has overwritten the name.

      // /!\ Tell the editor that some objects have potentially been modified (and even removed).
      // This will force the objects panel to refresh.
      onObjectsModifiedOutsideEditor({
        scene: layout,
        isNewObjectTypeUsed: false, // The object type can't be new because it is duplicated.
      });
      return makeGenericSuccess(
        `Duplicated object "${duplicatedObjectName}" as "${newObject.getName()}". The new object "${newObject.getName()}" has the same type, behaviors, properties and effects as the one it was duplicated from.`
      );
    };

    if (shouldReplaceExistingObject) {
      return replaceExistingObject();
    } else if (duplicatedObjectName) {
      return duplicateExistingObject(duplicatedObjectName);
    } else {
<<<<<<< HEAD
      // Add a new object.
      if (objectsContainer.hasObjectNamed(object_name)) {
        if (objectsContainer.getObject(object_name).getType() !== object_type) {
          return makeGenericFailure(
            `Object with name "${object_name}" already exists in scene "${scene_name}" but with a different type ("${object_type}").`
          );
        }

        // /!\ Tell the editor that some objects have potentially been modified (and even removed).
        // This will force the objects panel to refresh.
        onObjectsModifiedOutsideEditor({
          scene: layout,
          isNewObjectTypeUsed: false, // No object was actually added.
        });
        return makeGenericSuccess(
          `Object with name "${object_name}" already exists, no need to re-create it.`
        );
      }

=======
>>>>>>> 04384e31
      return createNewObject();
    }
  },
};

/**
 * Retrieves the properties of a specific object (global or in a scene)
 */
const inspectObjectProperties: EditorFunction = {
  renderForEditor: ({ args, editorCallbacks }) => {
    const scene_name = extractRequiredString(args, 'scene_name');
    const object_name = extractRequiredString(args, 'object_name');

    return {
      text: (
        <Trans>
          Inspecting properties of object <b>{object_name}</b> in scene{' '}
          <Link
            href="#"
            onClick={() =>
              editorCallbacks.onOpenLayout(scene_name, {
                openEventsEditor: true,
                openSceneEditor: true,
                focusWhenOpened: 'scene',
              })
            }
          >
            {scene_name}
          </Link>
          .
        </Trans>
      ),
    };
  },
  launchFunction: async ({ project, args }) => {
    const scene_name = extractRequiredString(args, 'scene_name');
    const object_name = extractRequiredString(args, 'object_name');

    if (!project.hasLayoutNamed(scene_name)) {
      return makeGenericFailure(`Scene not found: "${scene_name}".`);
    }

    const layout = project.getLayout(scene_name);
    const layoutObjects = layout.getObjects();
    const globalObjects = project.getObjects();

    let object: gdObject | null = null;

    if (layoutObjects.hasObjectNamed(object_name)) {
      object = layoutObjects.getObject(object_name);
    } else if (globalObjects.hasObjectNamed(object_name)) {
      object = globalObjects.getObject(object_name);
    }

    if (!object) {
      return makeGenericFailure(
        `Object not found: "${object_name}" in scene "${scene_name}", nor in the global objects.`
      );
    }

    const objectConfiguration = object.getConfiguration();
    const objectProperties = objectConfiguration.getProperties();

    const propertyNames = objectProperties.keys().toJSArray();
    const properties = propertyNames
      .map(name => {
        const propertyDescriptor = objectProperties.get(name);
        if (shouldHideProperty(propertyDescriptor)) return null;

        return serializeNamedProperty(name, propertyDescriptor);
      })
      .filter(Boolean);

    // Also include information about behaviors:
    const behaviors = object
      .getAllBehaviorNames()
      .toJSArray()
      .map(behaviorName => {
        if (!object) return null;
        const behavior = object.getBehavior(behaviorName);
        return {
          behaviorName: behaviorName,
          behaviorType: behavior.getTypeName(),
        };
      })
      .filter(Boolean);

    // Also include information about animations:
    const animationNames = mapFor(
      0,
      objectConfiguration.getAnimationsCount(),
      i => {
        return (
          objectConfiguration.getAnimationName(i) ||
          `(animation without name, animation index is: ${i})`
        );
      }
    );

    const output: EditorFunctionGenericOutput = {
      success: true,
      objectName: object_name,
      properties,
      behaviors,
      objectPropertiesDeduplicationKey: [scene_name, object_name]
        .filter(Boolean)
        .join('-'),
    };
    if (animationNames.length > 0) {
      output.animationNames = animationNames.join(', ');
    }

    return output;
  },
};

const isPropertyForChangingObjectName = (propertyName: string): boolean => {
  return (
    propertyName.toLowerCase() === 'name' ||
    propertyName.toLowerCase().replace(/-|_| /, '') === 'objectname'
  );
};

/**
 * Changes a property of a specific object (global or in a scene)
 */
const changeObjectProperty: EditorFunction = {
  renderForEditor: ({ project, shouldShowDetails, args, editorCallbacks }) => {
    const scene_name = extractRequiredString(args, 'scene_name');
    const object_name = extractRequiredString(args, 'object_name');
    const changed_properties =
      SafeExtractor.extractArrayProperty(args, 'changed_properties') || [];

    const renderChanges = (
      changes: Array<{ label: string, newValue: string }>
    ) => {
      if (changes.length === 1) {
        const { label, newValue } = changes[0];
        return {
          text:
            label === 'name' ? (
              <Trans>
                Rename object "{object_name}" to "<b>{newValue}</b>" (in scene{' '}
                {scene_name}).
              </Trans>
            ) : (
              <Trans>
                Change property "<b>{label}</b>" of object <b>{object_name}</b>{' '}
                (in scene {scene_name}) to <b>{newValue}</b>.
              </Trans>
            ),
        };
      }

      return {
        text: (
          <Trans>
            Change {changes.length} properties of object {object_name} (in scene{' '}
            {scene_name}).
          </Trans>
        ),
        hasDetailsToShow: true,
        details: shouldShowDetails ? (
          <ColumnStackLayout noMargin>
            {changes.map(change =>
              change.label === 'name' ? (
                <Text key={change.label} noMargin>
                  <Trans>Renamed object to {change.newValue}.</Trans>
                </Text>
              ) : (
                <Text key={change.label} noMargin>
                  <Trans>
                    <b>{change.label}</b> set to {change.newValue}.
                  </Trans>
                </Text>
              )
            )}
          </ColumnStackLayout>
        ) : null,
      };
    };

    if (!project || !project.hasLayoutNamed(scene_name)) {
      return renderChanges(
        listLabelAndValuesFromChangedProperties(changed_properties)
      );
    }

    const layout = project.getLayout(scene_name);
    const layoutObjects = layout.getObjects();
    const globalObjects = project.getObjects();

    let object: gdObject | null = null;

    if (layoutObjects.hasObjectNamed(object_name)) {
      object = layoutObjects.getObject(object_name);
    } else if (globalObjects.hasObjectNamed(object_name)) {
      object = globalObjects.getObject(object_name);
    }

    if (!object) {
      return renderChanges(
        listLabelAndValuesFromChangedProperties(changed_properties)
      );
    }

    const objectConfiguration = object.getConfiguration();
    const objectProperties = objectConfiguration.getProperties();

    const changes = changed_properties
      .map(changed_property => {
        const propertyName = SafeExtractor.extractStringProperty(
          changed_property,
          'property_name'
        );
        const newValue = SafeExtractor.extractStringProperty(
          changed_property,
          'new_value'
        );
        if (propertyName === null || newValue === null) {
          return null;
        }

        if (isPropertyForChangingObjectName(propertyName)) {
          return {
            label: 'name',
            newValue: newValue,
          };
        }

        const { foundProperty } = findPropertyByName({
          properties: objectProperties,
          name: propertyName,
        });

        return {
          label: foundProperty ? foundProperty.getLabel() : propertyName,
          newValue: newValue,
        };
      })
      .filter(Boolean);

    return renderChanges(changes);
  },
  launchFunction: async ({ project, args }) => {
    const scene_name = extractRequiredString(args, 'scene_name');
    const object_name = extractRequiredString(args, 'object_name');
    const changed_properties =
      SafeExtractor.extractArrayProperty(args, 'changed_properties') || [];

    if (!project.hasLayoutNamed(scene_name)) {
      return makeGenericFailure(`Scene not found: "${scene_name}".`);
    }

    const layout = project.getLayout(scene_name);
    const layoutObjects = layout.getObjects();
    const globalObjects = project.getObjects();

    let object: gdObject | null = null;
    let isGlobalObject = false;

    if (layoutObjects.hasObjectNamed(object_name)) {
      object = layoutObjects.getObject(object_name);
    } else if (globalObjects.hasObjectNamed(object_name)) {
      object = globalObjects.getObject(object_name);
      isGlobalObject = true;
    }

    if (!object) {
      return makeGenericFailure(
        `Object not found: "${object_name}" in scene "${scene_name}", nor in the global objects.`
      );
    }

    const warnings = [];
    const changes = [];

    changed_properties.forEach(changed_property => {
      if (!object) return;

      const propertyName = SafeExtractor.extractStringProperty(
        changed_property,
        'property_name'
      );
      const newValue = SafeExtractor.extractStringProperty(
        changed_property,
        'new_value'
      );
      if (propertyName === null || newValue === null) {
        warnings.push(
          `Missing "property_name" or "new_value" in an item of \`changed_properties\`: ${JSON.stringify(
            changed_property
          )}. It was ignored and not changed.`
        );
        return;
      }

      // Renaming an object is a special case by using a property called "name".
      if (isPropertyForChangingObjectName(propertyName)) {
        if (object.getName() === newValue) {
          changes.push(
            `Object "${object_name}" already has the name "${newValue}", no need to rename it. Continue assuming this name is correct and valid.`
          );
          return;
        }

        const objectsContainersList = gd.ObjectsContainersList.makeNewObjectsContainersListForProjectAndLayout(
          project,
          layout
        );

        const newName = newNameGenerator(
          gd.Project.getSafeName(newValue),
          tentativeNewName =>
            objectsContainersList.hasObjectOrGroupNamed(tentativeNewName)
        );

        if (layout) {
          if (isGlobalObject) {
            gd.WholeProjectRefactorer.globalObjectOrGroupRenamed(
              project,
              object.getName(),
              newName,
              /* isObjectGroup=*/ false
            );
          } else {
            gd.WholeProjectRefactorer.objectOrGroupRenamedInScene(
              project,
              layout,
              object.getName(),
              newName,
              /* isObjectGroup=*/ false
            );
          }
        }
        // Note: gd.WholeProjectRefactorer.objectOrGroupRenamedInEventsBasedObject to be added here
        // if events-based objects can be handled by AI one day.

        object.setName(newName);

        changes.push(
          `Renamed object "${object_name}" to "${newName}". Events and everything else refering to this object having been also updated. Continue assuming the object has now the name "${newName}" and the whole project has been updated for it.`
        );
        return;
      }

      // Changing a "usual" property of an object:
      const objectConfiguration = object.getConfiguration();
      const objectProperties = objectConfiguration.getProperties();

      const { foundPropertyName, foundProperty } = findPropertyByName({
        properties: objectProperties,
        name: propertyName,
      });

      if (!foundPropertyName) {
        warnings.push(
          `Property not found: ${propertyName} on object ${object_name}.`
        );
        return;
      }

      if (
        !objectConfiguration.updateProperty(
          foundPropertyName,
          sanitizePropertyNewValue(foundProperty, newValue)
        )
      ) {
        warnings.push(
          `Could not change property "${foundPropertyName}" of object "${object_name}". The value might be invalid, of the wrong type or not allowed.`
        );
        return;
      }

      changes.push(
        `Changed property "${foundPropertyName}" of object "${object_name}" to "${newValue}".`
      );
    });

    return makeMultipleChangesOutput(changes, warnings);
  },
};

/**
 * Adds a behavior to an object in a scene
 */
const addBehavior: EditorFunction = {
  renderForEditor: ({ project, args, editorCallbacks }) => {
    const scene_name = extractRequiredString(args, 'scene_name');
    const object_name = extractRequiredString(args, 'object_name');
    const behavior_type = extractRequiredString(args, 'behavior_type');
    const optionalBehaviorName = SafeExtractor.extractStringProperty(
      args,
      'behavior_name'
    );

    const makeText = (behaviorTypeLabel: string) => {
      return {
        text: (
          <Trans>
            Add behavior {behaviorName} (<b>{behaviorTypeLabel}</b>) on object{' '}
            <b>{object_name}</b> in scene{' '}
            <Link
              href="#"
              onClick={() =>
                editorCallbacks.onOpenLayout(scene_name, {
                  openEventsEditor: true,
                  openSceneEditor: true,
                  focusWhenOpened: 'scene',
                })
              }
            >
              {scene_name}
            </Link>
            .
          </Trans>
        ),
      };
    };

    if (!project) {
      return makeText(behavior_type);
    }

    const behaviorMetadata = gd.MetadataProvider.getBehaviorMetadata(
      project.getCurrentPlatform(),
      behavior_type
    );
    if (gd.MetadataProvider.isBadBehaviorMetadata(behaviorMetadata)) {
      return makeText(behavior_type);
    }

    // In almost all cases, we should use the behavior default name (especially because it
    // allows to share the same behavior shared data between objects).
    const behaviorName =
      optionalBehaviorName || behaviorMetadata.getDefaultName();

    return makeText(behaviorMetadata.getFullName());
  },
  launchFunction: async ({ project, args, ensureExtensionInstalled }) => {
    const scene_name = extractRequiredString(args, 'scene_name');
    const object_name = extractRequiredString(args, 'object_name');
    const behavior_type = extractRequiredString(args, 'behavior_type');
    const optionalBehaviorName = SafeExtractor.extractStringProperty(
      args,
      'behavior_name'
    );

    if (!project.hasLayoutNamed(scene_name)) {
      return makeGenericFailure(`Scene not found: "${scene_name}".`);
    }

    const layout = project.getLayout(scene_name);
    const layoutObjects = layout.getObjects();
    const globalObjects = project.getObjects();

    let object: gdObject | null = null;

    if (layoutObjects.hasObjectNamed(object_name)) {
      object = layoutObjects.getObject(object_name);
    } else if (globalObjects.hasObjectNamed(object_name)) {
      object = globalObjects.getObject(object_name);
    }

    if (!object) {
      return makeGenericFailure(
        `Object not found: "${object_name}" in scene "${scene_name}", nor in the global objects.`
      );
    }

    // Ensure the extension for this behavior is installed.
    if (behavior_type.includes('::')) {
      const extensionName = behavior_type.split('::')[0];
      try {
        await ensureExtensionInstalled({ extensionName });
      } catch (error) {
        console.error(
          `Could not get extension "${extensionName}" installed:`,
          error
        );
        return makeGenericFailure(
          `Could not install extension "${extensionName}" - should you consider trying with another behavior type?`
        );
      }
    }

    const behaviorMetadata = gd.MetadataProvider.getBehaviorMetadata(
      project.getCurrentPlatform(),
      behavior_type
    );
    if (gd.MetadataProvider.isBadBehaviorMetadata(behaviorMetadata)) {
      return makeGenericFailure(
        `Type "${behavior_type}" does not exist for behaviors.`
      );
    }

    // In almost all cases, we should use the behavior default name (especially because it
    // allows to share the same behavior shared data between objects).
    const behaviorName =
      optionalBehaviorName || behaviorMetadata.getDefaultName();

    // Check if behavior with this name already exists
    if (object.hasBehaviorNamed(behaviorName)) {
      const behavior = object.getBehavior(behaviorName);
      if (behavior.getTypeName() !== behavior_type) {
        return makeGenericFailure(
          `Behavior with name "${behaviorName}" already exists on object "${object_name}" but with a different type ("${behavior_type}").`
        );
      }

      return makeGenericSuccess(
        `Behavior with name "${behaviorName}" already exists on object "${object_name}", no need to re-create it.`
      );
    }

    if (isBehaviorDefaultCapability(behaviorMetadata)) {
      const alreadyHasDefaultCapability = object
        .getAllBehaviorNames()
        .toJSArray()
        .some(behaviorName => {
          if (!object) return false;
          const behavior = object.getBehavior(behaviorName);
          return behavior.getTypeName() === behavior_type;
        });
      if (alreadyHasDefaultCapability) {
        return makeGenericSuccess(
          `Behavior "${behaviorName}" of type "${behavior_type}" is a default capability and is already available on object "${object_name}". There is no need to add it (and it can't be removed).`
        );
      }

      return makeGenericFailure(
        `Behavior "${behaviorName}" of type "${behavior_type}" is a default capability and cannot be added to object "${object_name}".`
      );
    }

    // Add the behavior
    gd.WholeProjectRefactorer.addBehaviorAndRequiredBehaviors(
      project,
      object,
      behavior_type,
      behaviorName
    );
    if (!object.hasBehaviorNamed(behaviorName)) {
      return makeGenericFailure(
        `Unexpected error: behavior "${behaviorName}" was not added to object "${object_name}" despite a valid type and name.`
      );
    }
    layout.updateBehaviorsSharedData(project);

    const behavior = object.getBehavior(behaviorName);

    const behaviorProperties = behavior.getProperties();
    const propertyShortTexts = behaviorProperties
      .keys()
      .toJSArray()
      .map(
        (name: string): string | null => {
          const propertyDescriptor = behaviorProperties.get(name);
          if (shouldHideProperty(propertyDescriptor)) return null;

          return makeShortTextForNamedProperty(name, propertyDescriptor);
        }
      )
      .filter(Boolean);

    const propertiesText = `It has the following properties: ${propertyShortTexts.join(
      ', '
    )}.`;

    return makeGenericSuccess(
      [
        `Added behavior called "${behaviorName}" with type "${behavior_type}" to object "${object_name}".`,
        propertiesText,
      ].join(' ')
    );
  },
};

/**
 * Removes a behavior from an object in a scene
 */
const removeBehavior: EditorFunction = {
  renderForEditor: ({ args }) => {
    const scene_name = extractRequiredString(args, 'scene_name');
    const object_name = extractRequiredString(args, 'object_name');
    const behavior_name = extractRequiredString(args, 'behavior_name');

    return {
      text: (
        <Trans>
          Remove behavior {behavior_name} from object {object_name} in scene{' '}
          {scene_name}.
        </Trans>
      ),
    };
  },
  launchFunction: async ({ project, args }) => {
    const scene_name = extractRequiredString(args, 'scene_name');
    const object_name = extractRequiredString(args, 'object_name');
    const behavior_name = extractRequiredString(args, 'behavior_name');

    if (!project.hasLayoutNamed(scene_name)) {
      return makeGenericFailure(`Scene not found: "${scene_name}".`);
    }

    const layout = project.getLayout(scene_name);
    const layoutObjects = layout.getObjects();
    const globalObjects = project.getObjects();

    let object: gdObject | null = null;

    if (layoutObjects.hasObjectNamed(object_name)) {
      object = layoutObjects.getObject(object_name);
    } else if (globalObjects.hasObjectNamed(object_name)) {
      object = globalObjects.getObject(object_name);
    }

    if (!object) {
      return makeGenericFailure(
        `Object not found: "${object_name}" in scene "${scene_name}", nor in the global objects.`
      );
    }

    if (!object.hasBehaviorNamed(behavior_name)) {
      return makeGenericFailure(
        `Behavior not found: "${behavior_name}" on object "${object_name}". So it was not removed.`
      );
    }

    const dependentBehaviors = gd.WholeProjectRefactorer.findDependentBehaviorNames(
      project,
      object,
      behavior_name
    ).toJSArray();

    // Remove the behavior
    object.removeBehavior(behavior_name);
    dependentBehaviors.forEach(name => {
      if (!object) return;
      object.removeBehavior(name);
    });

    return makeGenericSuccess(
      dependentBehaviors.length > 0
        ? `Removed behavior "${behavior_name}" from object "${object_name}". Dependent behaviors were also removed as they were based on this behavior: ${dependentBehaviors.join(
            ', '
          )}.`
        : `Removed behavior "${behavior_name}" from object "${object_name}".`
    );
  },
};

/**
 * Retrieves the properties of a specific behavior attached to an object
 */
const inspectBehaviorProperties: EditorFunction = {
  renderForEditor: ({ args }) => {
    const scene_name = extractRequiredString(args, 'scene_name');
    const object_name = extractRequiredString(args, 'object_name');
    const behavior_name = extractRequiredString(args, 'behavior_name');

    return {
      text: (
        <Trans>
          Inspecting properties of behavior {behavior_name} on object{' '}
          {object_name} in scene {scene_name}.
        </Trans>
      ),
    };
  },
  launchFunction: async ({ project, args }) => {
    const scene_name = extractRequiredString(args, 'scene_name');
    const object_name = extractRequiredString(args, 'object_name');
    const behavior_name = extractRequiredString(args, 'behavior_name');

    if (!project.hasLayoutNamed(scene_name)) {
      return makeGenericFailure(`Scene not found: "${scene_name}".`);
    }

    const layout = project.getLayout(scene_name);
    const layoutObjects = layout.getObjects();
    const globalObjects = project.getObjects();

    let object: gdObject | null = null;

    if (layoutObjects.hasObjectNamed(object_name)) {
      object = layoutObjects.getObject(object_name);
    } else if (globalObjects.hasObjectNamed(object_name)) {
      object = globalObjects.getObject(object_name);
    }

    if (!object) {
      return makeGenericFailure(
        `Object not found: "${object_name}" in scene "${scene_name}", nor in the global objects.`
      );
    }

    if (!object.hasBehaviorNamed(behavior_name)) {
      return makeGenericFailure(
        `Behavior not found: "${behavior_name}" on object "${object_name}".`
      );
    }

    const behavior = object.getBehavior(behavior_name);
    const behaviorProperties = behavior.getProperties();
    const propertyNames = behaviorProperties.keys().toJSArray();
    const properties = propertyNames
      .map(name => {
        const propertyDescriptor = behaviorProperties.get(name);
        if (shouldHideProperty(propertyDescriptor)) return null;

        return serializeNamedProperty(name, propertyDescriptor);
      })
      .filter(Boolean);

    const allBehaviorSharedDataNames = layout
      .getAllBehaviorSharedDataNames()
      .toJSArray();

    let sharedProperties = undefined;
    if (allBehaviorSharedDataNames.includes(behavior_name)) {
      const behaviorSharedData = layout.getBehaviorSharedData(behavior_name);
      const behaviorSharedDataProperties = behaviorSharedData.getProperties();
      const behaviorSharedDataPropertyNames = behaviorSharedDataProperties
        .keys()
        .toJSArray();
      sharedProperties = behaviorSharedDataPropertyNames
        .map(name => {
          const propertyDescriptor = behaviorSharedDataProperties.get(name);
          if (shouldHideProperty(propertyDescriptor)) return null;

          return serializeNamedProperty(name, propertyDescriptor);
        })
        .filter(Boolean);
    }

    return {
      success: true,
      behaviorName: behavior_name,
      properties: properties,
      sharedProperties,
    };
  },
};

/**
 * Changes a property of a specific behavior attached to an object
 */
const changeBehaviorProperty: EditorFunction = {
  renderForEditor: ({ project, shouldShowDetails, args, editorCallbacks }) => {
    const scene_name = extractRequiredString(args, 'scene_name');
    const object_name = extractRequiredString(args, 'object_name');
    const behavior_name = extractRequiredString(args, 'behavior_name');
    const changed_properties =
      SafeExtractor.extractArrayProperty(args, 'changed_properties') || [];

    const renderChanges = (
      changes: Array<{ label: string, newValue: string }>
    ) => {
      if (changes.length === 1) {
        const { label, newValue } = changes[0];
        return {
          text: (
            <Trans>
              Change property "<b>{label}</b>" of behavior {behavior_name} on
              object <b>{object_name}</b> (in scene{' '}
              <Link
                href="#"
                onClick={() =>
                  editorCallbacks.onOpenLayout(scene_name, {
                    openEventsEditor: true,
                    openSceneEditor: true,
                    focusWhenOpened: 'scene',
                  })
                }
              >
                {scene_name}
              </Link>
              ) to <b>{newValue}</b>.
            </Trans>
          ),
        };
      }

      return {
        text: (
          <Trans>
            Changed {changes.length} properties of behavior {behavior_name} on
            object {object_name} (in scene {scene_name}).
          </Trans>
        ),
        hasDetailsToShow: true,
        details: shouldShowDetails ? (
          <ColumnStackLayout noMargin>
            {changes.map(change => (
              <Text key={change.label} noMargin>
                <Trans>
                  <b>{change.label}</b> set to {change.newValue}.
                </Trans>
              </Text>
            ))}
          </ColumnStackLayout>
        ) : null,
      };
    };

    if (!project || !project.hasLayoutNamed(scene_name)) {
      return renderChanges(
        listLabelAndValuesFromChangedProperties(changed_properties)
      );
    }

    const layout = project.getLayout(scene_name);
    const layoutObjects = layout.getObjects();
    const globalObjects = project.getObjects();

    let object: gdObject | null = null;

    if (layoutObjects.hasObjectNamed(object_name)) {
      object = layoutObjects.getObject(object_name);
    } else if (globalObjects.hasObjectNamed(object_name)) {
      object = globalObjects.getObject(object_name);
    }

    if (!object) {
      return renderChanges(
        listLabelAndValuesFromChangedProperties(changed_properties)
      );
    }

    if (!object.hasBehaviorNamed(behavior_name)) {
      return renderChanges(
        listLabelAndValuesFromChangedProperties(changed_properties)
      );
    }

    const behavior = object.getBehavior(behavior_name);
    const behaviorProperties = behavior.getProperties();

    const allBehaviorSharedDataNames = layout
      .getAllBehaviorSharedDataNames()
      .toJSArray();

    let behaviorSharedDataProperties = null;
    if (allBehaviorSharedDataNames.includes(behavior_name)) {
      const behaviorSharedData = layout.getBehaviorSharedData(behavior_name);
      behaviorSharedDataProperties = behaviorSharedData.getProperties();
    }

    const changes = changed_properties
      .map(changed_property => {
        const propertyName = SafeExtractor.extractStringProperty(
          changed_property,
          'property_name'
        );
        const newValue = SafeExtractor.extractStringProperty(
          changed_property,
          'new_value'
        );
        if (propertyName === null || newValue === null) {
          return null;
        }

        const behaviorPropertySearch = findPropertyByName({
          properties: behaviorProperties,
          name: propertyName,
        });

        const behaviorSharedDataPropertySearch = findPropertyByName({
          properties: behaviorSharedDataProperties,
          name: propertyName,
        });

        if (behaviorPropertySearch.foundProperty) {
          return {
            label: behaviorPropertySearch.foundProperty.getLabel(),
            newValue: newValue,
          };
        } else if (behaviorSharedDataPropertySearch.foundProperty) {
          return {
            label: behaviorSharedDataPropertySearch.foundProperty.getLabel(),
            newValue: newValue,
          };
        } else {
          return {
            label: propertyName,
            newValue: newValue,
          };
        }
      })
      .filter(Boolean);

    return renderChanges(changes);
  },
  launchFunction: async ({ project, args }) => {
    const scene_name = extractRequiredString(args, 'scene_name');
    const object_name = extractRequiredString(args, 'object_name');
    const behavior_name = extractRequiredString(args, 'behavior_name');
    const changedProperties =
      SafeExtractor.extractArrayProperty(args, 'changed_properties') || [];

    if (!project.hasLayoutNamed(scene_name)) {
      return makeGenericFailure(`Scene not found: "${scene_name}".`);
    }

    const layout = project.getLayout(scene_name);
    const layoutObjects = layout.getObjects();
    const globalObjects = project.getObjects();

    let object: gdObject | null = null;

    if (layoutObjects.hasObjectNamed(object_name)) {
      object = layoutObjects.getObject(object_name);
    } else if (globalObjects.hasObjectNamed(object_name)) {
      object = globalObjects.getObject(object_name);
    }

    if (!object) {
      return makeGenericFailure(
        `Object not found: "${object_name}" in scene "${scene_name}", nor in the global objects.`
      );
    }

    if (!object.hasBehaviorNamed(behavior_name)) {
      return makeGenericFailure(
        `Behavior not found: "${behavior_name}" on object "${object_name}".`
      );
    }

    const behavior = object.getBehavior(behavior_name);
    const behaviorProperties = behavior.getProperties();

    const allBehaviorSharedDataNames = layout
      .getAllBehaviorSharedDataNames()
      .toJSArray();

    let behaviorSharedData = null;
    let behaviorSharedDataProperties = null;
    if (allBehaviorSharedDataNames.includes(behavior_name)) {
      behaviorSharedData = layout.getBehaviorSharedData(behavior_name);
      behaviorSharedDataProperties = behaviorSharedData.getProperties();
    }

    const warnings = [];
    const changes = [];

    changedProperties.forEach(changed_property => {
      const propertyName = SafeExtractor.extractStringProperty(
        changed_property,
        'property_name'
      );
      const newValue = SafeExtractor.extractStringProperty(
        changed_property,
        'new_value'
      );
      if (propertyName === null || newValue === null) {
        warnings.push(
          `Missing "property_name" or "new_value" in an item of \`changed_properties\`: ${JSON.stringify(
            changed_property
          )}. It was ignored and not changed.`
        );
        return;
      }

      const behaviorPropertySearch = findPropertyByName({
        properties: behaviorProperties,
        name: propertyName,
      });

      const behaviorSharedDataPropertySearch = findPropertyByName({
        properties: behaviorSharedDataProperties,
        name: propertyName,
      });

      if (behaviorPropertySearch.foundPropertyName) {
        const { foundPropertyName, foundProperty } = behaviorPropertySearch;
        if (
          !behavior.updateProperty(
            foundPropertyName,
            sanitizePropertyNewValue(foundProperty, newValue)
          )
        ) {
          warnings.push(
            `Could not change property "${foundPropertyName}" of behavior "${behavior_name}". The value might be invalid, of the wrong type or not allowed.`
          );
          return;
        }

        changes.push(
          `Changed property "${foundPropertyName}" of behavior "${behavior_name}" to "${newValue}".`
        );
      } else if (
        behaviorSharedData &&
        behaviorSharedDataPropertySearch.foundPropertyName
      ) {
        const {
          foundPropertyName,
          foundProperty,
        } = behaviorSharedDataPropertySearch;
        if (
          !behaviorSharedData.updateProperty(
            foundPropertyName,
            sanitizePropertyNewValue(foundProperty, newValue)
          )
        ) {
          warnings.push(
            `Could not change shared property "${foundPropertyName}" of behavior "${behavior_name}". The value might be invalid, of the wrong type or not allowed.`
          );
          return;
        }

        changes.push(
          `Changed property "${foundPropertyName}" of behavior "${behavior_name}" (shared between all objects having this behavior) to "${newValue}".`
        );
      } else {
        warnings.push(
          `Property "${propertyName}" not found on behavior "${behavior_name}" of object "${object_name}".`
        );
      }
    });

    return makeMultipleChangesOutput(changes, warnings);
  },
};

/**
 * Lists all object instances in a scene
 */
const describeInstances: EditorFunction = {
  renderForEditor: ({ args, editorCallbacks }) => {
    const scene_name = extractRequiredString(args, 'scene_name');

    return {
      text: (
        <Trans>
          Inspecting instances of scene{' '}
          <Link
            href="#"
            onClick={() =>
              editorCallbacks.onOpenLayout(scene_name, {
                openEventsEditor: true,
                openSceneEditor: true,
                focusWhenOpened: 'scene',
              })
            }
          >
            {scene_name}.
          </Link>
        </Trans>
      ),
    };
  },
  launchFunction: async ({ project, args }) => {
    const scene_name = extractRequiredString(args, 'scene_name');
    const filter_by_object_name =
      SafeExtractor.extractStringProperty(args, 'filter_by_object_name') || '';

    const objectNames = new Set(
      filter_by_object_name
        .split(',')
        .map(name => name.trim().toLowerCase())
        .filter(Boolean)
    );

    if (!project.hasLayoutNamed(scene_name)) {
      return makeGenericFailure(`Scene not found: "${scene_name}".`);
    }

    const layout = project.getLayout(scene_name);
    const initialInstances = layout.getInitialInstances();

    const instances = [];

    // For each layer
    mapFor(0, layout.getLayersCount(), i => {
      const layer = layout.getLayerAt(i);
      const layerName = layer.getName();

      getInstancesInLayoutForLayer(initialInstances, layerName).forEach(
        instance => {
          if (
            objectNames.size > 0 &&
            !objectNames.has(instance.getObjectName().toLowerCase())
          ) {
            return;
          }

          const serializedInstance = serializeToJSObject(instance);
          instances.push({
            ...serializedInstance,
            // Replace persistentUuid by id:
            persistentUuid: undefined,
            id: instance.getPersistentUuid().slice(0, 10),
            // For now, don't expose these:
            initialVariables: undefined,
            numberProperties: undefined,
            stringProperties: undefined,
          });
        }
      );
    });

    if (objectNames.size > 0) {
      return {
        success: true,
        instances: instances,
        instancesForSceneNamed: scene_name,
        instancesOnlyForObjectsNamed: [...objectNames].sort().join(','),
      };
    } else {
      return {
        success: true,
        instances: instances,
        instancesForSceneNamed: scene_name,
      };
    }
  },
};

const iterateOnInstances = (initialInstances, callback) => {
  const instanceGetter = new gd.InitialInstanceJSFunctor();
  // $FlowFixMe - invoke is not writable
  instanceGetter.invoke = instancePtr => {
    // $FlowFixMe - wrapPointer is not exposed
    const instance: gdInitialInstance = gd.wrapPointer(
      instancePtr,
      gd.InitialInstance
    );
    callback(instance);
  };
  // $FlowFixMe - JSFunctor is incompatible with Functor
  initialInstances.iterateOverInstances(instanceGetter);
  instanceGetter.delete();
};

/**
 * Places new instance(s), or move/erase existing instances, of an existing object onto a specified 2D layer
 * within a scene using a virtual brush at given X, Y coordinates.
 * Can also be used to resize, rotate, change opacity or Z order of existing 2D instance(s).
 * Existing instances identifiers can be found by calling `describe_instances` (`id` field for each instance).
 */
const put2dInstances: EditorFunction = {
  renderForEditor: ({ args }) => {
    const scene_name = extractRequiredString(args, 'scene_name');
    const object_name = SafeExtractor.extractStringProperty(
      args,
      'object_name'
    );
    const layer_name = extractRequiredString(args, 'layer_name');
    const brush_kind = extractRequiredString(args, 'brush_kind');
    const brush_position = SafeExtractor.extractStringProperty(
      args,
      'brush_position'
    );
    const existing_instance_ids = SafeExtractor.extractStringProperty(
      args,
      'existing_instance_ids'
    );
    const existingInstanceIds = existing_instance_ids
      ? existing_instance_ids.split(',')
      : [];
    const new_instances_count = SafeExtractor.extractNumberProperty(
      args,
      'new_instances_count'
    );
    const newInstancesCount =
      !new_instances_count && existingInstanceIds.length === 0
        ? 1
        : new_instances_count;

    const existingInstanceCount = existing_instance_ids
      ? existing_instance_ids.split(',').length
      : 0;
    const brushPosition = brush_position
      ? brush_position.split(',').map(Number)
      : null;

    if (brush_kind === 'erase') {
      return {
        text: (
          <Trans>
            Erase {existingInstanceCount} instance(s) in scene {scene_name}.
          </Trans>
        ),
      };
    }

    if (existingInstanceIds.length === 0) {
      return {
        text: (
          <Trans>
            Add {newInstancesCount} instance(s) of object {object_name} at{' '}
            {brushPosition ? (
              brushPosition.join(', ')
            ) : (
              <Trans>scene center</Trans>
            )}{' '}
            (layer: {layer_name || 'base'}) in scene {scene_name}.
          </Trans>
        ),
      };
    } else if (newInstancesCount === 0) {
      return {
        text: (
          <Trans>
            Move {existingInstanceCount} instance(s) of object {object_name} to{' '}
            {brushPosition ? (
              brushPosition.join(', ')
            ) : (
              <Trans>scene center</Trans>
            )}{' '}
            (layer: {layer_name || 'base'}) in scene {scene_name}.
          </Trans>
        ),
      };
    } else {
      return {
        text: (
          <Trans>
            Add {newInstancesCount} instance(s) and move {existingInstanceCount}{' '}
            instance(s) of object {object_name} to{' '}
            {brushPosition ? (
              brushPosition.join(', ')
            ) : (
              <Trans>scene center</Trans>
            )}{' '}
            (layer: {layer_name || 'base'}) in scene {scene_name}.
          </Trans>
        ),
      };
    }
  },
  launchFunction: async ({
    project,
    args,
    onInstancesModifiedOutsideEditor,
  }) => {
    const scene_name = extractRequiredString(args, 'scene_name');
    const object_name = SafeExtractor.extractStringProperty(
      args,
      'object_name'
    );
    const layer_name = extractRequiredString(args, 'layer_name');
    const brush_kind = extractRequiredString(args, 'brush_kind');
    const brush_position = SafeExtractor.extractStringProperty(
      args,
      'brush_position'
    );
    const brush_size = SafeExtractor.extractNumberProperty(args, 'brush_size');
    const brush_end_position = SafeExtractor.extractStringProperty(
      args,
      'brush_end_position'
    );
    const existing_instance_ids = SafeExtractor.extractStringProperty(
      args,
      'existing_instance_ids'
    );
    const new_instances_count = SafeExtractor.extractNumberProperty(
      args,
      'new_instances_count'
    );
    const instances_z_order = SafeExtractor.extractNumberProperty(
      args,
      'instances_z_order'
    );
    const instances_size = SafeExtractor.extractStringProperty(
      args,
      'instances_size'
    );

    if (!project.hasLayoutNamed(scene_name)) {
      return makeGenericFailure(`Scene not found: "${scene_name}".`);
    }

    const layout = project.getLayout(scene_name);
    const objectsContainer = layout.getObjects();

    // Check if layer exists (empty string is allowed for base layer)
    if (layer_name !== '' && !layout.hasLayerNamed(layer_name)) {
      return makeGenericFailure(
        `Layer not found: ${layer_name} in scene "${scene_name}".`
      );
    }

    const existingInstanceIds = existing_instance_ids
      ? existing_instance_ids.split(',')
      : [];

    const initialInstances = layout.getInitialInstances();

    if (brush_kind === 'erase') {
      const brushPosition: Array<number> | null = brush_position
        ? brush_position.split(',').map(Number)
        : null;
      const brushSize = brush_size || 0;

      // Iterate on existing instances and remove them, and/or those inside the brush radius.
      const instancesToDelete = new Set();
      const notFoundExistingInstanceIds = new Set<string>(existingInstanceIds);

      iterateOnInstances(initialInstances, instance => {
        const foundExistingInstanceId = existingInstanceIds.find(id =>
          instance.getPersistentUuid().startsWith(id)
        );
        if (foundExistingInstanceId) {
          instancesToDelete.add(instance);
          notFoundExistingInstanceIds.delete(foundExistingInstanceId);
          return;
        }

        if (instance.getObjectName() !== object_name) return;

        if (!brushPosition) return;
        if (instance.getLayer() !== layer_name) return; // Layer must be the same as specified when deleting instances with a brush.

        if (brushSize === 0) {
          if (
            instance.getX() === brushPosition[0] &&
            instance.getY() === brushPosition[1]
          ) {
            instancesToDelete.add(instance);
            return;
          }
        } else {
          const distance = Math.sqrt(
            Math.pow(instance.getX() - brushPosition[0], 2) +
              Math.pow(instance.getY() - brushPosition[1], 2)
          );
          if (distance <= brushSize) {
            instancesToDelete.add(instance);
            return;
          }
        }
      });

      instancesToDelete.forEach(instance => {
        initialInstances.removeInstance(instance);
      });

      // /!\ Tell the editor that some instances have potentially been modified (and even removed).
      // This will force the instances editor to destroy and mount again the
      // renderers to avoid keeping any references to existing instances, and also drop any selection.
      onInstancesModifiedOutsideEditor({
        scene: layout,
      });
      return makeGenericSuccess(
        [
          `Erased ${instancesToDelete.size} instance${
            instancesToDelete.size > 1 ? 's' : ''
          }.`,
          notFoundExistingInstanceIds.size > 0
            ? `Could not find these instances to erase:
        ${Array.from(notFoundExistingInstanceIds).join(
          ', '
        )}. Verify the ids and layer names are ALWAYS exact and correct.`
            : '',
        ]
          .filter(Boolean)
          .join(' ')
      );
    } else {
      const brushPosition: Array<number> = brush_position
        ? brush_position.split(',').map(Number)
        : [
            project.getGameResolutionWidth() / 2,
            project.getGameResolutionHeight() / 2,
          ];
      const brushSize = brush_size || 0;
      const brushEndPosition = brush_end_position
        ? brush_end_position.split(',').map(Number)
        : null;

      // Compute the number of instances to create.
      const rowCount = SafeExtractor.extractNumberProperty(args, 'row_count');
      const columnCount = SafeExtractor.extractNumberProperty(
        args,
        'column_count'
      );

      let newInstancesCount =
        new_instances_count !== null ? new_instances_count : 0;
      if (newInstancesCount === 0 && existingInstanceIds.length === 0) {
        newInstancesCount =
          rowCount && columnCount ? rowCount * columnCount : 1;
      }

      // Track changes for detailed success message
      const changes = [];

      if (newInstancesCount > 0 && !object_name) {
        changes.push(
          `You've specified to create ${newInstancesCount} instances, but you didn't specify the object name. Please specify the object name.`
        );
      }

      if (
        object_name &&
        !objectsContainer.hasObjectNamed(object_name) &&
        !project.getObjects().hasObjectNamed(object_name)
      ) {
        return makeGenericFailure(
          `Object not found: "${object_name}" in scene "${scene_name}". Please only specify the object name of an object existing in the scene (or create if before if necessary).`
        );
      }

      // Store original states of existing instances for comparison
      const existingInstanceStates = new Map();
      const notFoundExistingInstanceIds = new Set<string>(existingInstanceIds);

      // Create the array of existing instances to move/modify, and new instances to create.
      const modifiedAndCreatedInstances: Array<gdInitialInstance> = [];
      iterateOnInstances(initialInstances, instance => {
        const foundExistingInstanceId = existingInstanceIds.find(id =>
          instance.getPersistentUuid().startsWith(id)
        );

        if (foundExistingInstanceId) {
          notFoundExistingInstanceIds.delete(foundExistingInstanceId);

          // Store original state before modifications
          existingInstanceStates.set(instance, {
            originalLayer: instance.getLayer(),
            originalX: instance.getX(),
            originalY: instance.getY(),
            originalZOrder: instance.getZOrder(),
            originalRotation: instance.getAngle(),
            originalOpacity: instance.getOpacity(),
            originalCustomWidth: instance.hasCustomSize()
              ? instance.getCustomWidth()
              : null,
            originalCustomHeight: instance.hasCustomSize()
              ? instance.getCustomHeight()
              : null,
          });

          modifiedAndCreatedInstances.push(instance);
          // Take the opportunity to move to a new layer if specified.
          if (instance.getLayer() !== layer_name) {
            instance.setLayer(layer_name);
          }
        }
      });

      for (let i = 0; i < newInstancesCount; i++) {
        const instance = initialInstances.insertNewInitialInstance();
        instance.setObjectName(object_name || '');
        instance.setLayer(layer_name);
        modifiedAndCreatedInstances.push(instance);
      }

      // Paint the new/modified instances with the brush.
      if (brush_kind === 'line') {
        const instancesCount = modifiedAndCreatedInstances.length;

        if (brushPosition && brushEndPosition) {
          const deltaX =
            instancesCount > 1
              ? (brushEndPosition[0] - brushPosition[0]) / (instancesCount - 1)
              : 0;
          const deltaY =
            instancesCount > 1
              ? (brushEndPosition[1] - brushPosition[1]) / (instancesCount - 1)
              : 0;

          modifiedAndCreatedInstances.forEach((instance, i) => {
            instance.setX(brushPosition[0] + i * deltaX);
            instance.setY(brushPosition[1] + i * deltaY);
          });
        }
      } else if (brush_kind === 'grid') {
        const instancesCount = modifiedAndCreatedInstances.length;

        if (brushPosition && brushEndPosition) {
          // Naively auto-compute the grid column and row count if not specified.
          const gridRowCount =
            rowCount || Math.floor(Math.sqrt(instancesCount));
          const gridRowSize =
            (brushEndPosition[0] - brushPosition[0]) / gridRowCount;
          const gridColumnCount =
            columnCount || Math.ceil(instancesCount / gridRowCount);
          const gridColumnSize =
            (brushEndPosition[1] - brushPosition[1]) / gridColumnCount;

          modifiedAndCreatedInstances.forEach((instance, i) => {
            const row = Math.floor(i / gridColumnCount);
            const column = i % gridColumnCount;

            instance.setX(brushPosition[0] + column * gridColumnSize);
            instance.setY(brushPosition[1] + row * gridRowSize);
          });
        }
      } else if (brush_kind === 'random_in_circle') {
        modifiedAndCreatedInstances.forEach(instance => {
          const randomRadius = Math.random() * brushSize;
          const randomAngle = Math.random() * 2 * Math.PI;

          instance.setX(
            brushPosition[0] + randomRadius * Math.cos(randomAngle)
          );
          instance.setY(
            brushPosition[1] + randomRadius * Math.sin(randomAngle)
          );
        });
      } else if (brush_kind === 'point') {
        modifiedAndCreatedInstances.forEach(instance => {
          instance.setX(brushPosition[0]);
          instance.setY(brushPosition[1]);
        });
      } else {
        if (brush_kind !== 'none') {
          console.warn(
            `Unknown brush kind: ${brush_kind} - assuming it's "none" instead.`
          );
          changes.push(
            'The brush kind is unknown and was considered to be "none" instead.'
          );
        }
      }

      const instancesSize = instances_size
        ? instances_size.split(',').map(Number)
        : null;
      const instancesRotation = SafeExtractor.extractNumberProperty(
        args,
        'instances_rotation'
      );
      const instancesOpacity = SafeExtractor.extractNumberProperty(
        args,
        'instances_opacity'
      );

      modifiedAndCreatedInstances.forEach(instance => {
        if (instancesSize) {
          instance.setHasCustomSize(true);
          instance.setCustomWidth(instancesSize[0]);
          instance.setCustomHeight(instancesSize[1]);
        }
        if (instances_z_order !== null) {
          instance.setZOrder(instances_z_order);
        }
        if (instancesRotation !== null) {
          instance.setAngle(instancesRotation);
        }
        if (instancesOpacity !== null) {
          instance.setOpacity(instancesOpacity);
        }
      });

      // Track specific changes that were made
      if (newInstancesCount > 0) {
        changes.push(
          `Created ${newInstancesCount} new instance${
            newInstancesCount > 1 ? 's' : ''
          } of object "${object_name ||
            ''}" using ${brush_kind} brush at ${brushPosition.join(
            ', '
          )} on layer "${layer_name || 'base'}".`
        );
      }

      // Check what changed for existing instances
      let movedToLayerCount = 0;
      let movedPositionCount = 0;
      let resizedCount = 0;
      let rotatedCount = 0;
      let opacityChangedCount = 0;
      let zOrderChangedCount = 0;

      existingInstanceStates.forEach((originalState, instance) => {
        if (originalState.originalLayer !== instance.getLayer()) {
          movedToLayerCount++;
        }
        if (
          originalState.originalX !== instance.getX() ||
          originalState.originalY !== instance.getY()
        ) {
          movedPositionCount++;
        }
        if (
          instancesSize &&
          (originalState.originalCustomWidth !== instance.getCustomWidth() ||
            originalState.originalCustomHeight !== instance.getCustomHeight())
        ) {
          resizedCount++;
        }
        if (
          instancesRotation !== null &&
          originalState.originalRotation !== instance.getAngle()
        ) {
          rotatedCount++;
        }
        if (
          instancesOpacity !== null &&
          originalState.originalOpacity !== instance.getOpacity()
        ) {
          opacityChangedCount++;
        }
        if (
          instances_z_order !== null &&
          originalState.originalZOrder !== instance.getZOrder()
        ) {
          zOrderChangedCount++;
        }
      });

      if (movedToLayerCount > 0) {
        changes.push(
          `Moved ${movedToLayerCount} instance${
            movedToLayerCount > 1 ? 's' : ''
          } to layer "${layer_name || 'base'}".`
        );
      }

      if (movedPositionCount > 0) {
        changes.push(
          `Repositioned ${movedPositionCount} instance${
            movedPositionCount > 1 ? 's' : ''
          } using ${brush_kind} brush.`
        );
      }

      if (resizedCount > 0 && instancesSize) {
        changes.push(
          `Resized ${resizedCount} instance${resizedCount > 1 ? 's' : ''} to ${
            instancesSize[0]
          }x${instancesSize[1]}.`
        );
      }

      if (rotatedCount > 0 && instancesRotation !== null) {
        changes.push(
          `Rotated ${rotatedCount} instance${
            rotatedCount > 1 ? 's' : ''
          } to ${instancesRotation}°.`
        );
      }

      if (opacityChangedCount > 0 && instancesOpacity !== null) {
        changes.push(
          `Changed opacity of ${opacityChangedCount} instance${
            opacityChangedCount > 1 ? 's' : ''
          } to ${instancesOpacity}.`
        );
      }

      if (zOrderChangedCount > 0 && instances_z_order !== null) {
        changes.push(
          `Changed Z-order of ${zOrderChangedCount} instance${
            zOrderChangedCount > 1 ? 's' : ''
          } to ${instances_z_order}.`
        );
      }

      if (notFoundExistingInstanceIds.size > 0) {
        changes.push(
          `Could not find these existing instance ids to modify:
          ${Array.from(notFoundExistingInstanceIds).join(
            ', '
          )}. Verify the ids and layer names are ALWAYS exact and correct.`
        );
      }

      if (changes.length === 0) {
        return makeGenericSuccess(
          'No changes were made to instances. Please specify a brush kind, position and number of instances to create, or specify the exact ids of the instances to manipulate.'
        );
      }

      // /!\ Tell the editor that some instances have potentially been modified (and even removed).
      // This will force the instances editor to destroy and mount again the
      // renderers to avoid keeping any references to existing instances, and also drop any selection.
      onInstancesModifiedOutsideEditor({
        scene: layout,
      });
      return makeGenericSuccess(changes.join(' '));
    }
  },
};

/**
 * Places new instance(s), or move/erase existing instances, of an existing object
 * onto a specified 3D layer within a scene using a virtual brush at given X, Y, Z coordinates.
 * Can also be used to resize, rotate existing 3D instance(s).
 * Existing instances identifiers can be found by calling `describe_instances` (`id` field for each instance).
 */
const put3dInstances: EditorFunction = {
  renderForEditor: ({ args }) => {
    const scene_name = extractRequiredString(args, 'scene_name');
    const object_name = SafeExtractor.extractStringProperty(
      args,
      'object_name'
    );
    const layer_name = extractRequiredString(args, 'layer_name');
    const brush_kind = extractRequiredString(args, 'brush_kind');
    const brush_position = SafeExtractor.extractStringProperty(
      args,
      'brush_position'
    );
    const existing_instance_ids = SafeExtractor.extractStringProperty(
      args,
      'existing_instance_ids'
    );
    const existingInstanceIds = existing_instance_ids
      ? existing_instance_ids.split(',')
      : [];
    const new_instances_count = SafeExtractor.extractNumberProperty(
      args,
      'new_instances_count'
    );
    const newInstancesCount =
      !new_instances_count && existingInstanceIds.length === 0
        ? 1
        : new_instances_count;

    const existingInstanceCount = existing_instance_ids
      ? existing_instance_ids.split(',').length
      : 0;
    const brushPosition = brush_position
      ? brush_position.split(',').map(Number)
      : null;

    if (brush_kind === 'erase') {
      return {
        text: (
          <Trans>
            Erase {existingInstanceCount} instance(s) in scene {scene_name}.
          </Trans>
        ),
      };
    }

    if (existingInstanceIds.length === 0) {
      return {
        text: (
          <Trans>
            Add {newInstancesCount} instance(s) of object {object_name} at{' '}
            {brushPosition ? (
              brushPosition.join(', ')
            ) : (
              <Trans>scene center</Trans>
            )}{' '}
            (layer: {layer_name || 'base'}) in scene {scene_name}.
          </Trans>
        ),
      };
    } else if (newInstancesCount === 0) {
      return {
        text: (
          <Trans>
            Move {existingInstanceCount} instance(s) of object {object_name} to{' '}
            {brushPosition ? (
              brushPosition.join(', ')
            ) : (
              <Trans>scene center</Trans>
            )}{' '}
            (layer: {layer_name || 'base'}) in scene {scene_name}.
          </Trans>
        ),
      };
    } else {
      return {
        text: (
          <Trans>
            Add {newInstancesCount} instance(s) and move {existingInstanceCount}{' '}
            instance(s) of object {object_name} to{' '}
            {brushPosition ? (
              brushPosition.join(', ')
            ) : (
              <Trans>scene center</Trans>
            )}{' '}
            (layer: {layer_name || 'base'}) in scene {scene_name}.
          </Trans>
        ),
      };
    }
  },
  launchFunction: async ({
    project,
    args,
    onInstancesModifiedOutsideEditor,
  }) => {
    const scene_name = extractRequiredString(args, 'scene_name');
    const object_name = SafeExtractor.extractStringProperty(
      args,
      'object_name'
    );
    const layer_name = extractRequiredString(args, 'layer_name');
    const brush_kind = extractRequiredString(args, 'brush_kind');
    const brush_position = SafeExtractor.extractStringProperty(
      args,
      'brush_position'
    );
    const brush_size = SafeExtractor.extractNumberProperty(args, 'brush_size');
    const brush_end_position = SafeExtractor.extractStringProperty(
      args,
      'brush_end_position'
    );
    const existing_instance_ids = SafeExtractor.extractStringProperty(
      args,
      'existing_instance_ids'
    );
    const new_instances_count = SafeExtractor.extractNumberProperty(
      args,
      'new_instances_count'
    );
    const instances_size = SafeExtractor.extractStringProperty(
      args,
      'instances_size'
    );
    const instances_rotation = SafeExtractor.extractStringProperty(
      args,
      'instances_rotation'
    );

    if (!project.hasLayoutNamed(scene_name)) {
      return makeGenericFailure(`Scene not found: "${scene_name}".`);
    }

    const layout = project.getLayout(scene_name);
    const objectsContainer = layout.getObjects();

    // Check if layer exists (empty string is allowed for base layer)
    if (layer_name !== '' && !layout.hasLayerNamed(layer_name)) {
      return makeGenericFailure(
        `Layer not found: ${layer_name} in scene "${scene_name}".`
      );
    }

    const existingInstanceIds = existing_instance_ids
      ? existing_instance_ids.split(',')
      : [];

    const initialInstances = layout.getInitialInstances();

    if (brush_kind === 'erase') {
      const brushPosition: Array<number> | null = brush_position
        ? brush_position.split(',').map(Number)
        : null;
      const brushSize = brush_size || 0;

      // Iterate on existing instances and remove them, and/or those inside the brush radius.
      const instancesToDelete = new Set();
      const notFoundExistingInstanceIds = new Set<string>(existingInstanceIds);

      iterateOnInstances(initialInstances, instance => {
        const foundExistingInstanceId = existingInstanceIds.find(id =>
          instance.getPersistentUuid().startsWith(id)
        );
        if (foundExistingInstanceId) {
          instancesToDelete.add(instance);
          notFoundExistingInstanceIds.delete(foundExistingInstanceId);
          return;
        }

        if (instance.getObjectName() !== object_name) return;

        if (!brushPosition) return;
        if (instance.getLayer() !== layer_name) return; // Layer must be the same as specified when deleting instances with a brush.

        if (brushSize <= 0) {
          if (
            instance.getX() === brushPosition[0] &&
            instance.getY() === brushPosition[1] &&
            instance.getZ() === brushPosition[2]
          ) {
            instancesToDelete.add(instance);
            return;
          }
        } else {
          const distance = Math.sqrt(
            Math.pow(instance.getX() - brushPosition[0], 2) +
              Math.pow(instance.getY() - brushPosition[1], 2) +
              Math.pow(instance.getZ() - brushPosition[2], 2)
          );
          if (distance <= brushSize) {
            instancesToDelete.add(instance);
            return;
          }
        }
      });

      instancesToDelete.forEach(instance => {
        initialInstances.removeInstance(instance);
      });

      // /!\ Tell the editor that some instances have potentially been modified (and even removed).
      // This will force the instances editor to destroy and mount again the
      // renderers to avoid keeping any references to existing instances, and also drop any selection.
      onInstancesModifiedOutsideEditor({
        scene: layout,
      });
      return makeGenericSuccess(
        [
          `Erased ${instancesToDelete.size} instance${
            instancesToDelete.size > 1 ? 's' : ''
          }.`,
          notFoundExistingInstanceIds.size > 0
            ? `Could not find these instances to erase:
        ${Array.from(notFoundExistingInstanceIds).join(
          ', '
        )}. Verify the ids and layer names are ALWAYS exact and correct.`
            : '',
        ]
          .filter(Boolean)
          .join(' ')
      );
    } else {
      const brushPosition: Array<number> = brush_position
        ? brush_position.split(',').map(Number)
        : [
            project.getGameResolutionWidth() / 2,
            project.getGameResolutionHeight() / 2,
            0,
          ];
      const brushSize = brush_size || 0;
      const brushEndPosition: Array<number> | null = brush_end_position
        ? brush_end_position.split(',').map(Number)
        : null;

      let newInstancesCount =
        new_instances_count !== null ? new_instances_count : 0;
      if (newInstancesCount === 0 && existingInstanceIds.length === 0) {
        newInstancesCount = 1;
      }

      // Track changes for detailed success message
      const changes = [];

      if (newInstancesCount > 0 && !object_name) {
        changes.push(
          `You've specified to create ${newInstancesCount} instances, but you didn't specify the object name. Please specify the object name.`
        );
      }

      if (
        object_name &&
        !objectsContainer.hasObjectNamed(object_name) &&
        !project.getObjects().hasObjectNamed(object_name)
      ) {
        return makeGenericFailure(
          `Object not found: "${object_name}" in scene "${scene_name}". Please only specify the object name of an object existing in the scene (or create if before if necessary).`
        );
      }

      // Store original states of existing instances for comparison
      const existingInstanceStates = new Map();
      const notFoundExistingInstanceIds = new Set<string>(existingInstanceIds);

      // Create the array of existing instances to move/modify, and new instances to create.
      const modifiedAndCreatedInstances: Array<gdInitialInstance> = [];
      iterateOnInstances(initialInstances, instance => {
        const foundExistingInstanceId = existingInstanceIds.find(id =>
          instance.getPersistentUuid().startsWith(id)
        );
        if (foundExistingInstanceId) {
          notFoundExistingInstanceIds.delete(foundExistingInstanceId);

          // Store original state before modifications
          existingInstanceStates.set(instance, {
            originalLayer: instance.getLayer(),
            originalX: instance.getX(),
            originalY: instance.getY(),
            originalZ: instance.getZ(),
            originalRotationX: instance.getRotationX(),
            originalRotationY: instance.getRotationY(),
            originalRotationZ: instance.getAngle(),
            originalCustomWidth: instance.hasCustomSize()
              ? instance.getCustomWidth()
              : null,
            originalCustomHeight: instance.hasCustomSize()
              ? instance.getCustomHeight()
              : null,
            originalCustomDepth: instance.hasCustomDepth()
              ? instance.getCustomDepth()
              : null,
          });

          modifiedAndCreatedInstances.push(instance);
          // Take the opportunity to move to a new layer if specified.
          if (instance.getLayer() !== layer_name) {
            instance.setLayer(layer_name);
          }
        }
      });

      for (let i = 0; i < newInstancesCount; i++) {
        const instance = initialInstances.insertNewInitialInstance();
        instance.setObjectName(object_name || '');
        instance.setLayer(layer_name);
        modifiedAndCreatedInstances.push(instance);
      }

      // Paint the new/modified instances with the brush.
      if (brush_kind === 'line') {
        const instancesCount = modifiedAndCreatedInstances.length;

        if (brushPosition && brushEndPosition) {
          const deltaX =
            instancesCount > 1
              ? (brushEndPosition[0] - brushPosition[0]) / (instancesCount - 1)
              : 0;
          const deltaY =
            instancesCount > 1
              ? (brushEndPosition[1] - brushPosition[1]) / (instancesCount - 1)
              : 0;
          const deltaZ =
            instancesCount > 1
              ? (brushEndPosition[2] - brushPosition[2]) / (instancesCount - 1)
              : 0;

          modifiedAndCreatedInstances.forEach((instance, i) => {
            instance.setX(brushPosition[0] + i * deltaX);
            instance.setY(brushPosition[1] + i * deltaY);
            instance.setZ(brushPosition[2] + i * deltaZ);
          });
        }
      } else if (brush_kind === 'random_in_sphere') {
        modifiedAndCreatedInstances.forEach(instance => {
          if (!brushPosition) return;

          const randomRadius = Math.random() * brushSize;
          const randomTheta = Math.random() * 2 * Math.PI; // Azimuthal angle
          const randomPhi = Math.acos(2 * Math.random() - 1); // Polar angle

          instance.setX(
            brushPosition[0] +
              randomRadius * Math.sin(randomPhi) * Math.cos(randomTheta)
          );
          instance.setY(
            brushPosition[1] +
              randomRadius * Math.sin(randomPhi) * Math.sin(randomTheta)
          );
          instance.setZ(brushPosition[2] + randomRadius * Math.cos(randomPhi));
        });
      } else if (brush_kind === 'point') {
        modifiedAndCreatedInstances.forEach(instance => {
          if (!brushPosition) return;

          instance.setX(brushPosition[0]);
          instance.setY(brushPosition[1]);
          instance.setZ(brushPosition[2]);
        });
      } else {
        if (brush_kind !== 'none') {
          console.warn(
            `Unknown brush kind: ${brush_kind} - assuming it's "none" instead.`
          );
          changes.push(
            'The brush kind is unknown and was considered to be "none" instead.'
          );
        }
      }

      const instancesSizeArray = instances_size
        ? instances_size.split(',').map(Number)
        : null;
      const instancesRotationArray = instances_rotation
        ? instances_rotation.split(',').map(coord => parseFloat(coord) || 0)
        : null;

      modifiedAndCreatedInstances.forEach(instance => {
        if (instancesSizeArray && instancesSizeArray.length >= 3) {
          instance.setHasCustomSize(true);
          instance.setHasCustomDepth(true);
          instance.setCustomWidth(instancesSizeArray[0]);
          instance.setCustomHeight(instancesSizeArray[1]);
          instance.setCustomDepth(instancesSizeArray[2]);
        }
        if (instancesRotationArray && instancesRotationArray.length >= 3) {
          instance.setRotationX(instancesRotationArray[0]);
          instance.setRotationY(instancesRotationArray[1]);
          instance.setAngle(instancesRotationArray[2]);
        }
      });

      // Track specific changes that were made
      if (newInstancesCount > 0) {
        changes.push(
          `Created ${newInstancesCount} new instance${
            newInstancesCount > 1 ? 's' : ''
          } of object "${object_name ||
            ''}" using ${brush_kind} brush at ${brushPosition.join(
            ', '
          )} on layer "${layer_name || 'base'}".`
        );
      }

      // Check what changed for existing instances
      let movedToLayerCount = 0;
      let movedPositionCount = 0;
      let resizedCount = 0;
      let rotatedCount = 0;

      existingInstanceStates.forEach((originalState, instance) => {
        if (originalState.originalLayer !== instance.getLayer()) {
          movedToLayerCount++;
        }
        if (
          originalState.originalX !== instance.getX() ||
          originalState.originalY !== instance.getY() ||
          originalState.originalZ !== instance.getZ()
        ) {
          movedPositionCount++;
        }
        if (
          instancesSizeArray &&
          instancesSizeArray.length >= 3 &&
          (originalState.originalCustomWidth !== instance.getCustomWidth() ||
            originalState.originalCustomHeight !== instance.getCustomHeight() ||
            originalState.originalCustomDepth !== instance.getCustomDepth())
        ) {
          resizedCount++;
        }
        if (
          instancesRotationArray &&
          instancesRotationArray.length >= 3 &&
          (originalState.originalRotationX !== instance.getRotationX() ||
            originalState.originalRotationY !== instance.getRotationY() ||
            originalState.originalRotationZ !== instance.getAngle())
        ) {
          rotatedCount++;
        }
      });

      if (movedToLayerCount > 0) {
        changes.push(
          `Moved ${movedToLayerCount} instance${
            movedToLayerCount > 1 ? 's' : ''
          } to layer "${layer_name || 'base'}".`
        );
      }

      if (movedPositionCount > 0) {
        changes.push(
          `Repositioned ${movedPositionCount} instance${
            movedPositionCount > 1 ? 's' : ''
          } using ${brush_kind} brush.`
        );
      }

      if (resizedCount > 0 && instancesSizeArray) {
        changes.push(
          `Resized ${resizedCount} instance${resizedCount > 1 ? 's' : ''} to ${
            instancesSizeArray[0]
          }x${instancesSizeArray[1]}x${instancesSizeArray[2]}.`
        );
      }

      if (rotatedCount > 0 && instancesRotationArray) {
        changes.push(
          `Rotated ${rotatedCount} instance${rotatedCount > 1 ? 's' : ''} to (${
            instancesRotationArray[0]
          }°, ${instancesRotationArray[1]}°, ${instancesRotationArray[2]}°).`
        );
      }

      if (notFoundExistingInstanceIds.size > 0) {
        changes.push(
          `Could not find these existing instance ids to modify:
          ${Array.from(notFoundExistingInstanceIds).join(
            ', '
          )}. Verify the ids and layer names are ALWAYS exact and correct.`
        );
      }

      if (changes.length === 0) {
        return makeGenericSuccess('No changes were made to instances.');
      }

      // /!\ Tell the editor that some instances have potentially been modified (and even removed).
      // This will force the instances editor to destroy and mount again the
      // renderers to avoid keeping any references to existing instances, and also drop any selection.
      onInstancesModifiedOutsideEditor({
        scene: layout,
      });
      return makeGenericSuccess(changes.join(' '));
    }
  },
};

/**
 * Retrieves the event sheet structure for a scene
 */
const readSceneEvents: EditorFunction = {
  renderForEditor: ({ args, editorCallbacks }) => {
    const scene_name = extractRequiredString(args, 'scene_name');

    return {
      text: (
        <Trans>
          Inspecting event sheet of scene{' '}
          <Link
            href="#"
            onClick={() =>
              editorCallbacks.onOpenLayout(scene_name, {
                openEventsEditor: true,
                openSceneEditor: true,
                focusWhenOpened: 'events',
              })
            }
          >
            {scene_name}
          </Link>
          .
        </Trans>
      ),
    };
  },
  launchFunction: async ({ project, args }) => {
    const scene_name = extractRequiredString(args, 'scene_name');

    if (!project.hasLayoutNamed(scene_name)) {
      return makeGenericFailure(`Scene not found: "${scene_name}".`);
    }

    const scene = project.getLayout(scene_name);
    const events = scene.getEvents();

    const eventsAsText = renderNonTranslatedEventsAsText({
      eventsList: events,
    });

    return {
      success: true,
      eventsForSceneNamed: scene_name,
      eventsAsText,
    };
  },
};

/**
 * Adds a new event to a scene's event sheet
 */
const addSceneEvents: EditorFunction = {
  renderForEditor: ({ args, shouldShowDetails, editorCallbacks }) => {
    const scene_name = extractRequiredString(args, 'scene_name');
    const eventsDescription = extractRequiredString(args, 'events_description');
    const objectsListArgument = SafeExtractor.extractStringProperty(
      args,
      'objects_list'
    );
    const objectsList = objectsListArgument === null ? '' : objectsListArgument;
    const placementHint =
      SafeExtractor.extractStringProperty(args, 'placement_hint') || '';

    const details = shouldShowDetails ? (
      <ColumnStackLayout noMargin>
        {eventsDescription && (
          <Text
            noMargin
            allowSelection
            color="secondary"
            style={{ whiteSpace: 'pre-wrap', overflowWrap: 'anywhere' }}
          >
            <b>
              <Trans>Description</Trans>
            </b>
            : {eventsDescription}
          </Text>
        )}
        {placementHint && (
          <Text
            noMargin
            allowSelection
            color="secondary"
            style={{ whiteSpace: 'pre-wrap', overflowWrap: 'anywhere' }}
          >
            <b>
              <Trans>Generation hint</Trans>
            </b>
            : {placementHint}
          </Text>
        )}
        {objectsList && (
          <Text
            noMargin
            allowSelection
            color="secondary"
            style={{ whiteSpace: 'pre-wrap', overflowWrap: 'anywhere' }}
          >
            <b>
              <Trans>Related objects</Trans>
            </b>
            : {objectsList}
          </Text>
        )}
      </ColumnStackLayout>
    ) : null;

    if (eventsDescription) {
      return {
        text: (
          <Trans>
            Add or rework{' '}
            <Link
              href="#"
              onClick={() =>
                editorCallbacks.onOpenLayout(scene_name, {
                  openEventsEditor: true,
                  openSceneEditor: true,
                  focusWhenOpened: 'events',
                })
              }
            >
              events of scene {scene_name}
            </Link>
            .
          </Trans>
        ),
        details,
        hasDetailsToShow: true,
      };
    } else if (placementHint) {
      return {
        text: (
          <Trans>
            Adapt{' '}
            <Link
              href="#"
              onClick={() =>
                editorCallbacks.onOpenLayout(scene_name, {
                  openEventsEditor: true,
                  openSceneEditor: true,
                  focusWhenOpened: 'events',
                })
              }
            >
              events of scene {scene_name}
            </Link>{' '}
            ("{placementHint}").
          </Trans>
        ),
        details,
        hasDetailsToShow: true,
      };
    } else {
      return {
        text: (
          <Trans>
            Modify{' '}
            <Link
              href="#"
              onClick={() =>
                editorCallbacks.onOpenLayout(scene_name, {
                  openEventsEditor: true,
                  openSceneEditor: true,
                  focusWhenOpened: 'events',
                })
              }
            >
              events of scene {scene_name}
            </Link>
            .
          </Trans>
        ),
        details,
        hasDetailsToShow: true,
      };
    }
  },
  launchFunction: async ({
    project,
    args,
    generateEvents,
    onSceneEventsModifiedOutsideEditor,
    ensureExtensionInstalled,
  }) => {
    const sceneName = extractRequiredString(args, 'scene_name');
    const eventsDescription = extractRequiredString(args, 'events_description');
    const extensionNamesList = extractRequiredString(
      args,
      'extension_names_list'
    );
    const objectsListArgument = SafeExtractor.extractStringProperty(
      args,
      'objects_list'
    );
    const objectsList = objectsListArgument === null ? '' : objectsListArgument;
    const placementHint =
      SafeExtractor.extractStringProperty(args, 'placement_hint') || '';

    if (!project.hasLayoutNamed(sceneName)) {
      return makeGenericFailure(`Scene not found: "${sceneName}".`);
    }
    const scene = project.getLayout(sceneName);
    const currentSceneEvents = scene.getEvents();

    const existingEventsAsText = renderNonTranslatedEventsAsText({
      eventsList: currentSceneEvents,
    });

    try {
      const eventsGenerationResult: EventsGenerationResult = await generateEvents(
        {
          sceneName,
          eventsDescription,
          extensionNamesList,
          objectsList,
          existingEventsAsText,
          placementHint,
        }
      );

      if (!eventsGenerationResult.generationCompleted) {
        return makeGenericFailure(
          `Infrastructure error when launching or completing events generation (${
            eventsGenerationResult.errorMessage
          }). Consider trying again or a different approach.`
        );
      }

      const aiGeneratedEvent = eventsGenerationResult.aiGeneratedEvent;

      const makeAiGeneratedEventFailure = (
        message: string,
        details?: {|
          generatedEventsErrorDiagnostics: string,
        |}
      ) => {
        return {
          success: false,
          message,
          aiGeneratedEventId: aiGeneratedEvent.id,
          ...details,
        };
      };

      if (aiGeneratedEvent.error) {
        return makeAiGeneratedEventFailure(
          `Infrastructure error when generating events (${
            aiGeneratedEvent.error.message
          }). Consider trying again or a different approach.`
        );
      }

      const changes = aiGeneratedEvent.changes;
      if (!changes || changes.length === 0) {
        const resultMessage =
          aiGeneratedEvent.resultMessage ||
          'No generated events found and no other information was given.';
        return makeAiGeneratedEventFailure(
          `Error when generating events: ${resultMessage}\nConsider trying again or a different approach.`
        );
      }

      if (
        changes.some(change => change.isEventsJsonValid === false) ||
        changes.some(change => change.areEventsValid === false)
      ) {
        const resultMessage =
          aiGeneratedEvent.resultMessage ||
          'This probably means what you asked for is not possible or does not work like this.';
        return makeAiGeneratedEventFailure(
          `Generated events are not valid: ${resultMessage}\nRead also the attached diagnostics to try to understand what went wrong and either try again differently or consider a different approach.`,
          {
            generatedEventsErrorDiagnostics: changes
              .map(change => change.diagnosticLines.join('\n'))
              .join('\n\n'),
          }
        );
      }

      try {
        const extensionNames = new Set();
        for (const change of changes) {
          for (const extensionName of change.extensionNames || []) {
            extensionNames.add(extensionName);
          }
        }
        for (const extensionName of extensionNames) {
          await ensureExtensionInstalled({ extensionName });
        }
      } catch (e) {
        return makeAiGeneratedEventFailure(
          `Error when installing extensions: ${
            e.message
          }. Consider trying again or a different approach.`
        );
      }
      try {
        for (const change of changes) {
          addUndeclaredVariables({
            project,
            scene,
            undeclaredVariables: change.undeclaredVariables,
          });

          const objectNamesWithUndeclaredVariables = Object.keys(
            change.undeclaredObjectVariables
          );
          for (const objectName of objectNamesWithUndeclaredVariables) {
            const undeclaredVariables =
              change.undeclaredObjectVariables[objectName];
            addObjectUndeclaredVariables({
              project,
              scene,
              objectName,
              undeclaredVariables,
            });
          }

          const objectNamesWithMissingBehavior = Object.keys(
            change.missingObjectBehaviors
          );
          for (const objectName of objectNamesWithMissingBehavior) {
            const missingBehaviors = change.missingObjectBehaviors[objectName];
            addMissingObjectBehaviors({
              project,
              scene,
              objectName,
              missingBehaviors,
            });
          }
        }

        applyEventsChanges(
          project,
          currentSceneEvents,
          changes,
          aiGeneratedEvent.id
        );
        onSceneEventsModifiedOutsideEditor({
          scene,
          newOrChangedAiGeneratedEventIds: new Set([aiGeneratedEvent.id]),
        });

        const resultMessage =
          aiGeneratedEvent.resultMessage ||
          'Properly modified or added new event(s).';
        return {
          success: true,
          message: resultMessage,
          aiGeneratedEventId: aiGeneratedEvent.id,
        };
      } catch (error) {
        console.error(
          `Unexpected error when adding events from an AI Generated Event (id: ${
            aiGeneratedEvent.id
          }):`,
          error
        );
        return makeAiGeneratedEventFailure(
          `An unexpected error happened in the GDevelop editor while adding generated events: ${
            error.message
          }. Consider a different approach.`
        );
      }
    } catch (error) {
      console.error(
        'Unexpected error when creating AI Generated Event:',
        error
      );
      return makeGenericFailure(
        `An unexpected error happened in the GDevelop editor while creating generated events: ${
          error.message
        }. Consider a different approach.`
      );
    }
  },
};

/**
 * Creates a new, empty scene
 */
const createScene: EditorFunction = {
  renderForEditor: ({ args, editorCallbacks }) => {
    const scene_name = extractRequiredString(args, 'scene_name');

    return {
      text: (
        <Trans>
          Create a new scene called <b>{scene_name}</b>.{' '}
          <Link
            href="#"
            onClick={() =>
              editorCallbacks.onOpenLayout(scene_name, {
                openEventsEditor: true,
                openSceneEditor: true,
                focusWhenOpened: 'scene',
              })
            }
          >
            Click to open it
          </Link>
          .
        </Trans>
      ),
    };
  },
  launchFunction: async ({ project, args }) => {
    const scene_name = extractRequiredString(args, 'scene_name');
    const include_ui_layer = SafeExtractor.extractBooleanProperty(
      args,
      'include_ui_layer'
    );
    const background_color = SafeExtractor.extractStringProperty(
      args,
      'background_color'
    );

    if (project.hasLayoutNamed(scene_name)) {
      const scene = project.getLayout(scene_name);
      if (include_ui_layer && !scene.hasLayerNamed('UI')) {
        scene.insertNewLayer('UI', scene.getLayersCount());
        addDefaultLightToLayer(scene.getLayer('UI'));
        return makeGenericSuccess(
          `Scene with name "${scene_name}" already exists, no need to re-create it. A layer called "UI" was added to it.`
        );
      }

      return makeGenericSuccess(
        `Scene with name "${scene_name}" already exists, no need to re-create it.`
      );
    }

    const scenesCount = project.getLayoutsCount();
    const scene = project.insertNewLayout(scene_name, scenesCount);
    if (include_ui_layer) {
      scene.insertNewLayer('UI', scene.getLayersCount());
    }
    if (background_color) {
      const colorAsRgb = hexNumberToRGBArray(
        rgbOrHexToHexNumber(background_color)
      );
      scene.setBackgroundColor(colorAsRgb[0], colorAsRgb[1], colorAsRgb[2]);
    }
    addDefaultLightToAllLayers(scene);

    return {
      success: true,
      message: include_ui_layer
        ? `Created new scene "${scene_name}" with the base layer and a layer called "UI".`
        : `Created new scene "${scene_name}".`,
      meta: {
        newSceneNames: [scene_name],
      },
    };
  },
};

/**
 * Deletes an existing scene
 */
const deleteScene: EditorFunction = {
  renderForEditor: ({ args }) => {
    const scene_name = extractRequiredString(args, 'scene_name');

    return {
      text: <Trans>Delete scene {scene_name}.</Trans>,
    };
  },
  launchFunction: async ({ project, args }) => {
    const scene_name = extractRequiredString(args, 'scene_name');

    if (!project.hasLayoutNamed(scene_name)) {
      return makeGenericSuccess(
        `Scene is already non existent or deleted: "${scene_name}". No need to delete it.`
      );
    }

    project.removeLayout(scene_name);

    return makeGenericSuccess(`Deleted scene "${scene_name}".`);
  },
};

const serializeEffectProperties = (
  effect: gdEffect,
  effectMetadata: gdEffectMetadata
) => {
  const effectProperties = effectMetadata.getProperties();
  const propertyNames = effectProperties.keys().toJSArray();
  return propertyNames
    .map(name => {
      const propertyDescriptor = effectProperties.get(name);
      if (shouldHideProperty(propertyDescriptor)) return null;

      // Set the value of the property to what is stored in the effect.
      // If it's not set, none of these will be set and the "value" will be the default one
      // serialized by the property descriptor.
      let value = null;
      if (effect.hasDoubleParameter(name)) {
        value = effect.getDoubleParameter(name);
      } else if (effect.hasStringParameter(name)) {
        value = effect.getStringParameter(name);
      } else if (effect.hasBooleanParameter(name)) {
        value = effect.getBooleanParameter(name);
      }

      if (value === null) {
        return serializeNamedProperty(name, propertyDescriptor);
      }

      return {
        ...serializeNamedProperty(name, propertyDescriptor),
        value,
      };
    })
    .filter(Boolean);
};

const inspectScenePropertiesLayersEffects: EditorFunction = {
  renderForEditor: ({ args }) => {
    const scene_name = extractRequiredString(args, 'scene_name');

    return {
      text: (
        <Trans>
          Inspecting scene properties, layers and effects for scene {scene_name}
          .
        </Trans>
      ),
    };
  },
  launchFunction: async ({ project, args }) => {
    const scene_name = extractRequiredString(args, 'scene_name');

    if (!project.hasLayoutNamed(scene_name)) {
      return makeGenericFailure(`Scene not found: "${scene_name}".`);
    }

    const scene = project.getLayout(scene_name);
    const layersContainer = scene.getLayers();

    return {
      success: true,
      propertiesLayersEffectsForSceneNamed: scene.getName(),
      properties: {
        backgroundColor: rgbColorToHex(
          scene.getBackgroundColorRed(),
          scene.getBackgroundColorGreen(),
          scene.getBackgroundColorBlue()
        ),
        stopSoundsOnStartup: scene.stopSoundsOnStartup(),

        // Also include some project related properties:
        gameResolutionWidth: project.getGameResolutionWidth(),
        gameResolutionHeight: project.getGameResolutionHeight(),
        gameOrientation: project.getOrientation(),
        gameScaleMode: project.getScaleMode(),
        gameName: project.getName(),
      },
      layers: mapFor(0, layersContainer.getLayersCount(), i => {
        const layer = layersContainer.getLayerAt(i);
        const effectsContainer = layer.getEffects();
        return {
          name: layer.getName(),
          position: i,
          effects: mapFor(0, effectsContainer.getEffectsCount(), j => {
            const effect = effectsContainer.getEffectAt(j);
            const effectMetadata = gd.MetadataProvider.getEffectMetadata(
              project.getCurrentPlatform(),
              effect.getEffectType()
            );

            if (gd.MetadataProvider.isBadEffectMetadata(effectMetadata)) {
              return null;
            }

            return {
              effectName: effect.getName(),
              effectType: effect.getEffectType(),
              effectProperties: serializeEffectProperties(
                effect,
                effectMetadata
              ),
            };
          }).filter(Boolean),
        };
      }),
    };
  },
};

const isFuzzyMatch = (string1: string, string2: string) => {
  const simplifiedString1 = string1.toLowerCase().replace(/\s|_|-/g, '');
  const simplifiedString2 = string2.toLowerCase().replace(/\s|_|-/g, '');

  return simplifiedString1 === simplifiedString2;
};

const changeScenePropertiesLayersEffectsGroups: EditorFunction = {
  renderForEditor: ({ args, shouldShowDetails }) => {
    const scene_name = extractRequiredString(args, 'scene_name');

    const changed_properties = SafeExtractor.extractArrayProperty(
      args,
      'changed_properties'
    );
    const changed_layers = SafeExtractor.extractArrayProperty(
      args,
      'changed_layers'
    );
    const changed_layer_effects = SafeExtractor.extractArrayProperty(
      args,
      'changed_layer_effects'
    );
    const changed_groups = SafeExtractor.extractArrayProperty(
      args,
      'changed_groups'
    );

    const changedPropertiesCount =
      (changed_properties && changed_properties.length) || 0;
    const changedLayersCount = (changed_layers && changed_layers.length) || 0;
    const changedLayerEffectsCount =
      (changed_layer_effects && changed_layer_effects.length) || 0;
    const changedGroupsCount = (changed_groups && changed_groups.length) || 0;

    return {
      text:
        changedPropertiesCount > 0 &&
        changedLayersCount > 0 &&
        changedLayerEffectsCount > 0 &&
        changedGroupsCount > 0 ? (
          <Trans>
            Changing some scene properties, layers, effects and groups for scene{' '}
            {scene_name}.
          </Trans>
        ) : changedPropertiesCount > 0 &&
          changedLayersCount > 0 &&
          changedGroupsCount > 0 ? (
          <Trans>
            Changing some scene properties, layers and groups for scene{' '}
            {scene_name}.
          </Trans>
        ) : changedPropertiesCount > 0 &&
          changedLayerEffectsCount > 0 &&
          changedGroupsCount > 0 ? (
          <Trans>
            Changing some scene properties, effects and groups for scene{' '}
            {scene_name}.
          </Trans>
        ) : changedLayerEffectsCount > 0 &&
          changedLayersCount > 0 &&
          changedGroupsCount > 0 ? (
          <Trans>
            Changing some scene effects, layers and groups for scene{' '}
            {scene_name}.
          </Trans>
        ) : changedPropertiesCount > 0 && changedGroupsCount > 0 ? (
          <Trans>
            Changing some scene properties and groups for scene {scene_name}.
          </Trans>
        ) : changedLayersCount > 0 && changedGroupsCount > 0 ? (
          <Trans>
            Changing some scene layers and groups for scene {scene_name}.
          </Trans>
        ) : changedLayerEffectsCount > 0 && changedGroupsCount > 0 ? (
          <Trans>
            Changing some scene effects and groups for scene {scene_name}.
          </Trans>
        ) : changedPropertiesCount > 0 && changedLayersCount > 0 ? (
          <Trans>
            Changing some scene properties and layers for scene {scene_name}.
          </Trans>
        ) : changedPropertiesCount > 0 && changedLayerEffectsCount > 0 ? (
          <Trans>
            Changing some scene properties and effects for scene {scene_name}.
          </Trans>
        ) : changedLayerEffectsCount > 0 && changedLayersCount > 0 ? (
          <Trans>
            Changing some scene effects and layers for scene {scene_name}.
          </Trans>
        ) : changedPropertiesCount > 0 ? (
          <Trans>Changing some scene properties for scene {scene_name}.</Trans>
        ) : changedLayersCount > 0 ? (
          <Trans>Changing some scene layers for scene {scene_name}.</Trans>
        ) : changedLayerEffectsCount > 0 ? (
          <Trans>Changing some scene effects for scene {scene_name}.</Trans>
        ) : changedGroupsCount > 0 ? (
          <Trans>Changing some scene groups for scene {scene_name}.</Trans>
        ) : (
          <Trans>Unknown changes attempted for scene {scene_name}.</Trans>
        ),
    };
  },
  launchFunction: async ({
    project,
    args,
    onInstancesModifiedOutsideEditor,
    onObjectGroupsModifiedOutsideEditor,
  }) => {
    const scene_name = extractRequiredString(args, 'scene_name');

    if (!project.hasLayoutNamed(scene_name)) {
      return makeGenericFailure(`Scene not found: "${scene_name}".`);
    }
    const scene = project.getLayout(scene_name);

    const changes = [];
    const warnings = [];

    const changed_properties = SafeExtractor.extractArrayProperty(
      args,
      'changed_properties'
    );
    const changed_layers = SafeExtractor.extractArrayProperty(
      args,
      'changed_layers'
    );
    const changed_layer_effects = SafeExtractor.extractArrayProperty(
      args,
      'changed_layer_effects'
    );
    const changed_groups = SafeExtractor.extractArrayProperty(
      args,
      'changed_groups'
    );

    if (changed_properties)
      changed_properties.forEach(changed_property => {
        const propertyName = SafeExtractor.extractStringProperty(
          changed_property,
          'property_name'
        );
        const newValue = SafeExtractor.extractStringProperty(
          changed_property,
          'new_value'
        );
        if (propertyName === null || newValue === null) {
          warnings.push(
            `Missing "property_name" or "new_value" in an item of \`changed_properties\`: ${JSON.stringify(
              changed_property
            )}. It was ignored and not changed.`
          );
          return;
        }

        if (isFuzzyMatch(propertyName, 'backgroundColor')) {
          const colorAsRgb = hexNumberToRGBArray(rgbOrHexToHexNumber(newValue));
          scene.setBackgroundColor(colorAsRgb[0], colorAsRgb[1], colorAsRgb[2]);
          changes.push('Modified the scene background color.');
        } else if (isFuzzyMatch(propertyName, 'gameResolutionWidth')) {
          project.setGameResolutionSize(
            parseInt(newValue),
            project.getGameResolutionHeight()
          );
          changes.push('Modified the game resolution width.');
        } else if (isFuzzyMatch(propertyName, 'stopSoundsOnStartup')) {
          scene.setStopSoundsOnStartup(newValue.toLowerCase() === 'true');
          changes.push(
            'Modified whether sounds should be stopped on scene startup.'
          );
        } else if (isFuzzyMatch(propertyName, 'gameResolutionHeight')) {
          project.setGameResolutionSize(
            project.getGameResolutionWidth(),
            parseInt(newValue)
          );
          changes.push('Modified the game resolution height.');
        } else if (isFuzzyMatch(propertyName, 'gameOrientation')) {
          project.setOrientation(newValue);
          changes.push('Modified the game orientation.');
        } else if (isFuzzyMatch(propertyName, 'gameScaleMode')) {
          project.setScaleMode(newValue);
          changes.push('Modified the game scale mode.');
        } else if (isFuzzyMatch(propertyName, 'gameName')) {
          project.setName(newValue);
          changes.push('Modified the game name.');
        } else {
          warnings.push(
            `Unknown property for the scene: "${propertyName}". It was ignored and not changed.`
          );
        }
      });

    if (changed_layers) {
      changed_layers.forEach(changed_layer => {
        const layerName = SafeExtractor.extractStringProperty(
          changed_layer,
          'layer_name'
        );
        if (layerName === null) {
          warnings.push(
            `Missing "layer_name" in an item of changed_layers. It was ignored and not changed.`
          );
          return;
        }

        const new_layer_name = SafeExtractor.extractStringProperty(
          changed_layer,
          'new_layer_name'
        );
        const new_layer_position = SafeExtractor.extractNumberProperty(
          changed_layer,
          'new_layer_position'
        );
        const delete_this_layer = SafeExtractor.extractBooleanProperty(
          changed_layer,
          'delete_this_layer'
        );
        const move_instances_to_layer = SafeExtractor.extractStringProperty(
          changed_layer,
          'move_instances_to_layer'
        );

        if (scene.hasLayerNamed(layerName)) {
          if (delete_this_layer) {
            if (move_instances_to_layer) {
              gd.WholeProjectRefactorer.mergeLayersInScene(
                project,
                scene,
                layerName,
                move_instances_to_layer
              );
            } else {
              // Note: some instances will be invalidated because of this.
              gd.WholeProjectRefactorer.removeLayerInScene(
                project,
                scene,
                layerName
              );
            }
            scene.getLayers().removeLayer(layerName);
            changes.push(
              `Removed layer "${layerName}" for scene "${scene.getName()}".`
            );
          } else {
            if (new_layer_name) {
              gd.WholeProjectRefactorer.renameLayerInScene(
                project,
                scene,
                layerName,
                new_layer_name
              );
              changes.push(
                `Renamed layer "${layerName}" to "${new_layer_name}" for scene "${scene.getName()}".`
              );
            }
          }
          if (new_layer_position !== null) {
            scene
              .getLayers()
              .moveLayer(
                scene.getLayers().getLayerPosition(layerName),
                new_layer_position
              );
            changes.push(
              `Moved layer "${layerName}" to position ${new_layer_position} for scene "${scene.getName()}".`
            );
          }

          // /!\ Tell the editor that some instances have potentially been modified (and even removed).
          // This will force the instances editor to destroy and mount again the
          // renderers to avoid keeping any references to existing instances, and also drop any selection.
          onInstancesModifiedOutsideEditor({
            scene,
          });
        } else {
          scene
            .getLayers()
            .insertNewLayer(
              new_layer_name || layerName,
              new_layer_position === null
                ? scene.getLayersCount()
                : new_layer_position
            );
          changes.push(
            `Created new layer "${new_layer_name ||
              layerName}" for scene "${scene.getName()}" at position ${new_layer_position ||
              0}.`
          );
        }
      });
    }

    if (changed_layer_effects) {
      changed_layer_effects.forEach(changed_layer_effect => {
        const layerName = SafeExtractor.extractStringProperty(
          changed_layer_effect,
          'layer_name'
        );
        if (layerName === null) {
          warnings.push(
            `Missing "layer_name" in an item of changed_layer_effects. It was ignored and not changed.`
          );
          return;
        }
        if (!scene.hasLayerNamed(layerName)) {
          warnings.push(
            `Layer not found: "${layerName}". It was ignored and no effects on it were changed.`
          );
          return;
        }
        const layer = scene.getLayers().getLayer(layerName);
        const effectsContainer = layer.getEffects();

        const effectName = SafeExtractor.extractStringProperty(
          changed_layer_effect,
          'effect_name'
        );
        if (effectName === null) {
          warnings.push(
            `Missing "effect_name" in an item of changed_layer_effects. It was ignored and not changed.`
          );
          return;
        }
        const effect_type = SafeExtractor.extractStringProperty(
          changed_layer_effect,
          'effect_type'
        );
        const new_effect_name = SafeExtractor.extractStringProperty(
          changed_layer_effect,
          'new_effect_name'
        );
        const new_effect_position = SafeExtractor.extractNumberProperty(
          changed_layer_effect,
          'new_effect_position'
        );
        const delete_this_effect = SafeExtractor.extractBooleanProperty(
          changed_layer_effect,
          'delete_this_effect'
        );
        let newlyCreatedEffect: gdEffect | null = null;

        if (effectsContainer.hasEffectNamed(effectName)) {
          const effect = effectsContainer.getEffect(effectName);
          if (delete_this_effect) {
            effectsContainer.removeEffect(effectName);
            changes.push(
              `Removed "${effectName}" effect on layer "${layerName}".`
            );
          } else {
            if (new_effect_name) {
              effect.setName(new_effect_name);
              changes.push(
                `Renamed the "${effectName}" effect on layer "${layerName}" to "${new_effect_name}".`
              );
            }
            if (new_effect_position !== null) {
              effectsContainer.moveEffect(
                effectsContainer.getEffectPosition(effectName),
                new_effect_position
              );
              changes.push(
                `Moved the "${effectName}" effect on layer "${layerName}" to position ${new_effect_position}.`
              );
            }
          }
        } else {
          if (effect_type) {
            const newEffectName = new_effect_name || effectName;
            const effectMetadata = gd.MetadataProvider.getEffectMetadata(
              project.getCurrentPlatform(),
              effect_type
            );
            if (gd.MetadataProvider.isBadEffectMetadata(effectMetadata)) {
              warnings.push(
                `Effect type "${effect_type}" is not a valid effect type. Effect "${newEffectName}" was NOT added.`
              );
            } else {
              newlyCreatedEffect = effectsContainer.insertNewEffect(
                newEffectName,
                new_effect_position || 0
              );
              newlyCreatedEffect.setEffectType(effect_type);
            }
          }
        }

        const changed_properties = SafeExtractor.extractArrayProperty(
          changed_layer_effect,
          'changed_properties'
        );
        if (changed_properties) {
          if (!effectsContainer.hasEffectNamed(effectName)) {
            warnings.push(
              `Effect not found: "${effectName}". It was ignored and not changed.`
            );
            return;
          }
          const effect = effectsContainer.getEffect(effectName);
          const effectMetadata = gd.MetadataProvider.getEffectMetadata(
            project.getCurrentPlatform(),
            effect.getEffectType()
          );

          if (gd.MetadataProvider.isBadEffectMetadata(effectMetadata)) {
            warnings.push(
              `Effect "${effectName}" is not a valid effect. It was ignored and not changed.`
            );
            return;
          }

          const effectProperties = effectMetadata.getProperties();

          changed_properties.forEach(changed_property => {
            const propertyName = SafeExtractor.extractStringProperty(
              changed_property,
              'property_name'
            );
            const newValue = SafeExtractor.extractStringProperty(
              changed_property,
              'new_value'
            );
            if (propertyName === null || newValue === null) {
              warnings.push(
                `Missing "property_name" or "new_value" in an item of \`changed_properties\`. It was ignored and not changed. Make sure you follow the exact format for changing effect properties.`
              );
              return;
            }

            const { foundProperty } = findPropertyByName({
              properties: effectProperties,
              name: propertyName,
            });
            if (!foundProperty) {
              warnings.push(
                `Property not found: "${propertyName}" in effect "${effectName}". It was ignored and not changed. Make sure you only change existing effect properties.`
              );
              return;
            }

            const lowercasedType = foundProperty.getType().toLowerCase();
            if (lowercasedType === 'number') {
              effect.setDoubleParameter(
                propertyName,
                parseFloat(newValue) || 0
              );
            } else if (lowercasedType === 'boolean') {
              effect.setBooleanParameter(
                propertyName,
                newValue.toLowerCase() === 'true'
              );
            } else {
              effect.setStringParameter(propertyName, newValue);
            }

            changes.push(
              `Modified "${propertyName}" property of the "${effectName}" effect to "${newValue}".`
            );
          });
        }

        if (newlyCreatedEffect) {
          const effectMetadata = gd.MetadataProvider.getEffectMetadata(
            project.getCurrentPlatform(),
            newlyCreatedEffect.getEffectType()
          );
          if (gd.MetadataProvider.isBadEffectMetadata(effectMetadata)) {
            // Should not happen.
          } else {
            changes.push(
              `Created new "${newlyCreatedEffect.getName()}" effect on layer "${layerName}" at position ${new_effect_position ||
                0}. It properties are: ${serializeEffectProperties(
                newlyCreatedEffect,
                effectMetadata
              )
                // This stringify might not give the prettiest output, this could be improved.
                .map(serializedProperty => JSON.stringify(serializedProperty))
                .join(', ')}.`
            );
          }
        }
      });
    }

    if (changed_groups) {
      const groups = scene.getObjects().getObjectGroups();
      changed_groups.forEach(changed_group => {
        const groupName = SafeExtractor.extractStringProperty(
          changed_group,
          'group_name'
        );
        const newGroupName = SafeExtractor.extractStringProperty(
          changed_group,
          'new_group_name'
        );
        const deleteThisGroup = SafeExtractor.extractBooleanProperty(
          changed_group,
          'delete_this_group'
        );
        const objects = SafeExtractor.extractArrayProperty(
          changed_group,
          'objects'
        );
        if (groupName === null) {
          warnings.push(
            `Missing "group_name" in an item of \`changed_groups\`. It was ignored and not changed. Make sure you follow the exact format for changing group properties.`
          );
          return;
        }

        let foundGroup: gdObjectGroup;
        if (!groups.has(groupName)) {
          // Create the group if it does not exist yet.
          foundGroup = groups.insertNew(groupName, groups.count());
        } else {
          foundGroup = groups.get(groupName);
        }

        if (deleteThisGroup) {
          groups.remove(groupName);
          changes.push(
            `Deleted group "${groupName}" from scene "${scene_name}".`
          );
        } else {
          if (newGroupName) {
            gd.WholeProjectRefactorer.objectOrGroupRenamedInScene(
              project,
              scene,
              foundGroup.getName(),
              newGroupName,
              /* isObjectGroup=*/ true
            );
            foundGroup.setName(newGroupName);
            changes.push(
              `Renamed group "${groupName}" to "${newGroupName}" in scene "${scene_name}".`
            );
          }
          if (objects) {
            const newObjectNames = objects
              .map(object =>
                SafeExtractor.extractStringProperty(object, 'object_name')
              )
              .filter(Boolean);
            // Remove objects that are not in the list, and add new objects.
            const currentObjectNames = foundGroup
              .getAllObjectsNames()
              .toJSArray();
            currentObjectNames.forEach(objectName => {
              if (!newObjectNames.includes(objectName)) {
                foundGroup.removeObject(objectName);
              }
            });
            const globalObjects = project.getObjects();
            const sceneObjects = scene.getObjects();
            newObjectNames.forEach(objectName => {
              if (!currentObjectNames.includes(objectName)) {
                if (
                  sceneObjects.hasObjectNamed(objectName) ||
                  globalObjects.hasObjectNamed(objectName)
                ) {
                  foundGroup.addObject(objectName);
                } else {
                  warnings.push(
                    `Object "${objectName}" not found in scene "${scene_name}", so it was not added to group "${groupName}".`
                  );
                }
              }
            });
            changes.push(
              `Modified objects of group "${groupName}" in scene "${scene_name}".`
            );
          }
        }
      });

      // Notify the editor that object groups have been modified
      onObjectGroupsModifiedOutsideEditor({
        scene,
      });
    }

    if (changes.length === 0 && warnings.length === 0) {
      return {
        success: false,
        message: 'No changes were made.',
      };
    } else if (changes.length === 0 && warnings.length > 0) {
      return {
        success: false,
        message:
          'No changes were made because of the issues listed in the warnings.',
        warnings: warnings.join('\n'),
      };
    } else if (changes.length > 0 && warnings.length === 0) {
      return {
        success: true,
        message: ['Successfully done the changes.', ...changes].join('\n'),
      };
    } else {
      return {
        success: true,
        message: [
          'Successfully done some changes but some issues were found - see the warnings.',
          ...changes,
        ].join('\n'),
        warnings: warnings.join('\n'),
      };
    }
  },
};

const addOrEditVariable: EditorFunction = {
  renderForEditor: ({ args, shouldShowDetails }) => {
    const variable_name_or_path = extractRequiredString(
      args,
      'variable_name_or_path'
    );
    const variable_scope = extractRequiredString(args, 'variable_scope');
    const value = extractRequiredString(args, 'value');
    const object_name = SafeExtractor.extractStringProperty(
      args,
      'object_name'
    );
    const scene_name = SafeExtractor.extractStringProperty(args, 'scene_name');

    const details = shouldShowDetails ? (
      <ColumnStackLayout noMargin>
        <Text noMargin allowSelection color="secondary">
          <b>
            <Trans>Value</Trans>
          </b>
          : {value}
        </Text>
      </ColumnStackLayout>
    ) : null;

    if (variable_scope === 'scene') {
      return {
        text: (
          <Trans>
            Add or edit scene variable {variable_name_or_path} in scene{' '}
            {scene_name}.
          </Trans>
        ),
        details,
        hasDetailsToShow: true,
      };
    } else if (variable_scope === 'object') {
      return {
        text: (
          <Trans>
            Add or edit object variable {variable_name_or_path} for object{' '}
            {object_name}.
          </Trans>
        ),
        details,
        hasDetailsToShow: true,
      };
    } else if (variable_scope === 'global') {
      return {
        text: (
          <Trans>Add or edit global variable {variable_name_or_path}.</Trans>
        ),
        details,
        hasDetailsToShow: true,
      };
    }

    return {
      text: <Trans>Add or edit variable {variable_name_or_path}.</Trans>,
    };
  },
  launchFunction: async ({ project, args }) => {
    const variable_name_or_path = extractRequiredString(
      args,
      'variable_name_or_path'
    );
    const value = extractRequiredString(args, 'value');
    const variable_type = SafeExtractor.extractStringProperty(
      args,
      'variable_type'
    );
    const variable_scope = extractRequiredString(args, 'variable_scope');
    const object_name = SafeExtractor.extractStringProperty(
      args,
      'object_name'
    );
    const scene_name = SafeExtractor.extractStringProperty(args, 'scene_name');

    let variablesContainer;
    if (variable_scope === 'scene') {
      if (!scene_name) {
        return makeGenericFailure(
          `Missing "scene_name" argument, required to edit a scene variable.`
        );
      }
      if (!project.hasLayoutNamed(scene_name)) {
        return makeGenericFailure(`Scene not found: "${scene_name}".`);
      }
      variablesContainer = project.getLayout(scene_name).getVariables();
    } else if (variable_scope === 'object') {
      if (!object_name) {
        return makeGenericFailure(
          `Missing "object_name" argument, required to edit an object variable.`
        );
      }

      let objectsContainer;
      if (scene_name) {
        if (!project.hasLayoutNamed(scene_name)) {
          return makeGenericFailure(`Scene not found: "${scene_name}".`);
        }
        objectsContainer = project.getLayout(scene_name).getObjects();
        if (!objectsContainer.hasObjectNamed(object_name)) {
          return makeGenericFailure(
            `Object not found: "${object_name}" in scene "${scene_name}". Have you created it? For a global object, don't specify the scene name.`
          );
        }
      } else {
        objectsContainer = project.getObjects();
        if (!objectsContainer.hasObjectNamed(object_name)) {
          return makeGenericFailure(
            `Object not found: "${object_name}" in project. Have you created it or forgot to specify the scene name?`
          );
        }
      }

      variablesContainer = objectsContainer
        .getObject(object_name)
        .getVariables();
    } else if (variable_scope === 'global') {
      variablesContainer = project.getVariables();
    } else {
      return makeGenericFailure(
        `Invalid "variable_scope" argument: "${variable_scope}". Valid values are \`scene\`, \`object\` or \`global\`.`
      );
    }

    const { addedNewVariable, variableType } = applyVariableChange({
      variablePath: variable_name_or_path,
      forcedVariableType: variable_type,
      variablesContainer,
      value,
    });

    return makeGenericSuccess(
      addedNewVariable
        ? `Properly added variable "${variable_name_or_path}" of type "${variableType}".`
        : `Properly edited variable "${variable_name_or_path}".`
    );
  },
};

const readFullDocs: EditorFunction = {
  renderForEditor: ({ args }) => {
    const extension_names = SafeExtractor.extractStringProperty(
      args,
      'extension_names'
    );

    return {
      text: (
        <Trans>Inspecting {extension_names} features and capabilities.</Trans>
      ),
    };
  },
  launchFunction: async ({ args }) => {
    return makeGenericFailure(
      `Unable to read full documentation - continue with your existing GDevelop knowledge.`
    );
  },
};

const initializeProject: EditorFunctionWithoutProject = {
  renderForEditor: ({ args }) => {
    const project_name = extractRequiredString(args, 'project_name');

    return {
      text: (
        <Trans>
          Initializing a new game project "{<b>{project_name}</b>}".
        </Trans>
      ),
    };
  },
  launchFunction: async ({ args, editorCallbacks }) => {
    const project_name = extractRequiredString(args, 'project_name');
    const template_slug = extractRequiredString(args, 'template_slug');
    const also_read_existing_events = SafeExtractor.extractBooleanProperty(
      args,
      'also_read_existing_events'
    );

    try {
      const requestedExampleSlug = ['', 'none', 'empty'].includes(
        template_slug.toLowerCase()
      )
        ? null
        : template_slug;
      const { exampleSlug, createdProject } = await retryIfFailed(
        { times: 2 },
        () =>
          editorCallbacks.onCreateProject({
            name: project_name,
            exampleSlug: requestedExampleSlug,
          })
      );

      if (!createdProject) {
        throw new Error('Unexpected null project after creation.');
      }

      const output: EditorFunctionGenericOutput = {
        success: true,
      };

      if (also_read_existing_events) {
        const eventsAsTextByScene = {};
        mapFor(0, createdProject.getLayoutsCount(), i => {
          const scene = createdProject.getLayoutAt(i);
          const events = scene.getEvents();
          eventsAsTextByScene[
            scene.getName()
          ] = renderNonTranslatedEventsAsText({
            eventsList: events,
          });
        });

        output.eventsAsTextByScene = eventsAsTextByScene;
      }

      if (exampleSlug) {
        output.message = `Initialized project using starter game template "${exampleSlug}".`;
        output.initializedProject = true;
        output.initializedFromTemplateSlug = exampleSlug;
      } else {
        if (template_slug) {
          output.message = `Initialized project but this is an empty project.`;
          output.initializedProject = true;
        } else {
          output.message = `Initialized empty project.`;
          output.initializedProject = true;
        }
      }
      output.meta = {
        newSceneNames: mapFor(0, createdProject.getLayoutsCount(), i =>
          createdProject.getLayoutAt(i).getName()
        ),
      };

      return output;
    } catch (error) {
      return makeGenericFailure(
        'Unable to initialize project. This might be because of a network error. Please try again.'
      );
    }
  },
};

export const editorFunctions: { [string]: EditorFunction } = {
  create_object: createOrReplaceObject,
  create_or_replace_object: createOrReplaceObject,
  inspect_object_properties: inspectObjectProperties,
  change_object_property: changeObjectProperty,
  add_behavior: addBehavior,
  remove_behavior: removeBehavior,
  inspect_behavior_properties: inspectBehaviorProperties,
  change_behavior_property: changeBehaviorProperty,
  describe_instances: describeInstances,
  put_2d_instances: put2dInstances,
  put_3d_instances: put3dInstances,
  read_scene_events: readSceneEvents,
  add_scene_events: addSceneEvents,
  create_scene: createScene,
  delete_scene: deleteScene,
  inspect_scene_properties_layers_effects: inspectScenePropertiesLayersEffects,
  change_scene_properties_layers_effects_groups: changeScenePropertiesLayersEffectsGroups,
  add_or_edit_variable: addOrEditVariable,
  read_full_docs: readFullDocs,
};

export const editorFunctionsWithoutProject: {
  [string]: EditorFunctionWithoutProject,
} = {
  initialize_project: initializeProject,
};<|MERGE_RESOLUTION|>--- conflicted
+++ resolved
@@ -559,12 +559,11 @@
     };
 
     const createNewObject = async () => {
-<<<<<<< HEAD
       const isTheFirstOfItsTypeInProject = !gd.UsedObjectTypeFinder.scanProject(
         project,
         object_type
       );
-=======
+
       // Check if object already exists.
       let existingObject: gdObject | null = null;
       let isGlobalObject = false;
@@ -592,6 +591,7 @@
         // This will force the objects panel to refresh.
         onObjectsModifiedOutsideEditor({
           scene: layout,
+          isNewObjectTypeUsed: false, // No object was actually added.
         });
         return makeGenericSuccess(
           `Object with name "${object_name}" already exists, no need to re-create it.`
@@ -600,7 +600,6 @@
 
       const targetObjectsContainer =
         target_object_scope === 'global' ? globalObjects : layoutObjects;
->>>>>>> 04384e31
 
       // First try to search and install an object from the asset store.
       try {
@@ -853,28 +852,6 @@
     } else if (duplicatedObjectName) {
       return duplicateExistingObject(duplicatedObjectName);
     } else {
-<<<<<<< HEAD
-      // Add a new object.
-      if (objectsContainer.hasObjectNamed(object_name)) {
-        if (objectsContainer.getObject(object_name).getType() !== object_type) {
-          return makeGenericFailure(
-            `Object with name "${object_name}" already exists in scene "${scene_name}" but with a different type ("${object_type}").`
-          );
-        }
-
-        // /!\ Tell the editor that some objects have potentially been modified (and even removed).
-        // This will force the objects panel to refresh.
-        onObjectsModifiedOutsideEditor({
-          scene: layout,
-          isNewObjectTypeUsed: false, // No object was actually added.
-        });
-        return makeGenericSuccess(
-          `Object with name "${object_name}" already exists, no need to re-create it.`
-        );
-      }
-
-=======
->>>>>>> 04384e31
       return createNewObject();
     }
   },
