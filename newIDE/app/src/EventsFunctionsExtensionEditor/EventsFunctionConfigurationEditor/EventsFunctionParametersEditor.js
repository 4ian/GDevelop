--- conflicted
+++ resolved
@@ -165,15 +165,6 @@
     this.props.onParametersUpdated();
   };
 
-<<<<<<< HEAD
-  _moveParameters = (oldIndex: number, newIndex: number) => {
-    const { eventsFunction } = this.props;
-    const parameters = eventsFunction.getParameters();
-
-    gd.swapInVectorParameterMetadata(parameters, oldIndex, newIndex);
-    this.forceUpdate();
-    this.props.onParametersUpdated();
-=======
   _addLongDescription = (index: number) => {
     // Show the long description field
     this.setState(state => ({
@@ -197,7 +188,15 @@
         [index]: false,
       },
     }));
->>>>>>> c115d612
+  };
+
+  _moveParameters = (oldIndex: number, newIndex: number) => {
+    const { eventsFunction } = this.props;
+    const parameters = eventsFunction.getParameters();
+
+    gd.swapInVectorParameterMetadata(parameters, oldIndex, newIndex);
+    this.forceUpdate();
+    this.props.onParametersUpdated();
   };
 
   render() {
@@ -316,17 +315,6 @@
                               enabled: !isParameterDisabled(i),
                               click: () => this._removeParameter(i),
                             },
-<<<<<<< HEAD
-                            {
-                              label: i18n._(t`Move up`),
-                              click: () => this._moveParameters(i, i - 1),
-                              enabled: i - 1 >= 0,
-                            },
-                            {
-                              label: i18n._(t`Move down`),
-                              click: () => this._moveParameters(i, i + 1),
-                              enabled: i + 1 < parameters.size(),
-=======
                             { type: 'separator' },
                             {
                               label: i18n._(t`Add a Long Description`),
@@ -345,7 +333,16 @@
                                 i
                               ),
                               click: () => this._removeLongDescription(i),
->>>>>>> c115d612
+                            },
+                            {
+                              label: i18n._(t`Move up`),
+                              click: () => this._moveParameters(i, i - 1),
+                              enabled: i - 1 >= 0,
+                            },
+                            {
+                              label: i18n._(t`Move down`),
+                              click: () => this._moveParameters(i, i + 1),
+                              enabled: i + 1 < parameters.size(),
                             },
                           ]}
                         />
