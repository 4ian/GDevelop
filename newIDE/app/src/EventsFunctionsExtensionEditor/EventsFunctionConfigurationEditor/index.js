// @flow
import { Trans } from '@lingui/macro';

import * as React from 'react';
import ObjectGroupsListWithObjectGroupEditor from '../../ObjectGroupsList/ObjectGroupsListWithObjectGroupEditor';
import { Tabs, Tab } from '../../UI/Tabs';
import EventsFunctionParametersEditor from './EventsFunctionParametersEditor';
import EventsFunctionPropertiesEditor from './EventsFunctionPropertiesEditor';
import ScrollView from '../../UI/ScrollView';
import { Column, Line } from '../../UI/Grid';
import { showWarningBox } from '../../UI/Messages/MessageBox';
import Window from '../../Utils/Window';
import { type GroupWithContext } from '../../ObjectsList/EnumerateObjects';
import { type UnsavedChanges } from '../../MainFrame/UnsavedChangesContext';

const gd: libGDevelop = global.gd;

type Props = {|
  project: gdProject,
  globalObjectsContainer: gdObjectsContainer,
  objectsContainer: gdObjectsContainer,
  eventsFunction: gdEventsFunction,
  eventsBasedBehavior: ?gdEventsBasedBehavior,
  onParametersOrGroupsUpdated: () => void,
  helpPagePath?: string,
  onConfigurationUpdated?: () => void,
  renderConfigurationHeader?: () => React.Node,
  freezeParameters?: boolean,
  freezeEventsFunctionType?: boolean,
<<<<<<< HEAD
  makeMoveFreeEventsParameter?: any, //idk which type use so i set any by default
  makeMoveBehaviorEventsParameter?: any,
=======
  unsavedChanges?: ?UnsavedChanges,
>>>>>>> c115d612
|};

type TabNames = 'config' | 'parameters' | 'groups';

type State = {|
  currentTab: TabNames,
|};

export default class EventsFunctionConfigurationEditor extends React.Component<
  Props,
  State
> {
  state = {
    currentTab: 'config',
  };

  _canObjectOrGroupUseNewName = (newName: string) => {
    const { objectsContainer, globalObjectsContainer } = this.props;

    if (
      objectsContainer.hasObjectNamed(newName) ||
      globalObjectsContainer.hasObjectNamed(newName) ||
      objectsContainer.getObjectGroups().has(newName) ||
      globalObjectsContainer.getObjectGroups().has(newName)
    ) {
      showWarningBox(
        'Another object or group with this name already exists in this function.',
        { delayToNextTick: true }
      );
      return false;
    } else if (!gd.Project.validateName(newName)) {
      showWarningBox(
        'This name is invalid. Only use alphanumeric characters (0-9, a-z) and underscores. Digits are not allowed as the first character.',
        { delayToNextTick: true }
      );
      return false;
    }

    return true;
  };

  _onDeleteGroup = (
    groupWithContext: GroupWithContext,
    done: boolean => void
  ) => {
    const { group } = groupWithContext;
    const {
      project,
      eventsFunction,
      globalObjectsContainer,
      objectsContainer,
    } = this.props;

    const answer = Window.showConfirmDialog(
      'Do you want to remove all references to this group in events (actions and conditions using the group)?'
    );

    gd.WholeProjectRefactorer.objectOrGroupRemovedInEventsFunction(
      project,
      eventsFunction,
      globalObjectsContainer,
      objectsContainer,
      group.getName(),
      /* isObjectGroup=*/ true,
      !!answer
    );
    done(true);
  };

  _onRenameGroup = (
    groupWithContext: GroupWithContext,
    newName: string,
    done: boolean => void
  ) => {
    const { group } = groupWithContext;
    const {
      project,
      eventsFunction,
      globalObjectsContainer,
      objectsContainer,
    } = this.props;

    // newName is supposed to have been already validated

    // Avoid triggering renaming refactoring if name has not really changed
    if (group.getName() !== newName) {
      gd.WholeProjectRefactorer.objectOrGroupRenamedInEventsFunction(
        project,
        eventsFunction,
        globalObjectsContainer,
        objectsContainer,
        group.getName(),
        newName,
        /* isObjectGroup=*/ true
      );
    }

    done(true);
  };

  _chooseTab = (currentTab: TabNames) =>
    this.setState({
      currentTab,
    });

  render() {
    const {
      project,
      globalObjectsContainer,
      objectsContainer,
      eventsFunction,
      eventsBasedBehavior,
      freezeEventsFunctionType,
      onConfigurationUpdated,
      onParametersOrGroupsUpdated,
      freezeParameters,
      helpPagePath,
      renderConfigurationHeader,
      makeMoveFreeEventsParameter,
      makeMoveBehaviorEventsParameter,
    } = this.props;

    return (
      <Column expand noMargin useFullHeight>
        <Tabs value={this.state.currentTab} onChange={this._chooseTab}>
          <Tab
            label={<Trans>Configuration</Trans>}
            value={('config': TabNames)}
          />
          <Tab
            label={<Trans>Parameters</Trans>}
            value={('parameters': TabNames)}
          />
          <Tab
            label={<Trans>Object groups</Trans>}
            value={('groups': TabNames)}
          />
        </Tabs>
        {this.state.currentTab === 'config' ? (
          <ScrollView>
            <Line>
              <EventsFunctionPropertiesEditor
                eventsFunction={eventsFunction}
                eventsBasedBehavior={eventsBasedBehavior}
                helpPagePath={helpPagePath}
                onConfigurationUpdated={onConfigurationUpdated}
                renderConfigurationHeader={renderConfigurationHeader}
                freezeEventsFunctionType={freezeEventsFunctionType}
              />
            </Line>
          </ScrollView>
        ) : null}
        {this.state.currentTab === 'parameters' ? (
          <ScrollView>
<<<<<<< HEAD
            <EventsFunctionParametersEditor
              project={project}
              eventsFunction={eventsFunction}
              eventsBasedBehavior={eventsBasedBehavior}
              onParametersUpdated={onParametersOrGroupsUpdated}
              helpPagePath={helpPagePath}
              freezeParameters={freezeParameters}
              makeMoveFreeEventsParameter={makeMoveFreeEventsParameter}
              makeMoveBehaviorEventsParameter={makeMoveBehaviorEventsParameter}
            />
=======
            <Line>
              <EventsFunctionParametersEditor
                project={project}
                eventsFunction={eventsFunction}
                eventsBasedBehavior={eventsBasedBehavior}
                onParametersUpdated={onParametersOrGroupsUpdated}
                helpPagePath={helpPagePath}
                freezeParameters={freezeParameters}
              />
            </Line>
>>>>>>> c115d612
          </ScrollView>
        ) : null}
        {this.state.currentTab === 'groups' ? (
          <ObjectGroupsListWithObjectGroupEditor
            project={project}
            globalObjectsContainer={globalObjectsContainer}
            objectsContainer={objectsContainer}
            globalObjectGroups={globalObjectsContainer.getObjectGroups()}
            objectGroups={eventsFunction.getObjectGroups()}
            canRenameGroup={this._canObjectOrGroupUseNewName}
            onRenameGroup={this._onRenameGroup}
            onDeleteGroup={this._onDeleteGroup}
            onGroupsUpdated={onParametersOrGroupsUpdated}
            canSetAsGlobalGroup={false}
            unsavedChanges={this.props.unsavedChanges}
          />
        ) : null}
      </Column>
    );
  }
}<|MERGE_RESOLUTION|>--- conflicted
+++ resolved
@@ -27,12 +27,9 @@
   renderConfigurationHeader?: () => React.Node,
   freezeParameters?: boolean,
   freezeEventsFunctionType?: boolean,
-<<<<<<< HEAD
   makeMoveFreeEventsParameter?: any, //idk which type use so i set any by default
   makeMoveBehaviorEventsParameter?: any,
-=======
   unsavedChanges?: ?UnsavedChanges,
->>>>>>> c115d612
 |};
 
 type TabNames = 'config' | 'parameters' | 'groups';
@@ -187,18 +184,6 @@
         ) : null}
         {this.state.currentTab === 'parameters' ? (
           <ScrollView>
-<<<<<<< HEAD
-            <EventsFunctionParametersEditor
-              project={project}
-              eventsFunction={eventsFunction}
-              eventsBasedBehavior={eventsBasedBehavior}
-              onParametersUpdated={onParametersOrGroupsUpdated}
-              helpPagePath={helpPagePath}
-              freezeParameters={freezeParameters}
-              makeMoveFreeEventsParameter={makeMoveFreeEventsParameter}
-              makeMoveBehaviorEventsParameter={makeMoveBehaviorEventsParameter}
-            />
-=======
             <Line>
               <EventsFunctionParametersEditor
                 project={project}
@@ -207,9 +192,10 @@
                 onParametersUpdated={onParametersOrGroupsUpdated}
                 helpPagePath={helpPagePath}
                 freezeParameters={freezeParameters}
+                makeMoveBehaviorEventsParameter={makeMoveBehaviorEventsParameter}
+                makeMoveFreeEventsParameter={makeMoveFreeEventsParameter}
               />
             </Line>
->>>>>>> c115d612
           </ScrollView>
         ) : null}
         {this.state.currentTab === 'groups' ? (
