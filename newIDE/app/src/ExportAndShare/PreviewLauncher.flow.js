--- conflicted
+++ resolved
@@ -56,21 +56,15 @@
     playerUsername: string,
     playerToken: string,
   },
-<<<<<<< HEAD
-  numberOfWindows: number,
   isForInGameEdition: boolean,
   editorId: string,
-=======
->>>>>>> a6219676
   getIsMenuBarHiddenInPreview: () => boolean,
   getIsAlwaysOnTopInPreview: () => boolean,
   captureOptions: CaptureOptions,
   onCaptureFinished: CaptureOptions => Promise<void>,
   inAppTutorialMessageInPreview: string,
   inAppTutorialMessagePositionInPreview: string,
-<<<<<<< HEAD
   editorCameraState3D: EditorCameraState | null,
-=======
 
   numberOfWindows: number,
 
@@ -82,7 +76,7 @@
   project: gdProject,
   hotReload: boolean,
   numberOfWindows: number,
->>>>>>> a6219676
+  isForInGameEdition: boolean,
 |};
 
 /** The props that PreviewLauncher must support */
@@ -134,9 +128,8 @@
 };
 
 /** Interface to run a debugger server for previews. */
-<<<<<<< HEAD
 export interface PreviewDebuggerServer {
-  startServer(): Promise<void>;
+  startServer({ origin?: string }): Promise<void>;
   getServerState(): 'started' | 'stopped';
   getExistingDebuggerIds(): Array<DebuggerId>;
   sendMessage(id: DebuggerId, message: Object): void;
@@ -144,15 +137,6 @@
   registerCallbacks(callbacks: PreviewDebuggerServerCallbacks): () => void;
   registerEmbeddedGameFrame(window: WindowProxy): void;
 }
-=======
-export type PreviewDebuggerServer = {|
-  startServer: ({ origin?: string }) => Promise<void>,
-  getServerState: () => 'started' | 'stopped',
-  getExistingDebuggerIds: () => Array<DebuggerId>,
-  sendMessage: (id: DebuggerId, message: Object) => void,
-  registerCallbacks: (callbacks: PreviewDebuggerServerCallbacks) => () => void,
-|};
->>>>>>> a6219676
 
 /** The logs returned by the game hot-reloader. */
 export type HotReloaderLog = {|
