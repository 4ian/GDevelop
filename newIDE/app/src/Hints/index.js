// @flow
import { t } from '@lingui/macro';
import { type MessageDescriptor } from '../Utils/i18n/MessageDescriptor.flow';
import { type AlertMessageIdentifier } from '../MainFrame/Preferences/PreferencesContext';
import { getHelpLink } from '../Utils/HelpLink';

export type Hint = {|
  kind: 'warning' | 'info',
  message: MessageDescriptor,
  identifier?: AlertMessageIdentifier,
|};
export type TutorialHint = {|
  kind: 'tutorial' | 'video-tutorial',
  name: string,
  message: MessageDescriptor,
  iconSrc: ?string,
  link: string,
  identifier: string,
  featuredForGettingStarted?: boolean,
|};

export const getDeprecatedBehaviorsInformation = (): {
  [string]: {| warning: MessageDescriptor |},
} => ({
  'PhysicsBehavior::PhysicsBehavior': {
    warning: t`A new physics engine (Physics Engine 2.0) is now available. You should prefer using it for new game. For existing games, note that the two behaviors are not compatible, so you should only use one of them with your objects.`,
  },
});

export const getExperimentalObjects = (): {
  [string]: boolean,
} => ({
<<<<<<< HEAD
=======
  'Video::VideoObject': true,
  'BitmapText::BitmapTextObject': true,
>>>>>>> 9b38568c
  'SkeletonObject::Skeleton': true,
  'TileMap::TileMap': true,
});

export const getExtraObjectsInformation = (): {
  [string]: Array<Hint>,
} => ({
  'Video::VideoObject': [
    {
      kind: 'warning',
      message: t`Most browsers will require the user to have interacted with your game before allowing any video to play. Make sure that the player click/touch the screen at the beginning of the game before starting any video.`,
    },
    {
      kind: 'warning',
      message: t`For a given video resource, only one video will be played in memory and displayed. If you put this object multiple times on the scene, all the instances will be displaying the exact same video (with the same timing and paused/played/stopped state).`,
    },
    {
      kind: 'info',
      message: t`Video format supported can vary according to devices and browsers. For maximum compatibility, use H.264/mp4 file format (and AAC for audio).`,
    },
  ],
  'BitmapText::BitmapTextObject': [
    {
      kind: 'warning',
      message: t`This object is experimental and not yet complete. It might have bugs or incomplete support in GDevelop, be sure to read the wiki by clicking on help button bellow.`,
    },
    {
      kind: 'info',
      message: t`For a pixel type font, you must disable the Smooth checkbox related to your texture in the game resources to disable anti-aliasing.`,
    },
    {
      kind: 'info',
      message: t`The font size is stored directly inside the font. If you want to change it, export again your font using an external editor like bmFont. Click on the help button to learn more.`,
    },
  ],
  'SkeletonObject::Skeleton': [
    {
      kind: 'warning',
      message: t`This object is experimental and not actively maintained. It might have bugs or incomplete support in GDevelop. A maintainer is searched to improve the object implementation and solve any issue. Your help is welcome!`,
    },
    {
      kind: 'info',
      message: t`Only use this object if you can contribute back to the source code or are able to remove/replace it from your game in a future version.`,
    },
  ],
  'TileMap::TileMap': [
    {
      kind: 'info',
      message: t`The tilemap must be designed in a separated program, Tiled, that can be downloaded on mapeditor.org. Save your map as a JSON file, then select here the Atlas image that you used and the Tile map JSON file.`,
    },
  ],
});

export const getExtraInstructionInformation = (type: string): ?Hint => {
  if (type.indexOf('PhysicsBehavior::') === 0) {
    return {
      kind: 'warning',
      message: t`This action is deprecated and should not be used anymore. Instead,
  use for all your objects the behavior called "Physics2" and the
  associated actions (in this case, all objects must be set up to use
  Physics2, you can't mix the behaviors).`,
    };
  }
  if (type === 'BitmapText::Scale') {
    return {
      kind: 'info',
      message: t`A scale under 1 on a Bitmap text object can downgrade the quality text, prefer to remake a bitmap font smaller in the external bmFont editor.`,
    };
  }
  if (type === 'TextObject::Size') {
    return {
      kind: 'warning',
      message: t`This action will create a new texture and re-render the text each time it is called, which is expensive and can reduce performances. Prefer to avoid changing a lot the character size of a text.`,
    };
  }
  if (type === 'PlayMusicCanal' || type === 'PlayMusic') {
    return {
      kind: 'warning',
      message: t`Musics will only be played if the user has interacted with the game before (by clicking/touching it or pressing a key on the keyboard). This is due to browser limitations. Make sure to have the user interact with the game before using this action.`,
    };
  }
  if (type === 'P2P::OnEvent') {
    return {
      kind: 'info',
      message: t`Read the wiki page for more info about the dataloss mode.`,
    };
  }
  if (type.indexOf('P2P::') === 0) {
    return {
      kind: 'warning',
      message: t`It is recommended to use your own custom broker server. Read the wiki page for more info.`,
      identifier: 'p2p-broker-recommendation',
    };
  }
  if (type === 'SystemInfo::IsMobile') {
    return {
      kind: 'warning',
      message: t`Note that the distinction between what is a mobile device and what is not is becoming blurry (with devices like iPad pro and other "desktop-class" tablets). If you use this for mobile controls, prefer to check if the device has touchscreen support.`,
    };
  }
  if (
    type === 'AdvancedWindow::SetClosable' ||
    type === 'AdvancedWindow::EnableWindow' ||
    type === 'AdvancedWindow::Show' ||
    type === 'AdvancedWindow::SetFocusable' ||
    type === 'AdvancedWindow::Focus'
  ) {
    return {
      kind: 'warning',
      message: t`Be careful with this action, you may have problems exiting the preview if you don't add a way to toggle it back.`,
    };
  }
  if (type === 'GetArgumentAsBoolean') {
    return {
      kind: 'info',
      message: t`If the parameter is a string or a number, you probably want to use the expressions "GetArgumentAsString" or "GetArgumentAsNumber", along with the conditions "Compare two strings" or "Compare two numbers".`,
    };
  }

  return null;
};

const tutorialHints = {
  'geometry-monster': {
    kind: 'tutorial',
    iconSrc: 'res/tutorial_icons/geometry-monster.png',
    name: 'Geometry Monster Tutorial',
    message: t`Make a hyper-casual mobile game where the player must grab shapes and avoid bombs.`,
    link: getHelpLink('/tutorials/geometry-monster'),
    identifier: 'geometry-monster',
    featuredForGettingStarted: true,
  },
  platformer: {
    kind: 'tutorial',
    iconSrc: 'res/tutorial_icons/platformer.png',
    name: 'Platformer Tutorial',
    message: t`Make a platform game from scratch.`,
    link: getHelpLink('/tutorials/platformer/start'),
    identifier: 'platformer',
    featuredForGettingStarted: true,
  },
  'space-shooter': {
    kind: 'tutorial',
    iconSrc: 'res/tutorial_icons/space-shooter.png',
    name: 'Space Shooter Tutorial',
    message: t`Make a space shooter game from scratch.`,
    link: getHelpLink('/tutorials/space-shooter'),
    identifier: 'space-shooter',
    featuredForGettingStarted: true,
  },
  'simple-game-physics-particles': {
    kind: 'video-tutorial',
    iconSrc: 'res/tutorial_icons/simple-game-physics-particles.jpg',
    name: 'How to Create a Simple Game with Physics and Particles',
    message: t`Create a game from scratch using physics and particles.`,
    link: 'https://www.youtube.com/watch?v=w8B84Dpgkjc',
    identifier: 'simple-game-physics-particles',
    featuredForGettingStarted: true,
  },
  'tank-shooter': {
    kind: 'tutorial',
    iconSrc: null,
    name: 'Tank Shooter Tutorial',
    message: t`Make a simple tank shooter game from scratch.`,
    link: getHelpLink('/tutorials/tank-shooter'),
    identifier: 'tank-shooter',
  },
  'endless-runner': {
    kind: 'tutorial',
    iconSrc: null,
    name: 'Endless Runner Tutorial',
    message: t`Make a simple game where the player must jump on platforms for as long as possible.`,
    link: getHelpLink('/tutorials/endless-runner'),
    identifier: 'endless-runner',
  },
  'endless-car-game': {
    kind: 'tutorial',
    iconSrc: null,
    name: 'Endless Car Game Tutorial',
    message: t`Create a simple game where you must dodge the cars on the road.`,
    link: getHelpLink('/tutorials/roadrider'),
    identifier: 'endless-car-game',
  },
  'breakout-tutorial': {
    kind: 'tutorial',
    iconSrc: null,
    name: 'Breakout Tutorial',
    message: t`Create a simple breakout game where you must destroy all the bricks on the screen.`,
    link: getHelpLink('/tutorials/breakout'),
    identifier: 'breakout-tutorial',
  },

  'screen-shake-timer-variables': {
    kind: 'video-tutorial',
    iconSrc: 'res/tutorial_icons/screen-shake-timer-variables.jpg',
    name: 'Screen Shake Effect with Timers and Variables',
    message: t`Learn how to add a screen shake effect when the player falls from a very high platform in a platformer.`,
    link: 'https://www.youtube.com/watch?v=0w0NGuj4OFQ',
    identifier: 'screen-shake-timer-variables',
  },
  'ghost-enemy-following-player': {
    kind: 'video-tutorial',
    iconSrc: 'res/tutorial_icons/ghost-enemy-following-player.jpg',
    name: 'Ghost Enemy Following the Player',
    message: t`Make a ghost like enemy floating toward the player.`,
    link: 'https://www.youtube.com/watch?v=SLUlnhKuuqE',
    identifier: 'ghost-enemy-following-player',
  },
  'melee-sword-attack': {
    kind: 'video-tutorial',
    iconSrc: 'res/tutorial_icons/melee-sword-attack.jpg',
    name: 'Melee/Sword Attack',
    message: t`Learn how to make a melee/sword attack with a randomly triggered animation each time a key is pressed.`,
    link: 'https://www.youtube.com/watch?v=3XT40kDRp8g',
    identifier: 'melee-sword-attack',
  },
  'physics-engine-platformer-game': {
    kind: 'video-tutorial',
    iconSrc: 'res/tutorial_icons/physics-engine-platformer-game.jpg',
    name: 'Platformer with the physics engine',
    message: t`Learn how to make a platformer game using the physics engine.`,
    link: 'https://www.youtube.com/watch?v=96gNCmnQwaE',
    identifier: 'physics-engine-platformer-game',
  },
  'tween-behavior': {
    kind: 'video-tutorial',
    iconSrc: 'res/tutorial_icons/tween-behavior.jpg',
    name: 'Tween Behavior',
    message: t`Learn how to use the Tween Behavior and how it can be used to add more life and animation to you projects.`,
    link: 'https://www.youtube.com/watch?v=SLqnwC9D5Q4',
    identifier: 'tween-behavior',
  },
  'responsive-ui': {
    kind: 'video-tutorial',
    iconSrc: 'res/tutorial_icons/responsive-ui.jpg',
    name: 'Reponsive UI',
    message: t`Learn how to add responsive UI using anchors.`,
    link: 'https://www.youtube.com/watch?v=VgrEhg0esCg',
    identifier: 'responsive-ui',
  },
  'smooth-camera-movement': {
    kind: 'video-tutorial',
    iconSrc: 'res/tutorial_icons/smooth-camera-movement.jpg',
    name: 'Smooth Camera Movement',
    message: t`Learn how to make the camera follow the player in a smooth movement.`,
    link: 'https://www.youtube.com/watch?v=yUNisggNh7s',
    identifier: 'smooth-camera-movement',
  },
  'pause-menu': {
    kind: 'video-tutorial',
    iconSrc: 'res/tutorial_icons/pause-menu.jpg',
    name: 'Pause Menu',
    message: t`Learn how to stop the time and make a pause menu.`,
    link: 'https://www.youtube.com/watch?v=k2J784esdkc',
    identifier: 'pause-menu',
  },
  'character-selection-feature': {
    kind: 'video-tutorial',
    iconSrc: 'res/tutorial_icons/character-selection-feature.jpg',
    name: 'Character Selection',
    message: t`Learn how to add a selector to choose a character (or anything else) in your game.`,
    link: 'https://www.youtube.com/watch?v=8DpsjXHd4ro',
    identifier: 'character-selection-feature',
  },
  'push-objects': {
    kind: 'video-tutorial',
    iconSrc: 'res/tutorial_icons/push-objects.jpg',
    name: 'Push Objects',
    message: t`Learn how to push objects, like a box, in a platform game.`,
    link: 'https://www.youtube.com/watch?v=11tjJ0JgYuk',
    identifier: 'push-objects',
  },
  'save-and-load': {
    kind: 'video-tutorial',
    iconSrc: 'res/tutorial_icons/save-and-load.jpg',
    name: 'Save and Load',
    message: t`Learn how to save the player progress, and other information, and to load them again later.`,
    link: 'https://www.youtube.com/watch?v=bXUGJqHhuCo',
    identifier: 'save-and-load',
  },
  'particle-effects': {
    kind: 'video-tutorial',
    iconSrc: 'res/tutorial_icons/particle-effects.jpg',
    name: 'Particle Effects',
    message: t`Learn how to use particle emitters in GDevelop to create effects like fire, explosion, magic beam, etc...`,
    link: 'https://www.youtube.com/watch?v=7sqMmTntvKs',
    identifier: 'particle-effects',
  },
  'opening-chest': {
    kind: 'video-tutorial',
    iconSrc: 'res/tutorial_icons/opening-chest.jpg',
    name: 'Open a Loot Chest',
    message: t`How to open a loot chest with a key that the player can find in the level`,
    link: 'https://www.youtube.com/watch?v=1qsCgwFtYfg',
    identifier: 'opening-chest',
  },
  'health-bar-and-health-potion': {
    kind: 'video-tutorial',
    iconSrc: 'res/tutorial_icons/health-bar-and-health-potion.jpg',
    name: 'Create a Health Bar and Health Potion',
    message: t`How to show a health bar on screen and a potion to give back health to the player.`,
    link: 'https://www.youtube.com/watch?v=P-scQW7PeVg',
    identifier: 'health-bar-and-health-potion',
  },
  'touch-360-joystick-controller': {
    kind: 'video-tutorial',
    iconSrc: 'res/tutorial_icons/touch-360-joystick-controller.jpg',
    name: 'Create a Touch 360 Joystick Controller',
    message: t`How to create a joystick displayed on screen, useful to control the player in mobile games.`,
    link: 'https://www.youtube.com/watch?v=-k-bVU3QrfA',
    identifier: 'touch-360-joystick-controller',
  },
  'flickering-dynamic-light-effect': {
    kind: 'video-tutorial',
    iconSrc: 'res/tutorial_icons/flickering-dynamic-light-effect.jpg',
    name: 'Create a Flickering Dynamic Light Effect',
    message: t`Learn how to create a dynamic light following the player, with a flickering effect.`,
    link: 'https://www.youtube.com/watch?v=HolCWx4E0TU',
    identifier: 'flickering-dynamic-light-effect',
  },
  '2d-platformer-shooter': {
    kind: 'video-tutorial',
    iconSrc: 'res/tutorial_icons/2d-platformer-shooter.jpg',
    name: 'Create a 2D Platformer Shooter',
    message: t`Create a 2D platform game where the player can shoot at enemies chasing him.`,
    link: 'https://www.youtube.com/watch?v=OOw3Sh6rga8',
    identifier: '2d-platformer-shooter',
  },
  'animated-buttons': {
    kind: 'video-tutorial',
    iconSrc: 'res/tutorial_icons/animated-buttons.jpg',
    name: 'Create Animated Buttons',
    message: t`Create animated buttons that can be shown in your game menus (main menu, selection screen, etc...).`,
    link: 'https://www.youtube.com/watch?v=7_oLY_x4vEk',
    identifier: 'animated-buttons',
  },
  'simple-trampoline-platformer': {
    kind: 'video-tutorial',
    iconSrc: 'res/tutorial_icons/simple-trampoline-platformer.jpg',
    name: 'Make a Simple Trampoline/Jump Pad',
    message: t`Create a trampoline in your platformer game, making the player jump very high when stepped on.`,
    link: 'https://www.youtube.com/watch?v=p42i4omA7j8',
    identifier: 'simple-trampoline-platformer',
  },
  '2d-car-physics-movement': {
    kind: 'video-tutorial',
    iconSrc: 'res/tutorial_icons/2d-car-physics-movement.jpg',
    name: 'How to Make a 2D Car or Bike Movement With Physics Engine',
    message: t`Learn how to create a physics based car movement.`,
    link: 'https://www.youtube.com/watch?v=_-fX755cctU',
    identifier: '2d-car-physics-movement',
  },
};

const allTutorialHints = Object.keys(tutorialHints).map(
  identifier => tutorialHints[identifier]
);

export const getObjectTutorialHints = (type: string): Array<TutorialHint> => {
  if (type === 'ParticleSystem::ParticleEmitter') {
    return [tutorialHints['particle-effects']];
  }
  if (type === 'Lighting::LightObject') {
    return [tutorialHints['flickering-dynamic-light-effect']];
  }

  return [];
};

export const getBehaviorTutorialHints = (type: string): Array<TutorialHint> => {
  if (type === 'Tween::TweenBehavior') {
    return [tutorialHints['tween-behavior']];
  }
  if (type === 'AnchorBehavior::AnchorBehavior') {
    return [tutorialHints['responsive-ui']];
  }
  if (type === 'Physics2::Physics2Behavior') {
    return [
      tutorialHints['physics-engine-platformer-game'],
      tutorialHints['2d-car-physics-movement'],
    ];
  }

  return [];
};

export const getInstructionTutorialHints = (
  type: string
): Array<TutorialHint> => {
  if (
    [
      'CameraX',
      'CameraY',
      'RotateCamera',
      'ZoomCamera',
      'FixCamera',
      'CentreCamera',
    ].includes(type)
  ) {
    return [tutorialHints['smooth-camera-movement']];
  }
  if (type === 'ChangeTimeScale') {
    return [tutorialHints['pause-menu']];
  }
  if (
    [
      'EcrireFichierExp',
      'EcrireFichierTxt',
      'LireFichierExp',
      'LireFichierTxt',
    ].includes(type)
  ) {
    return [tutorialHints['save-and-load']];
  }
  if (type === 'PlatformBehavior::SimulateJumpKey') {
    return [tutorialHints['simple-trampoline-platformer']];
  }

  return [];
};

export const getAllTutorialHints = (): Array<TutorialHint> => allTutorialHints;<|MERGE_RESOLUTION|>--- conflicted
+++ resolved
@@ -30,11 +30,7 @@
 export const getExperimentalObjects = (): {
   [string]: boolean,
 } => ({
-<<<<<<< HEAD
-=======
-  'Video::VideoObject': true,
   'BitmapText::BitmapTextObject': true,
->>>>>>> 9b38568c
   'SkeletonObject::Skeleton': true,
   'TileMap::TileMap': true,
 });
