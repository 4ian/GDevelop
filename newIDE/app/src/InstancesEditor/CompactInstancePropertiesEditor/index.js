--- conflicted
+++ resolved
@@ -85,12 +85,9 @@
   onSelectTileMapTile,
 }: Props) => {
   const forceUpdate = useForceUpdate();
-<<<<<<< HEAD
   const variablesListRef = React.useRef<?VariablesListInterface>(null);
 
-=======
   const scrollViewRef = React.useRef<?ScrollViewInterface>(null);
->>>>>>> 1fa3f59a
   const instance = instances[0];
   /**
    * TODO: multiple instances support for variables list. Expected behavior should be:
