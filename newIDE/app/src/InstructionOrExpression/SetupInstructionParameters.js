--- conflicted
+++ resolved
@@ -75,9 +75,6 @@
       });
 
     if (
-<<<<<<< HEAD
-      behaviorNames.length === 1 ||
-=======
       // Don't auto-select a behavior in the case of allowedBehaviorType being not specified
       // which in practice is only the case where the user really needs to select a behavior
       // (like the action to enable/disable a behavior).
@@ -85,7 +82,6 @@
       behaviorNames.length === 1 ||
       // In any other case, a specific behavior type is requested, so it makes sense to
       // automatically select it (and it might not be shown in the events sheet).
->>>>>>> 2ac85dff
       (allowedBehaviorType && behaviorNames.length > 0)
     ) {
       const currentParameterValue = instruction
