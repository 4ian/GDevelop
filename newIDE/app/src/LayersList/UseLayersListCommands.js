// @flow
import * as React from 'react';
import { mapReverseFor } from '../Utils/MapFor';
import { useCommandWithOptions } from '../CommandPalette/CommandHooks';

<<<<<<< HEAD
=======
const editLayerEffectsCommandText = t`Edit layer effects...`;
const editLightingLayerCommandText = t`Edit lighting layer...`;

>>>>>>> 20392d6a
type Props = {|
  layout: gdLayout,
  onEditLayerEffects: (layer: gdLayer) => void,
  onEditLightingLayer: (layer: gdLayer) => void,
|};

const useLayersListCommands = (props: Props) => {
  const { layout, onEditLayerEffects, onEditLightingLayer } = props;

  useCommandWithOptions('EDIT_LAYER_EFFECTS', true, {
    generateOptions: React.useCallback(
      () => {
        const layersCount = layout.getLayersCount();
        return mapReverseFor(0, layersCount, i => {
          const layer = layout.getLayerAt(i);
          return {
            text: layer.getName() || 'Base layer',
            handler: () => onEditLayerEffects(layer),
          };
        });
      },
      [layout, onEditLayerEffects]
    ),
  });

  useCommandWithOptions('EDIT_LIGHTING_LAYER', true, {
    displayText: editLightingLayerCommandText,
    generateOptions: React.useCallback(
      () => {
        const layersCount = layout.getLayersCount();
        const options = [];
        mapReverseFor(0, layersCount, i => {
          const layer = layout.getLayerAt(i);
          if (layer.isLightingLayer())
            options.push({
              text: layer.getName(),
              handler: () => onEditLightingLayer(layer),
            });
        });
        return options;
      },
      [layout, onEditLightingLayer]
    ),
  });
};

export default useLayersListCommands;<|MERGE_RESOLUTION|>--- conflicted
+++ resolved
@@ -3,12 +3,6 @@
 import { mapReverseFor } from '../Utils/MapFor';
 import { useCommandWithOptions } from '../CommandPalette/CommandHooks';
 
-<<<<<<< HEAD
-=======
-const editLayerEffectsCommandText = t`Edit layer effects...`;
-const editLightingLayerCommandText = t`Edit lighting layer...`;
-
->>>>>>> 20392d6a
 type Props = {|
   layout: gdLayout,
   onEditLayerEffects: (layer: gdLayer) => void,
@@ -35,7 +29,6 @@
   });
 
   useCommandWithOptions('EDIT_LIGHTING_LAYER', true, {
-    displayText: editLightingLayerCommandText,
     generateOptions: React.useCallback(
       () => {
         const layersCount = layout.getLayersCount();
