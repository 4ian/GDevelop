// @flow
import { Trans } from '@lingui/macro';

import * as React from 'react';
import Debugger from '../../Debugger';
import {
  type RenderEditorContainerProps,
  type RenderEditorContainerPropsWithRef,
  type SceneEventsOutsideEditorChanges,
  type InstancesOutsideEditorChanges,
} from './BaseEditor';
import SubscriptionChecker, {
  type SubscriptionCheckerInterface,
} from '../../Profile/Subscription/SubscriptionChecker';
import { type ObjectWithContext } from '../../ObjectsList/EnumerateObjects';
import {
  setEditorHotReloadNeeded,
  type HotReloadSteps,
} from '../../EmbeddedGame/EmbeddedGameFrame';

type State = {|
  subscriptionChecked: boolean,
|};

export class DebuggerEditorContainer extends React.Component<
  RenderEditorContainerProps,
  State
> {
  editor: ?Debugger;
  _subscriptionChecker: ?SubscriptionCheckerInterface;
  state = {
    subscriptionChecked: false,
  };

  shouldComponentUpdate(nextProps: RenderEditorContainerProps) {
    // We stop updates when the component is inactive.
    // If it's active, was active or becoming active again we let update propagate.
    // Especially important to note that when becoming inactive, a "last" update is allowed.
    return this.props.isActive || nextProps.isActive;
  }

  getProject(): ?gdProject {
    return this.props.project;
  }

  getLayout(): ?gdLayout {
    return null;
  }

  updateToolbar() {
    if (this.editor) this.editor.updateToolbar();
  }

  forceUpdateEditor() {
    // No updates to be done.
  }

  onEventsBasedObjectChildrenEdited() {
    // No thing to be done.
  }

  onSceneObjectEdited(scene: gdLayout, objectWithContext: ObjectWithContext) {
    // No thing to be done.
  }

  onSceneObjectsDeleted(scene: gdLayout) {
    // No thing to be done.
  }

  onSceneEventsModifiedOutsideEditor(changes: SceneEventsOutsideEditorChanges) {
    // No thing to be done.
  }

<<<<<<< HEAD
  hotReloadInGameEditorIfNeeded(hotReloadSteps: HotReloadSteps) {
    setEditorHotReloadNeeded(hotReloadSteps);
  }

  switchInGameEditorIfNoHotReloadIsNeeded() {}

=======
  onInstancesModifiedOutsideEditor(changes: InstancesOutsideEditorChanges) {
    // No thing to be done.
  }

>>>>>>> d8000aca
  // To be updated, see https://reactjs.org/docs/react-component.html#unsafe_componentwillreceiveprops.
  UNSAFE_componentWillReceiveProps() {
    this._checkUserHasSubscription();
  }

  componentDidMount() {
    this._checkUserHasSubscription();
  }

  _checkUserHasSubscription() {
    if (
      this._subscriptionChecker &&
      this.props.isActive &&
      !this.state.subscriptionChecked
    ) {
      this._subscriptionChecker.checkUserHasSubscription();
      this.setState({
        subscriptionChecked: true,
      });
    }
  }

  render() {
    const { project, previewDebuggerServer } = this.props;
    if (!project || !previewDebuggerServer) return null;

    return (
      <React.Fragment>
        <Debugger
          project={project}
          setToolbar={this.props.setToolbar}
          previewDebuggerServer={previewDebuggerServer}
          ref={editor => (this.editor = editor)}
        />
        <SubscriptionChecker
          ref={subscriptionChecker =>
            (this._subscriptionChecker = subscriptionChecker)
          }
          id="Debugger"
          title={<Trans>Debugger</Trans>}
          placementId="debugger"
          mode="try"
        />
      </React.Fragment>
    );
  }
}

export const renderDebuggerEditorContainer = (
  props: RenderEditorContainerPropsWithRef
) => <DebuggerEditorContainer {...props} />;<|MERGE_RESOLUTION|>--- conflicted
+++ resolved
@@ -71,19 +71,16 @@
     // No thing to be done.
   }
 
-<<<<<<< HEAD
   hotReloadInGameEditorIfNeeded(hotReloadSteps: HotReloadSteps) {
     setEditorHotReloadNeeded(hotReloadSteps);
   }
 
   switchInGameEditorIfNoHotReloadIsNeeded() {}
 
-=======
   onInstancesModifiedOutsideEditor(changes: InstancesOutsideEditorChanges) {
     // No thing to be done.
   }
 
->>>>>>> d8000aca
   // To be updated, see https://reactjs.org/docs/react-component.html#unsafe_componentwillreceiveprops.
   UNSAFE_componentWillReceiveProps() {
     this._checkUserHasSubscription();
