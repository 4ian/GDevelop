// @flow
import * as React from 'react';
import EventsSheet, { type EventsSheetInterface } from '../../EventsSheet';
import { sendEventsExtractedAsFunction } from '../../Utils/Analytics/EventSender';
import {
  type RenderEditorContainerProps,
  type RenderEditorContainerPropsWithRef,
} from './BaseEditor';
import { ProjectScopedContainersAccessor } from '../../InstructionOrExpression/EventsScope';
import { type ObjectWithContext } from '../../ObjectsList/EnumerateObjects';

export class EventsEditorContainer extends React.Component<RenderEditorContainerProps> {
  editor: ?EventsSheetInterface;

  shouldComponentUpdate(nextProps: RenderEditorContainerProps) {
    // We stop updates when the component is inactive.
    // If it's active, was active or becoming active again we let update propagate.
    // Especially important to note that when becoming inactive, a "last" update is allowed.
    return this.props.isActive || nextProps.isActive;
  }

  componentDidMount() {
    if (this.props.isActive) {
      const layout = this.getLayout();
      this.props.setPreviewedLayout({
        layoutName: layout ? layout.getName() : null,
        externalLayoutName: null,
        eventsBasedObjectType: null,
        eventsBasedObjectVariantName: null,
      });
    }
  }

  componentDidUpdate(prevProps: RenderEditorContainerProps) {
    if (!prevProps.isActive && this.props.isActive) {
      const layout = this.getLayout();
      this.props.setPreviewedLayout({
        layoutName: layout ? layout.getName() : null,
        externalLayoutName: null,
        eventsBasedObjectType: null,
        eventsBasedObjectVariantName: null,
      });
    }
  }

  getProject(): ?gdProject {
    return this.props.project;
  }

  updateToolbar() {
    if (this.editor) this.editor.updateToolbar();
  }

  forceUpdateEditor() {
    // No updates to be done.
  }

  onEventsBasedObjectChildrenEdited() {
    // No thing to be done.
  }

  onSceneObjectEdited(scene: gdLayout, objectWithContext: ObjectWithContext) {
    // No thing to be done.
  }

  onSceneObjectsDeleted(scene: gdLayout) {
    // No thing to be done.
  }

<<<<<<< HEAD
  forceInGameEditorHotReload({
    projectDataOnlyExport,
  }: {|
    projectDataOnlyExport: boolean,
  |}) {
    // No thing to be done.
=======
  onSceneEventsModifiedOutsideEditor(scene: gdLayout) {
    if (this.getLayout() === scene) {
      if (this.editor) this.editor.onEventsModifiedOutsideEditor();
    }
>>>>>>> 685e444b
  }

  getLayout(): ?gdLayout {
    const { project, projectItemName } = this.props;
    if (
      !project ||
      !projectItemName ||
      !project.hasLayoutNamed(projectItemName)
    )
      return null;

    return project.getLayout(projectItemName);
  }

  onBeginCreateEventsFunction = () => {
    sendEventsExtractedAsFunction({
      step: 'begin',
      parentEditor: 'scene-events-editor',
    });
  };

  onCreateEventsFunction = (extensionName, eventsFunction) => {
    this.props.onCreateEventsFunction(
      extensionName,
      eventsFunction,
      'scene-events-editor'
    );
  };

  render() {
    const { project, projectItemName } = this.props;
    const layout = this.getLayout();
    if (!layout || !project) {
      //TODO: Error component
      return <div>No layout called {projectItemName} found!</div>;
    }

    const scope = {
      project,
      layout,
    };
    const projectScopedContainersAccessor = new ProjectScopedContainersAccessor(
      scope
    );

    return (
      <EventsSheet
        ref={editor => (this.editor = editor)}
        setToolbar={this.props.setToolbar}
        onOpenLayout={this.props.onOpenLayout}
        resourceManagementProps={this.props.resourceManagementProps}
        openInstructionOrExpression={this.props.openInstructionOrExpression}
        onCreateEventsFunction={this.onCreateEventsFunction}
        onBeginCreateEventsFunction={this.onBeginCreateEventsFunction}
        unsavedChanges={this.props.unsavedChanges}
        project={project}
        scope={scope}
        globalObjectsContainer={project.getObjects()}
        objectsContainer={layout.getObjects()}
        projectScopedContainersAccessor={projectScopedContainersAccessor}
        events={layout.getEvents()}
        onOpenExternalEvents={this.props.onOpenExternalEvents}
        isActive={this.props.isActive}
        hotReloadPreviewButtonProps={this.props.hotReloadPreviewButtonProps}
        onExtensionInstalled={this.props.onExtensionInstalled}
      />
    );
  }
}

export const renderEventsEditorContainer = (
  props: RenderEditorContainerPropsWithRef
) => <EventsEditorContainer {...props} />;<|MERGE_RESOLUTION|>--- conflicted
+++ resolved
@@ -67,19 +67,18 @@
     // No thing to be done.
   }
 
-<<<<<<< HEAD
+  onSceneEventsModifiedOutsideEditor(scene: gdLayout) {
+    if (this.getLayout() === scene) {
+      if (this.editor) this.editor.onEventsModifiedOutsideEditor();
+    }
+  }
+
   forceInGameEditorHotReload({
     projectDataOnlyExport,
   }: {|
     projectDataOnlyExport: boolean,
   |}) {
     // No thing to be done.
-=======
-  onSceneEventsModifiedOutsideEditor(scene: gdLayout) {
-    if (this.getLayout() === scene) {
-      if (this.editor) this.editor.onEventsModifiedOutsideEditor();
-    }
->>>>>>> 685e444b
   }
 
   getLayout(): ?gdLayout {
