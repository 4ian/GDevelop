--- conflicted
+++ resolved
@@ -83,19 +83,16 @@
     }
   }
 
-<<<<<<< HEAD
   hotReloadInGameEditorIfNeeded(hotReloadSteps: HotReloadSteps) {
     setEditorHotReloadNeeded(hotReloadSteps);
   }
 
   switchInGameEditorIfNoHotReloadIsNeeded() {}
 
-=======
   onInstancesModifiedOutsideEditor(changes: InstancesOutsideEditorChanges) {
     // No thing to be done.
   }
 
->>>>>>> d8000aca
   getLayout(): ?gdLayout {
     const { project, projectItemName } = this.props;
     if (
