--- conflicted
+++ resolved
@@ -94,15 +94,15 @@
     // No thing to be done.
   }
 
-<<<<<<< HEAD
+  onSceneEventsModifiedOutsideEditor(scene: gdLayout) {
+    // No thing to be done.
+  }
+
   forceInGameEditorHotReload({
     projectDataOnlyExport,
   }: {|
     projectDataOnlyExport: boolean,
   |}) {
-=======
-  onSceneEventsModifiedOutsideEditor(scene: gdLayout) {
->>>>>>> 685e444b
     // No thing to be done.
   }
 
