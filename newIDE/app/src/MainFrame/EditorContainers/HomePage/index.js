// @flow
import * as React from 'react';
import { I18n } from '@lingui/react';
import { type I18n as I18nType } from '@lingui/core';
import {
  type RenderEditorContainerPropsWithRef,
  type SceneEventsOutsideEditorChanges,
  type InstancesOutsideEditorChanges,
} from '../BaseEditor';
import {
  type FileMetadataAndStorageProviderName,
  type FileMetadata,
  type StorageProvider,
} from '../../../ProjectsStorage';
import LearnSection from './LearnSection';
import { type LearnCategory } from './LearnSection/Utils';
import PlaySection from './PlaySection';
import CreateSection from './CreateSection';
import StoreSection from './StoreSection';
import { TutorialContext } from '../../../Tutorial/TutorialContext';
import { ExampleStoreContext } from '../../../AssetStore/ExampleStore/ExampleStoreContext';
import { HomePageHeader } from './HomePageHeader';
import { HomePageMenu, type HomeTab } from './HomePageMenu';
import AuthenticatedUserContext from '../../../Profile/AuthenticatedUserContext';
import { type ExampleShortHeader } from '../../../Utils/GDevelopServices/Example';
import { type ResourceManagementProps } from '../../../ResourcesList/ResourceSource';
import { AssetStoreContext } from '../../../AssetStore/AssetStoreContext';
import TeamSection from './TeamSection';
import TeamProvider from '../../../Profile/Team/TeamProvider';
import { useResponsiveWindowSize } from '../../../UI/Responsive/ResponsiveWindowMeasurer';
import { type PrivateGameTemplateListingData } from '../../../Utils/GDevelopServices/Shop';
import { PrivateGameTemplateStoreContext } from '../../../AssetStore/PrivateGameTemplates/PrivateGameTemplateStoreContext';
import RouterContext, { type RouteArguments } from '../../RouterContext';
import { type GameDetailsTab } from '../../../GameDashboard';
import { canUseClassroomFeature } from '../../../Utils/GDevelopServices/Usage';
import EducationMarketingSection from './EducationMarketingSection';
import useEducationForm from './UseEducationForm';
import { type NewProjectSetup } from '../../../ProjectCreation/NewProjectSetupDialog';
import { type ObjectWithContext } from '../../../ObjectsList/EnumerateObjects';
import { type GamesList } from '../../../GameDashboard/UseGamesList';
import { type GamesPlatformFrameTools } from './PlaySection/UseGamesPlatformFrame';
import { type CourseChapter } from '../../../Utils/GDevelopServices/Asset';
import useCourses from './UseCourses';
import PreferencesContext from '../../Preferences/PreferencesContext';
import useSubscriptionPlans from '../../../Utils/UseSubscriptionPlans';
import { BundleStoreContext } from '../../../AssetStore/Bundles/BundleStoreContext';
import {
  setEditorHotReloadNeeded,
  type HotReloadSteps,
} from '../../../EmbeddedGame/EmbeddedGameFrame';

const noop = () => {};

const getRequestedTab = (routeArguments: RouteArguments): HomeTab | null => {
  if (
    routeArguments['initial-dialog'] === 'asset-store' || // Compatibility with old links
    routeArguments['initial-dialog'] === 'store' // New way of opening the store
  ) {
    return 'shop';
  } else if (
    [
      'games-dashboard',
      'build', // Compatibility with old links
      'create',
    ].includes(routeArguments['initial-dialog'])
  ) {
    return 'create';
  } else if (routeArguments['initial-dialog'] === 'education') {
    return 'team-view';
  } else if (routeArguments['initial-dialog'] === 'play') {
    return 'play';
  } else if (routeArguments['initial-dialog'] === 'learn') {
    return 'learn';
  }

  return null;
};

const styles = {
  container: {
    display: 'flex',
    flexDirection: 'row-reverse',
    marginTop: 0,
    marginBottom: 0,
    flex: 1,
    minHeight: 0,
    width: '100%',
  },
  mobileContainer: {
    display: 'flex',
    flexDirection: 'column',
    flex: 1,
    width: '100%',
  },
  scrollableContainer: {
    display: 'flex',
    position: 'relative',
    marginLeft: 0,
    marginRight: 0,
    flexDirection: 'column',
    alignItems: 'stretch',
    flex: 1,
    height: '100%',
    minWidth: 0,
    overflowY: 'auto',
  },
};

type Props = {|
  project: ?gdProject,
  fileMetadata: ?FileMetadata,

  isActive: boolean,
  projectItemName: ?string,
  project: ?gdProject,
  setToolbar: (?React.Node) => void,
  setGamesPlatformFrameShown: ({| shown: boolean, isMobile: boolean |}) => void,
  storageProviders: Array<StorageProvider>,

  // Games
  gamesList: GamesList,

  // Games platform
  gamesPlatformFrameTools: GamesPlatformFrameTools,

  // Project opening
  canOpen: boolean,
  onChooseProject: () => void,
  onOpenRecentFile: (file: FileMetadataAndStorageProviderName) => Promise<void>,
  onSelectExampleShortHeader: ExampleShortHeader => void,
  onSelectPrivateGameTemplateListingData: PrivateGameTemplateListingData => void,
  onOpenPrivateGameTemplateListingData: (
    privateGameTemplateListingData: PrivateGameTemplateListingData
  ) => void,
  onOpenVersionHistory: () => void,
  askToCloseProject: () => Promise<boolean>,
  closeProject: () => Promise<void>,

  // Other dialogs opening:
  onOpenLanguageDialog: () => void,
  onOpenProfile: () => void,
  selectInAppTutorial: (tutorialId: string) => void,
  onOpenPreferences: () => void,
  onOpenAbout: () => void,
  onOpenAskAi: ({|
    mode: 'chat' | 'agent',
    aiRequestId: string | null,
    paneIdentifier: 'left' | 'center' | 'right' | null,
  |}) => void,

  // Project creation
  onOpenNewProjectSetupDialog: () => void,
  onCreateProjectFromExample: (
    exampleShortHeader: ExampleShortHeader,
    newProjectSetup: NewProjectSetup,
    i18n: I18nType,
    isQuickCustomization?: boolean
  ) => Promise<void>,
  onOpenTemplateFromTutorial: (tutorialId: string) => Promise<void>,
  onOpenTemplateFromCourseChapter: (
    CourseChapter,
    templateId?: string
  ) => Promise<void>,

  // Asset store
  onExtensionInstalled: (extensionNames: Array<string>) => void,

  // Project save
  onSave: () => Promise<void>,
  canSave: boolean,

  resourceManagementProps: ResourceManagementProps,

  gameEditorMode: 'embedded-game' | 'instances-editor',
|};

export type HomePageEditorInterface = {|
  getProject: () => void,
  updateToolbar: () => void,
  forceUpdateEditor: () => void,
  onEventsBasedObjectChildrenEdited: () => void,
  onSceneObjectEdited: (
    scene: gdLayout,
    objectWithContext: ObjectWithContext
  ) => void,
  onSceneObjectsDeleted: (scene: gdLayout) => void,
  onSceneEventsModifiedOutsideEditor: (
    scene: SceneEventsOutsideEditorChanges
  ) => void,
<<<<<<< HEAD
  hotReloadInGameEditorIfNeeded: (hotReloadSteps: HotReloadSteps) => void,
  switchInGameEditorIfNoHotReloadIsNeeded: () => void,
=======
  onInstancesModifiedOutsideEditor: (
    changes: InstancesOutsideEditorChanges
  ) => void,
>>>>>>> d8000aca
|};

export const HomePage = React.memo<Props>(
  React.forwardRef<Props, HomePageEditorInterface>(
    (
      {
        project,
        fileMetadata,
        canOpen,
        onChooseProject,
        onOpenRecentFile,
        onOpenNewProjectSetupDialog,
        onSelectExampleShortHeader,
        onSelectPrivateGameTemplateListingData,
        onOpenPrivateGameTemplateListingData,
        onOpenVersionHistory,
        onOpenLanguageDialog,
        onOpenProfile,
        onCreateProjectFromExample,
        setToolbar,
        setGamesPlatformFrameShown,
        selectInAppTutorial,
        onOpenPreferences,
        onOpenAbout,
        onOpenAskAi,
        isActive,
        storageProviders,
        onSave,
        canSave,
        resourceManagementProps,
        askToCloseProject,
        closeProject,
        onOpenTemplateFromTutorial,
        onOpenTemplateFromCourseChapter,
        gamesList,
        gamesPlatformFrameTools,
        onExtensionInstalled,
        gameEditorMode,
      }: Props,
      ref
    ) => {
      const authenticatedUser = React.useContext(AuthenticatedUserContext);
      const {
        authenticated,
        onCloudProjectsChanged,
        onOpenLoginDialog,
        limits,
      } = authenticatedUser;
      const {
        startTimeoutToUnloadIframe,
        loadIframeOrRemoveTimeout,
      } = gamesPlatformFrameTools;
      const { fetchTutorials } = React.useContext(TutorialContext);
      const { fetchExamplesAndFilters } = React.useContext(ExampleStoreContext);
      const {
        fetchGameTemplates,
        shop: { setInitialGameTemplateUserFriendlySlug },
      } = React.useContext(PrivateGameTemplateStoreContext);
      const [openedGameId, setOpenedGameId] = React.useState<?string>(null);
      const {
        games,
        fetchGames,
        gamesFetchingError,
        onGameUpdated,
      } = gamesList;
      const [
        gameDetailsCurrentTab,
        setGameDetailsCurrentTab,
      ] = React.useState<GameDetailsTab>('details');
      const { routeArguments, removeRouteArguments } = React.useContext(
        RouterContext
      );
      const {
        educationForm,
        onChangeEducationForm,
        onSendEducationForm,
        educationFormError,
        educationFormStatus,
        onResetEducationForm,
      } = useEducationForm({ authenticatedUser });
      const {
        courses,
        selectedCourse,
        getCourseChapters,
        onSelectCourse,
        areCoursesFetched,
        onCompleteTask,
        isTaskCompleted,
        getChapterCompletion,
        getCourseCompletion,
        onBuyCourseWithCredits,
        onBuyCourse,
        purchasingCourseListingData,
        setPurchasingCourseListingData,
      } = useCourses();
      const [learnCategory, setLearnCategory] = React.useState<LearnCategory>(
        null
      );
      const { getSubscriptionPlansWithPricingSystems } = useSubscriptionPlans({
        authenticatedUser,
        includeLegacy: false,
      });

      const { isMobile } = useResponsiveWindowSize();
      const {
        values: { showCreateSectionByDefault },
      } = React.useContext(PreferencesContext);
      const tabRequestedAtOpening = React.useRef<HomeTab | null>(
        getRequestedTab(routeArguments)
      );
      const initialTab = tabRequestedAtOpening.current
        ? tabRequestedAtOpening.current
        : showCreateSectionByDefault
        ? 'create'
        : 'learn';

      const [activeTab, setActiveTab] = React.useState<HomeTab>(initialTab);

      const { setInitialPackUserFriendlySlug } = React.useContext(
        AssetStoreContext
      );
      const {
        fetchBundles,
        shop: { setInitialBundleUserFriendlySlug },
      } = React.useContext(BundleStoreContext);
      const openedGame = React.useMemo(
        () =>
          !openedGameId || !games
            ? null
            : games.find(game => game.id === openedGameId),
        [games, openedGameId]
      );

      // Open the store and a pack or game template if asked to do so, either at
      // app opening, either when the route changes (when clicking on an announcement
      // that redirects to the asset store for instance).
      React.useEffect(
        () => {
          const requestedTab = getRequestedTab(routeArguments);

          if (!requestedTab) return;

          setActiveTab(requestedTab);
          if (requestedTab === 'shop') {
            if (routeArguments['asset-pack']) {
              setInitialPackUserFriendlySlug(routeArguments['asset-pack']);
            }
            if (routeArguments['game-template']) {
              setInitialGameTemplateUserFriendlySlug(
                routeArguments['game-template']
              );
            }
            if (routeArguments['bundle']) {
              setInitialBundleUserFriendlySlug(routeArguments['bundle']);
            }
            // Remove the arguments so that the asset store is not opened again.
            removeRouteArguments(['asset-pack', 'game-template', 'bundle']);
          } else if (requestedTab === 'manage') {
            const gameId = routeArguments['game-id'];
            if (gameId) {
              if (games && games.find(game => game.id === gameId)) {
                setOpenedGameId(gameId);
                if (routeArguments['games-dashboard-tab']) {
                  setGameDetailsCurrentTab(
                    // $FlowIgnore - We are confident the argument is one of the possible tab.
                    routeArguments['games-dashboard-tab']
                  );
                  removeRouteArguments(['games-dashboard-tab']);
                }
              }
            }
          } else if (requestedTab === 'learn') {
            const courseId = routeArguments['course-id'];
            if (!areCoursesFetched) {
              // Do not process requested tab before courses are ready.
              return;
            }
            onSelectCourse(courseId);
            removeRouteArguments(['course-id']);
          }

          removeRouteArguments(['initial-dialog']);
        },
        [
          routeArguments,
          onSelectCourse,
          removeRouteArguments,
          setInitialPackUserFriendlySlug,
          setInitialGameTemplateUserFriendlySlug,
          setInitialBundleUserFriendlySlug,
          games,
          areCoursesFetched,
        ]
      );

      // Load everything when the user opens the home page, to avoid future loading times.
      React.useEffect(
        () => {
          fetchExamplesAndFilters();
          fetchGameTemplates();
          fetchTutorials();
          fetchBundles();
        },
        [
          fetchExamplesAndFilters,
          fetchTutorials,
          fetchGameTemplates,
          fetchBundles,
        ]
      );

      // Fetch user cloud projects when home page becomes active
      React.useEffect(
        () => {
          if (isActive && authenticated) {
            onCloudProjectsChanged();
          }
        },
        [isActive, authenticated, onCloudProjectsChanged]
      );

      // Refresh games list (as one could have been modified using the game dashboard
      // in the project manager) when navigating to the "Create" tab.
      React.useEffect(
        () => {
          if (isActive && activeTab === 'create' && authenticated) {
            fetchGames();
          }
        },
        [isActive, activeTab, authenticated, fetchGames]
      );

      const getProject = React.useCallback(() => {
        return undefined;
      }, []);

      const updateToolbar = React.useCallback(
        () => {
          if (setToolbar) {
            setToolbar(
              <HomePageHeader
                hasProject={!!project}
                onOpenLanguageDialog={onOpenLanguageDialog}
                onOpenProfile={onOpenProfile}
                onOpenVersionHistory={onOpenVersionHistory}
                onSave={onSave}
                canSave={canSave}
              />
            );
          }
        },
        [
          setToolbar,
          onOpenLanguageDialog,
          onOpenProfile,
          onOpenVersionHistory,
          project,
          onSave,
          canSave,
        ]
      );

      // Ensure the toolbar is up to date when the active tab changes.
      // Use a layout effect to ensure titlebar/toolbar are updated at the same time
      // as the rest of the interface (same React render).
      React.useLayoutEffect(
        () => {
          // Hide the toolbars when on mobile in the "play" tab.
          if (activeTab === 'play') {
            setGamesPlatformFrameShown({ shown: true, isMobile });
          } else {
            setGamesPlatformFrameShown({ shown: false, isMobile });
            updateToolbar();
          }

          // Ensure we show it again when the tab changes.
          return () => {
            setGamesPlatformFrameShown({ shown: false, isMobile });
          };
        },
        [updateToolbar, activeTab, setGamesPlatformFrameShown, isMobile]
      );

<<<<<<< HEAD
      React.useImperativeHandle(ref, () => ({
        getProject,
        updateToolbar,
        forceUpdateEditor: noop,
        onEventsBasedObjectChildrenEdited: noop,
        onSceneObjectEdited: noop,
        onSceneObjectsDeleted: noop,
        onSceneEventsModifiedOutsideEditor: noop,
        hotReloadInGameEditorIfNeeded: setEditorHotReloadNeeded,
        switchInGameEditorIfNoHotReloadIsNeeded: noop,
=======
      const forceUpdateEditor = React.useCallback(() => {
        // No updates to be done
      }, []);

      const onEventsBasedObjectChildrenEdited = React.useCallback(() => {
        // No thing to be done
      }, []);

      const onSceneObjectEdited = React.useCallback(
        (scene: gdLayout, objectWithContext: ObjectWithContext) => {
          // No thing to be done
        },
        []
      );

      const onSceneObjectsDeleted = React.useCallback((scene: gdLayout) => {
        // No thing to be done.
      }, []);

      const onSceneEventsModifiedOutsideEditor = React.useCallback(
        (changes: SceneEventsOutsideEditorChanges) => {
          // No thing to be done.
        },
        []
      );

      const onInstancesModifiedOutsideEditor = React.useCallback(
        (changes: InstancesOutsideEditorChanges) => {
          // No thing to be done.
        },
        []
      );

      React.useImperativeHandle(ref, () => ({
        getProject,
        updateToolbar,
        forceUpdateEditor,
        onEventsBasedObjectChildrenEdited,
        onSceneObjectEdited,
        onSceneObjectsDeleted,
        onSceneEventsModifiedOutsideEditor,
        onInstancesModifiedOutsideEditor,
>>>>>>> d8000aca
      }));

      // As the homepage is never unmounted, we need to ensure the games platform
      // iframe is unloaded & loaded from here,
      // allowing to handle when the user navigates to another tab.
      React.useEffect(
        () => {
          if (!isActive) {
            // This happens when the user navigates to another tab. (ex: Scene or Events)
            startTimeoutToUnloadIframe();
            return;
          }

          if (activeTab === 'play') {
            // This happens when the user navigates to the "Play" tab,
            // - From another Home Tab.
            // - From another tab (ex: Scene or Events).
            loadIframeOrRemoveTimeout();
          } else {
            // This happens when the user navigates to another Home Tab.
            startTimeoutToUnloadIframe();
          }
        },
        [
          isActive,
          startTimeoutToUnloadIframe,
          loadIframeOrRemoveTimeout,
          activeTab,
        ]
      );

      const premiumCourse = courses
        ? courses.find(course => course.id === 'premium-course')
        : null;

      return (
        <I18n>
          {({ i18n }) => (
            <TeamProvider>
              <div style={isMobile ? styles.mobileContainer : styles.container}>
                <div style={styles.scrollableContainer}>
                  {activeTab === 'create' && (
                    <CreateSection
                      project={project}
                      currentFileMetadata={fileMetadata}
                      onOpenProject={onOpenRecentFile}
                      storageProviders={storageProviders}
                      closeProject={closeProject}
                      games={games}
                      onRefreshGames={fetchGames}
                      onGameUpdated={onGameUpdated}
                      gamesFetchingError={gamesFetchingError}
                      openedGame={openedGame}
                      setOpenedGameId={setOpenedGameId}
                      currentTab={gameDetailsCurrentTab}
                      setCurrentTab={setGameDetailsCurrentTab}
                      canOpen={canOpen}
                      onOpenProfile={onOpenProfile}
                      askToCloseProject={askToCloseProject}
                      onCreateProjectFromExample={onCreateProjectFromExample}
                      onSelectExampleShortHeader={onSelectExampleShortHeader}
                      onSelectPrivateGameTemplateListingData={
                        onSelectPrivateGameTemplateListingData
                      }
                      i18n={i18n}
                      onOpenNewProjectSetupDialog={onOpenNewProjectSetupDialog}
                      onChooseProject={onChooseProject}
                      onSaveProject={onSave}
                      canSaveProject={canSave}
                    />
                  )}
                  {activeTab === 'learn' && (
                    <LearnSection
                      selectInAppTutorial={selectInAppTutorial}
                      onOpenTemplateFromTutorial={onOpenTemplateFromTutorial}
                      onOpenTemplateFromCourseChapter={
                        onOpenTemplateFromCourseChapter
                      }
                      selectedCategory={learnCategory}
                      onSelectCategory={setLearnCategory}
                      onSelectCourse={onSelectCourse}
                      courses={courses}
                      previewedCourse={premiumCourse}
                      course={selectedCourse}
                      getCourseChapters={getCourseChapters}
                      onCompleteCourseTask={onCompleteTask}
                      isCourseTaskCompleted={isTaskCompleted}
                      getCourseChapterCompletion={getChapterCompletion}
                      getCourseCompletion={getCourseCompletion}
                      onBuyCourseWithCredits={onBuyCourseWithCredits}
                      onBuyCourse={onBuyCourse}
                      purchasingCourseListingData={purchasingCourseListingData}
                      setPurchasingCourseListingData={
                        setPurchasingCourseListingData
                      }
                      onOpenAskAi={onOpenAskAi}
                      onOpenNewProjectSetupDialog={onOpenNewProjectSetupDialog}
                      onSelectPrivateGameTemplateListingData={
                        onSelectPrivateGameTemplateListingData
                      }
                      onSelectExampleShortHeader={onSelectExampleShortHeader}
                      getSubscriptionPlansWithPricingSystems={
                        getSubscriptionPlansWithPricingSystems
                      }
                      receivedCourses={
                        courses
                          ? courses.filter(course => !course.isLocked)
                          : undefined
                      }
                    />
                  )}
                  {activeTab === 'play' && (
                    <PlaySection
                      gamesPlatformFrameTools={gamesPlatformFrameTools}
                    />
                  )}
                  {activeTab === 'shop' && (
                    <StoreSection
                      project={project}
                      resourceManagementProps={resourceManagementProps}
                      onOpenPrivateGameTemplateListingData={
                        onOpenPrivateGameTemplateListingData
                      }
                      onOpenProfile={onOpenProfile}
                      onExtensionInstalled={onExtensionInstalled}
                      onCourseOpen={(courseId: string) => {
                        onSelectCourse(courseId);
                        setActiveTab('learn');
                      }}
                      receivedCourses={
                        courses
                          ? courses.filter(course => !course.isLocked)
                          : undefined
                      }
                    />
                  )}
                  {activeTab === 'team-view' &&
                    (canUseClassroomFeature(limits) ? (
                      <TeamSection
                        project={project}
                        onOpenRecentFile={onOpenRecentFile}
                        storageProviders={storageProviders}
                        currentFileMetadata={fileMetadata}
                        onOpenTeachingResources={() => {
                          setLearnCategory('education-curriculum');
                          setActiveTab('learn');
                        }}
                      />
                    ) : (
                      <EducationMarketingSection
                        form={educationForm}
                        onChangeForm={onChangeEducationForm}
                        onSendForm={onSendEducationForm}
                        formError={educationFormError}
                        formStatus={educationFormStatus}
                        onResetForm={onResetEducationForm}
                        onLogin={onOpenLoginDialog}
                      />
                    ))}
                </div>
                <HomePageMenu
                  activeTab={activeTab}
                  setActiveTab={setActiveTab}
                  onOpenPreferences={onOpenPreferences}
                  onOpenAbout={onOpenAbout}
                />
              </div>
            </TeamProvider>
          )}
        </I18n>
      );
    }
  ),
  // Prevent any update to the editor if the editor is not active,
  // and so not visible to the user.
  (prevProps, nextProps) => prevProps.isActive || nextProps.isActive
);

export const renderHomePageContainer = (
  props: RenderEditorContainerPropsWithRef
) => (
  <HomePage
    ref={props.ref}
    project={props.project}
    fileMetadata={props.fileMetadata}
    isActive={props.isActive}
    projectItemName={props.projectItemName}
    setToolbar={props.setToolbar}
    setGamesPlatformFrameShown={props.setGamesPlatformFrameShown}
    canOpen={props.canOpen}
    onChooseProject={props.onChooseProject}
    onOpenRecentFile={props.onOpenRecentFile}
    onSelectExampleShortHeader={props.onSelectExampleShortHeader}
    onSelectPrivateGameTemplateListingData={
      props.onSelectPrivateGameTemplateListingData
    }
    onOpenPrivateGameTemplateListingData={
      props.onOpenPrivateGameTemplateListingData
    }
    onOpenNewProjectSetupDialog={props.onOpenNewProjectSetupDialog}
    onOpenVersionHistory={props.onOpenVersionHistory}
    onOpenTemplateFromTutorial={props.onOpenTemplateFromTutorial}
    onOpenTemplateFromCourseChapter={props.onOpenTemplateFromCourseChapter}
    onOpenLanguageDialog={props.onOpenLanguageDialog}
    onOpenProfile={props.onOpenProfile}
    onCreateProjectFromExample={props.onCreateProjectFromExample}
    askToCloseProject={props.askToCloseProject}
    closeProject={props.closeProject}
    selectInAppTutorial={props.selectInAppTutorial}
    onOpenPreferences={props.onOpenPreferences}
    onOpenAbout={props.onOpenAbout}
    onOpenAskAi={props.onOpenAskAi}
    storageProviders={
      (props.extraEditorProps && props.extraEditorProps.storageProviders) || []
    }
    onSave={props.onSave}
    canSave={props.canSave}
    resourceManagementProps={props.resourceManagementProps}
    gamesList={props.gamesList}
    gamesPlatformFrameTools={props.gamesPlatformFrameTools}
    onExtensionInstalled={props.onExtensionInstalled}
    gameEditorMode={props.gameEditorMode}
  />
);<|MERGE_RESOLUTION|>--- conflicted
+++ resolved
@@ -187,14 +187,11 @@
   onSceneEventsModifiedOutsideEditor: (
     scene: SceneEventsOutsideEditorChanges
   ) => void,
-<<<<<<< HEAD
   hotReloadInGameEditorIfNeeded: (hotReloadSteps: HotReloadSteps) => void,
   switchInGameEditorIfNoHotReloadIsNeeded: () => void,
-=======
   onInstancesModifiedOutsideEditor: (
     changes: InstancesOutsideEditorChanges
   ) => void,
->>>>>>> d8000aca
 |};
 
 export const HomePage = React.memo<Props>(
@@ -478,7 +475,6 @@
         [updateToolbar, activeTab, setGamesPlatformFrameShown, isMobile]
       );
 
-<<<<<<< HEAD
       React.useImperativeHandle(ref, () => ({
         getProject,
         updateToolbar,
@@ -489,50 +485,7 @@
         onSceneEventsModifiedOutsideEditor: noop,
         hotReloadInGameEditorIfNeeded: setEditorHotReloadNeeded,
         switchInGameEditorIfNoHotReloadIsNeeded: noop,
-=======
-      const forceUpdateEditor = React.useCallback(() => {
-        // No updates to be done
-      }, []);
-
-      const onEventsBasedObjectChildrenEdited = React.useCallback(() => {
-        // No thing to be done
-      }, []);
-
-      const onSceneObjectEdited = React.useCallback(
-        (scene: gdLayout, objectWithContext: ObjectWithContext) => {
-          // No thing to be done
-        },
-        []
-      );
-
-      const onSceneObjectsDeleted = React.useCallback((scene: gdLayout) => {
-        // No thing to be done.
-      }, []);
-
-      const onSceneEventsModifiedOutsideEditor = React.useCallback(
-        (changes: SceneEventsOutsideEditorChanges) => {
-          // No thing to be done.
-        },
-        []
-      );
-
-      const onInstancesModifiedOutsideEditor = React.useCallback(
-        (changes: InstancesOutsideEditorChanges) => {
-          // No thing to be done.
-        },
-        []
-      );
-
-      React.useImperativeHandle(ref, () => ({
-        getProject,
-        updateToolbar,
-        forceUpdateEditor,
-        onEventsBasedObjectChildrenEdited,
-        onSceneObjectEdited,
-        onSceneObjectsDeleted,
-        onSceneEventsModifiedOutsideEditor,
-        onInstancesModifiedOutsideEditor,
->>>>>>> d8000aca
+        onInstancesModifiedOutsideEditor: noop,
       }));
 
       // As the homepage is never unmounted, we need to ensure the games platform
