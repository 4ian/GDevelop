// @flow
import * as React from 'react';
import { I18n } from '@lingui/react';
import { type I18n as I18nType } from '@lingui/core';
import {
  type RenderEditorContainerPropsWithRef,
  type SceneEventsOutsideEditorChanges,
} from '../BaseEditor';
import {
  type FileMetadataAndStorageProviderName,
  type FileMetadata,
  type StorageProvider,
} from '../../../ProjectsStorage';
import GetStartedSection from './GetStartedSection';
import LearnSection from './LearnSection';
import PlaySection from './PlaySection';
import CreateSection from './CreateSection';
import StoreSection from './StoreSection';
import { type TutorialCategory } from '../../../Utils/GDevelopServices/Tutorial';
import { TutorialContext } from '../../../Tutorial/TutorialContext';
import { ExampleStoreContext } from '../../../AssetStore/ExampleStore/ExampleStoreContext';
import { HomePageHeader } from './HomePageHeader';
import { HomePageMenu, type HomeTab } from './HomePageMenu';
import AuthenticatedUserContext from '../../../Profile/AuthenticatedUserContext';
import { type ExampleShortHeader } from '../../../Utils/GDevelopServices/Example';
import { type ResourceManagementProps } from '../../../ResourcesList/ResourceSource';
import { AssetStoreContext } from '../../../AssetStore/AssetStoreContext';
import TeamSection from './TeamSection';
import TeamProvider from '../../../Profile/Team/TeamProvider';
import { useResponsiveWindowSize } from '../../../UI/Responsive/ResponsiveWindowMeasurer';
import { type PrivateGameTemplateListingData } from '../../../Utils/GDevelopServices/Shop';
import { PrivateGameTemplateStoreContext } from '../../../AssetStore/PrivateGameTemplates/PrivateGameTemplateStoreContext';
import PreferencesContext from '../../Preferences/PreferencesContext';
import { incrementGetStartedSectionViewCount } from '../../../Utils/Analytics/LocalStats';
import {
  sendUserSurveyHidden,
  sendUserSurveyStarted,
} from '../../../Utils/Analytics/EventSender';
import RouterContext, { type RouteArguments } from '../../RouterContext';
import { type GameDetailsTab } from '../../../GameDashboard';
import { canUseClassroomFeature } from '../../../Utils/GDevelopServices/Usage';
import EducationMarketingSection from './EducationMarketingSection';
import useEducationForm from './UseEducationForm';
import { type NewProjectSetup } from '../../../ProjectCreation/NewProjectSetupDialog';
import { type ObjectWithContext } from '../../../ObjectsList/EnumerateObjects';
import { type GamesList } from '../../../GameDashboard/UseGamesList';
import { type GamesPlatformFrameTools } from './PlaySection/UseGamesPlatformFrame';
import { type CourseChapter } from '../../../Utils/GDevelopServices/Asset';
import useCourses from './UseCourses';
import { setEditorHotReloadNeeded } from '../../../EmbeddedGame/EmbeddedGameFrame';

const noop = () => {};

const getRequestedTab = (routeArguments: RouteArguments): HomeTab | null => {
  if (
    routeArguments['initial-dialog'] === 'asset-store' || // Compatibility with old links
    routeArguments['initial-dialog'] === 'store' // New way of opening the store
  ) {
    return 'shop';
  } else if (
    [
      'games-dashboard',
      'build', // Compatibility with old links
      'create',
    ].includes(routeArguments['initial-dialog'])
  ) {
    return 'create';
  } else if (routeArguments['initial-dialog'] === 'education') {
    return 'team-view';
  } else if (routeArguments['initial-dialog'] === 'play') {
    return 'play';
  } else if (routeArguments['initial-dialog'] === 'learn') {
    return 'learn';
  } else if (routeArguments['initial-dialog'] === 'get-started') {
    return 'get-started';
  }

  return null;
};

const styles = {
  container: {
    display: 'flex',
    flexDirection: 'row-reverse',
    marginTop: 0,
    marginBottom: 0,
    flex: 1,
    minHeight: 0,
    width: '100%',
  },
  mobileContainer: {
    display: 'flex',
    flexDirection: 'column',
    flex: 1,
    width: '100%',
  },
  scrollableContainer: {
    display: 'flex',
    marginLeft: 0,
    marginRight: 0,
    flexDirection: 'column',
    alignItems: 'stretch',
    flex: 1,
    height: '100%',
    minWidth: 0,
    overflowY: 'auto',
  },
};

type Props = {|
  project: ?gdProject,
  fileMetadata: ?FileMetadata,

  isActive: boolean,
  projectItemName: ?string,
  project: ?gdProject,
  setToolbar: (?React.Node) => void,
  hideTabsTitleBarAndEditorToolbar: (hidden: boolean) => void,
  storageProviders: Array<StorageProvider>,

  // Games
  gamesList: GamesList,

  // Games platform
  gamesPlatformFrameTools: GamesPlatformFrameTools,

  // Project opening
  canOpen: boolean,
  onChooseProject: () => void,
  onOpenRecentFile: (file: FileMetadataAndStorageProviderName) => Promise<void>,
  onSelectExampleShortHeader: ExampleShortHeader => void,
  onSelectPrivateGameTemplateListingData: PrivateGameTemplateListingData => void,
  onOpenPrivateGameTemplateListingData: (
    privateGameTemplateListingData: PrivateGameTemplateListingData
  ) => void,
  onOpenVersionHistory: () => void,
  askToCloseProject: () => Promise<boolean>,
  closeProject: () => Promise<void>,

  // Other dialogs opening:
  onOpenLanguageDialog: () => void,
  onOpenProfile: () => void,
  selectInAppTutorial: (tutorialId: string) => void,
  onOpenPreferences: () => void,
  onOpenAbout: () => void,

  // Project creation
  onOpenNewProjectSetupDialog: () => void,
  onCreateProjectFromExample: (
    exampleShortHeader: ExampleShortHeader,
    newProjectSetup: NewProjectSetup,
    i18n: I18nType,
    isQuickCustomization?: boolean
  ) => Promise<void>,
  onOpenTemplateFromTutorial: (tutorialId: string) => Promise<void>,
  onOpenTemplateFromCourseChapter: (
    CourseChapter,
    templateId?: string
  ) => Promise<void>,

  // Asset store
  onExtensionInstalled: (extensionNames: Array<string>) => void,

  // Project save
  onSave: () => Promise<void>,
  canSave: boolean,

  resourceManagementProps: ResourceManagementProps,

  gameEditorMode: 'embedded-game' | 'instances-editor',
|};

export type HomePageEditorInterface = {|
  getProject: () => void,
  updateToolbar: () => void,
  forceUpdateEditor: () => void,
  onEventsBasedObjectChildrenEdited: () => void,
  onSceneObjectEdited: (
    scene: gdLayout,
    objectWithContext: ObjectWithContext
  ) => void,
  onSceneObjectsDeleted: (scene: gdLayout) => void,
<<<<<<< HEAD
  onSceneEventsModifiedOutsideEditor: (scene: gdLayout) => void,
  forceInGameEditorHotReload: ({| projectDataOnlyExport: boolean |}) => void,
=======
  onSceneEventsModifiedOutsideEditor: (
    scene: SceneEventsOutsideEditorChanges
  ) => void,
>>>>>>> c958f4d5
|};

export const HomePage = React.memo<Props>(
  React.forwardRef<Props, HomePageEditorInterface>(
    (
      {
        project,
        fileMetadata,
        canOpen,
        onChooseProject,
        onOpenRecentFile,
        onOpenNewProjectSetupDialog,
        onSelectExampleShortHeader,
        onSelectPrivateGameTemplateListingData,
        onOpenPrivateGameTemplateListingData,
        onOpenVersionHistory,
        onOpenLanguageDialog,
        onOpenProfile,
        onCreateProjectFromExample,
        setToolbar,
        hideTabsTitleBarAndEditorToolbar,
        selectInAppTutorial,
        onOpenPreferences,
        onOpenAbout,
        isActive,
        storageProviders,
        onSave,
        canSave,
        resourceManagementProps,
        askToCloseProject,
        closeProject,
        onOpenTemplateFromTutorial,
        onOpenTemplateFromCourseChapter,
        gamesList,
        gamesPlatformFrameTools,
        onExtensionInstalled,
        gameEditorMode,
      }: Props,
      ref
    ) => {
      const authenticatedUser = React.useContext(AuthenticatedUserContext);
      const {
        authenticated,
        onCloudProjectsChanged,
        onOpenLoginDialog,
        limits,
      } = authenticatedUser;
      const {
        startTimeoutToUnloadIframe,
        loadIframeOrRemoveTimeout,
      } = gamesPlatformFrameTools;
      const userSurveyStartedRef = React.useRef<boolean>(false);
      const userSurveyHiddenRef = React.useRef<boolean>(false);
      const { fetchTutorials } = React.useContext(TutorialContext);
      const { fetchExamplesAndFilters } = React.useContext(ExampleStoreContext);
      const {
        fetchGameTemplates,
        shop: { setInitialGameTemplateUserFriendlySlug },
      } = React.useContext(PrivateGameTemplateStoreContext);
      const [openedGameId, setOpenedGameId] = React.useState<?string>(null);
      const {
        games,
        fetchGames,
        gamesFetchingError,
        onGameUpdated,
      } = gamesList;
      const [
        gameDetailsCurrentTab,
        setGameDetailsCurrentTab,
      ] = React.useState<GameDetailsTab>('details');
      const { routeArguments, removeRouteArguments } = React.useContext(
        RouterContext
      );
      const {
        educationForm,
        onChangeEducationForm,
        onSendEducationForm,
        educationFormError,
        educationFormStatus,
        onResetEducationForm,
      } = useEducationForm({ authenticatedUser });
      const {
        courses,
        selectedCourse,
        courseChaptersByCourseId,
        onSelectCourse,
        fetchCourses,
        areChaptersReady,
        onCompleteTask,
        isTaskCompleted,
        getChapterCompletion,
        getCourseCompletion,
        onBuyCourseChapterWithCredits,
      } = useCourses();
      const [
        learnCategory,
        setLearnCategory,
      ] = React.useState<TutorialCategory | null>(null);

      const { isMobile } = useResponsiveWindowSize();
      const {
        values: { showGetStartedSectionByDefault },
      } = React.useContext(PreferencesContext);
      const tabRequestedAtOpening = React.useRef<HomeTab | null>(
        getRequestedTab(routeArguments)
      );
      const initialTab = tabRequestedAtOpening.current
        ? tabRequestedAtOpening.current
        : showGetStartedSectionByDefault
        ? 'get-started'
        : 'create';

      const [activeTab, setActiveTab] = React.useState<HomeTab>(initialTab);

      const { setInitialPackUserFriendlySlug } = React.useContext(
        AssetStoreContext
      );
      const openedGame = React.useMemo(
        () =>
          !openedGameId || !games
            ? null
            : games.find(game => game.id === openedGameId),
        [games, openedGameId]
      );

      // Open the store and a pack or game template if asked to do so, either at
      // app opening, either when the route changes (when clicking on an announcement
      // that redirects to the asset store for instance).
      React.useEffect(
        () => {
          const requestedTab = getRequestedTab(routeArguments);

          if (!requestedTab) return;

          setActiveTab(requestedTab);
          if (requestedTab === 'shop') {
            if (routeArguments['asset-pack']) {
              setInitialPackUserFriendlySlug(routeArguments['asset-pack']);
            }
            if (routeArguments['game-template']) {
              setInitialGameTemplateUserFriendlySlug(
                routeArguments['game-template']
              );
            }
            // Remove the arguments so that the asset store is not opened again.
            removeRouteArguments(['asset-pack', 'game-template']);
          } else if (requestedTab === 'manage') {
            const gameId = routeArguments['game-id'];
            if (gameId) {
              if (games && games.find(game => game.id === gameId)) {
                setOpenedGameId(gameId);
                if (routeArguments['games-dashboard-tab']) {
                  setGameDetailsCurrentTab(
                    // $FlowIgnore - We are confident the argument is one of the possible tab.
                    routeArguments['games-dashboard-tab']
                  );
                  removeRouteArguments(['games-dashboard-tab']);
                }
              }
            }
          } else if (requestedTab === 'learn') {
            const courseId = routeArguments['course-id'];
            if (!areChaptersReady) {
              // Do not process requested tab before courses are ready.
              return;
            }
            onSelectCourse(courseId);
            setLearnCategory('course');
            removeRouteArguments(['course-id']);
          }

          removeRouteArguments(['initial-dialog']);
        },
        [
          routeArguments,
          onSelectCourse,
          removeRouteArguments,
          setInitialPackUserFriendlySlug,
          setInitialGameTemplateUserFriendlySlug,
          games,
          areChaptersReady,
        ]
      );

      React.useEffect(
        () => {
          if (initialTab === 'get-started') {
            incrementGetStartedSectionViewCount();
          }
        },
        [initialTab]
      );

      // Load everything when the user opens the home page, to avoid future loading times.
      React.useEffect(
        () => {
          fetchExamplesAndFilters();
          fetchGameTemplates();
          fetchTutorials();
        },
        [fetchExamplesAndFilters, fetchTutorials, fetchGameTemplates]
      );

      // Only fetch games if the user decides to open the games dashboard tab
      // or the build tab to enable the context menu on project list items that
      // redirects to the games dashboard.
      React.useEffect(
        () => {
          if (activeTab === 'create' && !games) {
            fetchGames();
          }
        },
        [fetchGames, activeTab, games]
      );

      // Only fetch courses if the user decides to open the Learn section.
      React.useEffect(
        () => {
          if (activeTab === 'learn' && !courses) {
            fetchCourses();
          }
        },
        [fetchCourses, activeTab, courses]
      );

      // Fetch user cloud projects when home page becomes active
      React.useEffect(
        () => {
          if (isActive && authenticated) {
            onCloudProjectsChanged();
          }
        },
        [isActive, authenticated, onCloudProjectsChanged]
      );

      // Refresh games list (as one could have been modified using the game dashboard
      // in the project manager) when navigating to the "Create" tab.
      React.useEffect(
        () => {
          if (isActive && activeTab === 'create' && authenticated) {
            fetchGames();
          }
        },
        [isActive, activeTab, authenticated, fetchGames]
      );

      const getProject = React.useCallback(() => {
        return undefined;
      }, []);

      const updateToolbar = React.useCallback(
        () => {
          if (setToolbar) {
            setToolbar(
              <HomePageHeader
                hasProject={!!project}
                onOpenLanguageDialog={onOpenLanguageDialog}
                onOpenProfile={onOpenProfile}
                onOpenVersionHistory={onOpenVersionHistory}
                onSave={onSave}
                canSave={canSave}
              />
            );
          }
        },
        [
          setToolbar,
          onOpenLanguageDialog,
          onOpenProfile,
          onOpenVersionHistory,
          project,
          onSave,
          canSave,
        ]
      );

      // Ensure the toolbar is up to date when the active tab changes.
      // Use a layout effect to ensure titlebar/toolbar are updated at the same time
      // as the rest of the interface (same React render).
      React.useLayoutEffect(
        () => {
          // Hide the toolbars when on mobile in the "play" tab.
          if (activeTab === 'play' && isMobile) {
            hideTabsTitleBarAndEditorToolbar(true);
          } else {
            hideTabsTitleBarAndEditorToolbar(false);
            updateToolbar();
          }

          // Ensure we show it again when the tab changes.
          return () => {
            hideTabsTitleBarAndEditorToolbar(false);
          };
        },
        [updateToolbar, activeTab, hideTabsTitleBarAndEditorToolbar, isMobile]
      );

<<<<<<< HEAD
      const forceInGameEditorHotReload = React.useCallback(
        ({ projectDataOnlyExport }: {| projectDataOnlyExport: boolean |}) => {
          if (gameEditorMode === 'embedded-game') {
            setEditorHotReloadNeeded({
              projectDataOnlyExport,
            });
          }
=======
      const forceUpdateEditor = React.useCallback(() => {
        // No updates to be done
      }, []);

      const onEventsBasedObjectChildrenEdited = React.useCallback(() => {
        // No thing to be done
      }, []);

      const onSceneObjectEdited = React.useCallback(
        (scene: gdLayout, objectWithContext: ObjectWithContext) => {
          // No thing to be done
        },
        []
      );

      const onSceneObjectsDeleted = React.useCallback((scene: gdLayout) => {
        // No thing to be done.
      }, []);

      const onSceneEventsModifiedOutsideEditor = React.useCallback(
        (changes: SceneEventsOutsideEditorChanges) => {
          // No thing to be done.
>>>>>>> c958f4d5
        },
        [gameEditorMode]
      );

      React.useImperativeHandle(ref, () => ({
        getProject,
        updateToolbar,
        forceUpdateEditor: noop,
        onEventsBasedObjectChildrenEdited: noop,
        onSceneObjectEdited: noop,
        onSceneObjectsDeleted: noop,
        onSceneEventsModifiedOutsideEditor: noop,
        forceInGameEditorHotReload,
      }));

      const onUserSurveyStarted = React.useCallback(() => {
        if (userSurveyStartedRef.current) return;
        sendUserSurveyStarted();
        userSurveyStartedRef.current = true;
      }, []);
      const onUserSurveyHidden = React.useCallback(() => {
        if (userSurveyHiddenRef.current) return;
        sendUserSurveyHidden();
        userSurveyHiddenRef.current = true;
      }, []);

      React.useEffect(
        () => {
          if (!authenticated) {
            userSurveyStartedRef.current = false;
            userSurveyHiddenRef.current = false;
          }
        },
        // Reset flag that prevents multiple send of the same event on user change.
        [authenticated]
      );

      // As the homepage is never unmounted, we need to ensure the games platform
      // iframe is unloaded & loaded from here,
      // allowing to handle when the user navigates to another tab.
      React.useEffect(
        () => {
          if (!isActive) {
            // This happens when the user navigates to another tab. (ex: Scene or Events)
            startTimeoutToUnloadIframe();
            return;
          }

          if (activeTab === 'play') {
            // This happens when the user navigates to the "Play" tab,
            // - From another Home Tab.
            // - From another tab (ex: Scene or Events).
            loadIframeOrRemoveTimeout();
          } else {
            // This happens when the user navigates to another Home Tab.
            startTimeoutToUnloadIframe();
          }
        },
        [
          isActive,
          startTimeoutToUnloadIframe,
          loadIframeOrRemoveTimeout,
          activeTab,
        ]
      );

      const premiumCourse = courses
        ? courses.find(course => course.id === 'premium-course')
        : null;

      return (
        <I18n>
          {({ i18n }) => (
            <TeamProvider>
              <div style={isMobile ? styles.mobileContainer : styles.container}>
                <div style={styles.scrollableContainer}>
                  {activeTab === 'create' && (
                    <CreateSection
                      project={project}
                      currentFileMetadata={fileMetadata}
                      onOpenProject={onOpenRecentFile}
                      storageProviders={storageProviders}
                      closeProject={closeProject}
                      games={games}
                      onRefreshGames={fetchGames}
                      onGameUpdated={onGameUpdated}
                      gamesFetchingError={gamesFetchingError}
                      openedGame={openedGame}
                      setOpenedGameId={setOpenedGameId}
                      currentTab={gameDetailsCurrentTab}
                      setCurrentTab={setGameDetailsCurrentTab}
                      canOpen={canOpen}
                      onOpenProfile={onOpenProfile}
                      askToCloseProject={askToCloseProject}
                      onCreateProjectFromExample={onCreateProjectFromExample}
                      onSelectExampleShortHeader={onSelectExampleShortHeader}
                      onSelectPrivateGameTemplateListingData={
                        onSelectPrivateGameTemplateListingData
                      }
                      i18n={i18n}
                      onOpenNewProjectSetupDialog={onOpenNewProjectSetupDialog}
                      onChooseProject={onChooseProject}
                      onSaveProject={onSave}
                      canSaveProject={canSave}
                    />
                  )}
                  {activeTab === 'get-started' && (
                    <GetStartedSection
                      selectInAppTutorial={selectInAppTutorial}
                      onUserSurveyStarted={onUserSurveyStarted}
                      onUserSurveyHidden={onUserSurveyHidden}
                      onOpenProfile={onOpenProfile}
                      onCreateProjectFromExample={onCreateProjectFromExample}
                      askToCloseProject={askToCloseProject}
                    />
                  )}
                  {activeTab === 'learn' && (
                    <LearnSection
                      onTabChange={setActiveTab}
                      selectInAppTutorial={selectInAppTutorial}
                      onOpenTemplateFromTutorial={onOpenTemplateFromTutorial}
                      onOpenTemplateFromCourseChapter={
                        onOpenTemplateFromCourseChapter
                      }
                      selectedCategory={learnCategory}
                      onSelectCategory={setLearnCategory}
                      onSelectCourse={onSelectCourse}
                      courses={courses}
                      previewedCourse={premiumCourse}
                      previewedCourseChapters={
                        premiumCourse
                          ? courseChaptersByCourseId[premiumCourse.id]
                          : null
                      }
                      course={selectedCourse}
                      courseChapters={
                        selectedCourse
                          ? courseChaptersByCourseId[selectedCourse.id]
                          : null
                      }
                      onCompleteCourseTask={onCompleteTask}
                      isCourseTaskCompleted={isTaskCompleted}
                      getCourseChapterCompletion={getChapterCompletion}
                      getCourseCompletion={getCourseCompletion}
                      onBuyCourseChapterWithCredits={
                        onBuyCourseChapterWithCredits
                      }
                    />
                  )}
                  {activeTab === 'play' && (
                    <PlaySection
                      gamesPlatformFrameTools={gamesPlatformFrameTools}
                    />
                  )}
                  {activeTab === 'shop' && (
                    <StoreSection
                      project={project}
                      resourceManagementProps={resourceManagementProps}
                      onOpenPrivateGameTemplateListingData={
                        onOpenPrivateGameTemplateListingData
                      }
                      onOpenProfile={onOpenProfile}
                      onExtensionInstalled={onExtensionInstalled}
                    />
                  )}
                  {activeTab === 'team-view' &&
                    (canUseClassroomFeature(limits) ? (
                      <TeamSection
                        project={project}
                        onOpenRecentFile={onOpenRecentFile}
                        storageProviders={storageProviders}
                        currentFileMetadata={fileMetadata}
                        onOpenTeachingResources={() => {
                          setLearnCategory('education-curriculum');
                          setActiveTab('learn');
                        }}
                      />
                    ) : (
                      <EducationMarketingSection
                        form={educationForm}
                        onChangeForm={onChangeEducationForm}
                        onSendForm={onSendEducationForm}
                        formError={educationFormError}
                        formStatus={educationFormStatus}
                        onResetForm={onResetEducationForm}
                        onLogin={onOpenLoginDialog}
                      />
                    ))}
                </div>
                <HomePageMenu
                  activeTab={activeTab}
                  setActiveTab={setActiveTab}
                  onOpenPreferences={onOpenPreferences}
                  onOpenAbout={onOpenAbout}
                />
              </div>
            </TeamProvider>
          )}
        </I18n>
      );
    }
  ),
  // Prevent any update to the editor if the editor is not active,
  // and so not visible to the user.
  (prevProps, nextProps) => prevProps.isActive || nextProps.isActive
);

export const renderHomePageContainer = (
  props: RenderEditorContainerPropsWithRef
) => (
  <HomePage
    ref={props.ref}
    project={props.project}
    fileMetadata={props.fileMetadata}
    isActive={props.isActive}
    projectItemName={props.projectItemName}
    setToolbar={props.setToolbar}
    hideTabsTitleBarAndEditorToolbar={props.hideTabsTitleBarAndEditorToolbar}
    canOpen={props.canOpen}
    onChooseProject={props.onChooseProject}
    onOpenRecentFile={props.onOpenRecentFile}
    onSelectExampleShortHeader={props.onSelectExampleShortHeader}
    onSelectPrivateGameTemplateListingData={
      props.onSelectPrivateGameTemplateListingData
    }
    onOpenPrivateGameTemplateListingData={
      props.onOpenPrivateGameTemplateListingData
    }
    onOpenNewProjectSetupDialog={props.onOpenNewProjectSetupDialog}
    onOpenVersionHistory={props.onOpenVersionHistory}
    onOpenTemplateFromTutorial={props.onOpenTemplateFromTutorial}
    onOpenTemplateFromCourseChapter={props.onOpenTemplateFromCourseChapter}
    onOpenLanguageDialog={props.onOpenLanguageDialog}
    onOpenProfile={props.onOpenProfile}
    onCreateProjectFromExample={props.onCreateProjectFromExample}
    askToCloseProject={props.askToCloseProject}
    closeProject={props.closeProject}
    selectInAppTutorial={props.selectInAppTutorial}
    onOpenPreferences={props.onOpenPreferences}
    onOpenAbout={props.onOpenAbout}
    storageProviders={
      (props.extraEditorProps && props.extraEditorProps.storageProviders) || []
    }
    onSave={props.onSave}
    canSave={props.canSave}
    resourceManagementProps={props.resourceManagementProps}
    gamesList={props.gamesList}
    gamesPlatformFrameTools={props.gamesPlatformFrameTools}
    onExtensionInstalled={props.onExtensionInstalled}
    gameEditorMode={props.gameEditorMode}
  />
);<|MERGE_RESOLUTION|>--- conflicted
+++ resolved
@@ -180,14 +180,10 @@
     objectWithContext: ObjectWithContext
   ) => void,
   onSceneObjectsDeleted: (scene: gdLayout) => void,
-<<<<<<< HEAD
-  onSceneEventsModifiedOutsideEditor: (scene: gdLayout) => void,
-  forceInGameEditorHotReload: ({| projectDataOnlyExport: boolean |}) => void,
-=======
   onSceneEventsModifiedOutsideEditor: (
     scene: SceneEventsOutsideEditorChanges
   ) => void,
->>>>>>> c958f4d5
+  forceInGameEditorHotReload: ({| projectDataOnlyExport: boolean |}) => void,
 |};
 
 export const HomePage = React.memo<Props>(
@@ -485,7 +481,6 @@
         [updateToolbar, activeTab, hideTabsTitleBarAndEditorToolbar, isMobile]
       );
 
-<<<<<<< HEAD
       const forceInGameEditorHotReload = React.useCallback(
         ({ projectDataOnlyExport }: {| projectDataOnlyExport: boolean |}) => {
           if (gameEditorMode === 'embedded-game') {
@@ -493,30 +488,6 @@
               projectDataOnlyExport,
             });
           }
-=======
-      const forceUpdateEditor = React.useCallback(() => {
-        // No updates to be done
-      }, []);
-
-      const onEventsBasedObjectChildrenEdited = React.useCallback(() => {
-        // No thing to be done
-      }, []);
-
-      const onSceneObjectEdited = React.useCallback(
-        (scene: gdLayout, objectWithContext: ObjectWithContext) => {
-          // No thing to be done
-        },
-        []
-      );
-
-      const onSceneObjectsDeleted = React.useCallback((scene: gdLayout) => {
-        // No thing to be done.
-      }, []);
-
-      const onSceneEventsModifiedOutsideEditor = React.useCallback(
-        (changes: SceneEventsOutsideEditorChanges) => {
-          // No thing to be done.
->>>>>>> c958f4d5
         },
         [gameEditorMode]
       );
