// @flow
import * as React from 'react';
import { I18n } from '@lingui/react';
import {
  type RenderEditorContainerPropsWithRef,
  type SceneEventsOutsideEditorChanges,
  type InstancesOutsideEditorChanges,
  type ObjectsOutsideEditorChanges,
  type ObjectGroupsOutsideEditorChanges,
} from '../BaseEditor';
import {
  type FileMetadataAndStorageProviderName,
  type FileMetadata,
  type StorageProvider,
} from '../../../ProjectsStorage';
import LearnSection from './LearnSection';
import { type LearnCategory } from './LearnSection/Utils';
import PlaySection from './PlaySection';
import CreateSection from './CreateSection';
import StoreSection from './StoreSection';
import { TutorialContext } from '../../../Tutorial/TutorialContext';
import { ExampleStoreContext } from '../../../AssetStore/ExampleStore/ExampleStoreContext';
import { HomePageHeader } from './HomePageHeader';
import { HomePageMenu, type HomeTab } from './HomePageMenu';
import AuthenticatedUserContext from '../../../Profile/AuthenticatedUserContext';
import { type ExampleShortHeader } from '../../../Utils/GDevelopServices/Example';
import { type ResourceManagementProps } from '../../../ResourcesList/ResourceSource';
import { AssetStoreContext } from '../../../AssetStore/AssetStoreContext';
import TeamSection from './TeamSection';
import TeamProvider from '../../../Profile/Team/TeamProvider';
import { useResponsiveWindowSize } from '../../../UI/Responsive/ResponsiveWindowMeasurer';
import { type PrivateGameTemplateListingData } from '../../../Utils/GDevelopServices/Shop';
import { PrivateGameTemplateStoreContext } from '../../../AssetStore/PrivateGameTemplates/PrivateGameTemplateStoreContext';
import RouterContext, { type RouteArguments } from '../../RouterContext';
import { type GameDetailsTab } from '../../../GameDashboard';
import { canUseClassroomFeature } from '../../../Utils/GDevelopServices/Usage';
import EducationMarketingSection from './EducationMarketingSection';
import useEducationForm from './UseEducationForm';
import { type ExampleProjectSetup } from '../../../ProjectCreation/NewProjectSetupDialog';
import { type ObjectWithContext } from '../../../ObjectsList/EnumerateObjects';
import { type GamesList } from '../../../GameDashboard/UseGamesList';
import { type GamesPlatformFrameTools } from './PlaySection/UseGamesPlatformFrame';
import { type CourseChapter } from '../../../Utils/GDevelopServices/Asset';
import useCourses from './UseCourses';
import PreferencesContext from '../../Preferences/PreferencesContext';
import useSubscriptionPlans from '../../../Utils/UseSubscriptionPlans';
import { BundleStoreContext } from '../../../AssetStore/Bundles/BundleStoreContext';
import {
  setEditorHotReloadNeeded,
  type HotReloadSteps,
} from '../../../EmbeddedGame/EmbeddedGameFrame';
import { type CreateProjectResult } from '../../../Utils/UseCreateProject';
import { CreditsPackageStoreContext } from '../../../AssetStore/CreditsPackages/CreditsPackageStoreContext';

const noop = () => {};

const getRequestedTab = (routeArguments: RouteArguments): HomeTab | null => {
  if (
    routeArguments['initial-dialog'] === 'asset-store' || // Compatibility with old links
    routeArguments['initial-dialog'] === 'store' // New way of opening the store
  ) {
    return 'shop';
  } else if (
    [
      'games-dashboard',
      'build', // Compatibility with old links
      'create',
    ].includes(routeArguments['initial-dialog'])
  ) {
    return 'create';
  } else if (routeArguments['initial-dialog'] === 'education') {
    return 'team-view';
  } else if (routeArguments['initial-dialog'] === 'play') {
    return 'play';
  } else if (routeArguments['initial-dialog'] === 'learn') {
    return 'learn';
  }

  return null;
};

const styles = {
  container: {
    display: 'flex',
    flexDirection: 'row-reverse',
    marginTop: 0,
    marginBottom: 0,
    flex: 1,
    minHeight: 0,
    width: '100%',
  },
  mobileContainer: {
    display: 'flex',
    flexDirection: 'column',
    flex: 1,
    width: '100%',
  },
  scrollableContainer: {
    display: 'flex',
    position: 'relative',
    marginLeft: 0,
    marginRight: 0,
    flexDirection: 'column',
    alignItems: 'stretch',
    flex: 1,
    height: '100%',
    minWidth: 0,
    overflowY: 'auto',
  },
};

type Props = {|
  project: ?gdProject,
  fileMetadata: ?FileMetadata,

  isActive: boolean,
  projectItemName: ?string,
  project: ?gdProject,
  setToolbar: (?React.Node) => void,
  setGamesPlatformFrameShown: ({| shown: boolean, isMobile: boolean |}) => void,
  storageProviders: Array<StorageProvider>,

  // Games
  gamesList: GamesList,

  // Games platform
  gamesPlatformFrameTools: GamesPlatformFrameTools,

  // Project opening
  canOpen: boolean,
  onChooseProject: () => void,
  onOpenRecentFile: (file: FileMetadataAndStorageProviderName) => Promise<void>,
  onSelectExampleShortHeader: ExampleShortHeader => void,
  onSelectPrivateGameTemplateListingData: PrivateGameTemplateListingData => void,
  onOpenPrivateGameTemplateListingData: (
    privateGameTemplateListingData: PrivateGameTemplateListingData
  ) => void,
  onOpenVersionHistory: () => void,
  askToCloseProject: () => Promise<boolean>,
  closeProject: () => Promise<void>,

  // Other dialogs opening:
  onOpenLanguageDialog: () => void,
  onOpenProfile: () => void,
  selectInAppTutorial: (tutorialId: string) => void,
  onOpenPreferences: () => void,
  onOpenAbout: () => void,
  onOpenAskAi: ({|
    mode: 'chat' | 'agent',
    aiRequestId: string | null,
    paneIdentifier: 'left' | 'center' | 'right' | null,
  |}) => void,

  // Project creation
  onOpenNewProjectSetupDialog: () => void,
  onCreateProjectFromExample: (
    exampleProjectSetup: ExampleProjectSetup
  ) => Promise<CreateProjectResult>,
  onOpenTemplateFromTutorial: (tutorialId: string) => Promise<void>,
  onOpenTemplateFromCourseChapter: (
    CourseChapter,
    templateId?: string
  ) => Promise<void>,

  // Asset store
  onExtensionInstalled: (extensionNames: Array<string>) => void,

  // Project save
  onSave: () => Promise<void>,
  canSave: boolean,

  resourceManagementProps: ResourceManagementProps,

  gameEditorMode: 'embedded-game' | 'instances-editor',
|};

export type HomePageEditorInterface = {|
  getProject: () => void,
  updateToolbar: () => void,
  forceUpdateEditor: () => void,
  onEventsBasedObjectChildrenEdited: () => void,
  onSceneObjectEdited: (
    scene: gdLayout,
    objectWithContext: ObjectWithContext
  ) => void,
  onSceneObjectsDeleted: (scene: gdLayout) => void,
  onSceneEventsModifiedOutsideEditor: (
    scene: SceneEventsOutsideEditorChanges
  ) => void,
  notifyChangesToInGameEditor: (hotReloadSteps: HotReloadSteps) => void,
  switchInGameEditorIfNoHotReloadIsNeeded: () => void,
  onInstancesModifiedOutsideEditor: (
    changes: InstancesOutsideEditorChanges
  ) => void,
  onObjectsModifiedOutsideEditor: (
    changes: ObjectsOutsideEditorChanges
  ) => void,
  onObjectGroupsModifiedOutsideEditor: (
    changes: ObjectGroupsOutsideEditorChanges
  ) => void,
|};

export const HomePage = React.memo<Props>(
  React.forwardRef<Props, HomePageEditorInterface>(
    (
      {
        project,
        fileMetadata,
        canOpen,
        onChooseProject,
        onOpenRecentFile,
        onOpenNewProjectSetupDialog,
        onSelectExampleShortHeader,
        onSelectPrivateGameTemplateListingData,
        onOpenPrivateGameTemplateListingData,
        onOpenVersionHistory,
        onOpenLanguageDialog,
        onOpenProfile,
        onCreateProjectFromExample,
        setToolbar,
        setGamesPlatformFrameShown,
        selectInAppTutorial,
        onOpenPreferences,
        onOpenAbout,
        onOpenAskAi,
        isActive,
        storageProviders,
        onSave,
        canSave,
        resourceManagementProps,
        askToCloseProject,
        closeProject,
        onOpenTemplateFromTutorial,
        onOpenTemplateFromCourseChapter,
        gamesList,
        gamesPlatformFrameTools,
        onExtensionInstalled,
        gameEditorMode,
      }: Props,
      ref
    ) => {
      const authenticatedUser = React.useContext(AuthenticatedUserContext);
      const {
        authenticated,
        onCloudProjectsChanged,
        onOpenLoginDialog,
        limits,
      } = authenticatedUser;
      const {
        startTimeoutToUnloadIframe,
        loadIframeOrRemoveTimeout,
      } = gamesPlatformFrameTools;
      const { fetchTutorials } = React.useContext(TutorialContext);
      const { fetchExamplesAndFilters } = React.useContext(ExampleStoreContext);
      const {
        fetchGameTemplates,
        shop: { setInitialGameTemplateUserFriendlySlug },
      } = React.useContext(PrivateGameTemplateStoreContext);
      const { fetchCreditsPackages } = React.useContext(
        CreditsPackageStoreContext
      );
      const [openedGameId, setOpenedGameId] = React.useState<?string>(null);
      const {
        games,
        fetchGames,
        gamesFetchingError,
        onGameUpdated,
      } = gamesList;
      const [
        gameDetailsCurrentTab,
        setGameDetailsCurrentTab,
      ] = React.useState<GameDetailsTab>('details');
      const { routeArguments, removeRouteArguments } = React.useContext(
        RouterContext
      );
      const {
        educationForm,
        onChangeEducationForm,
        onSendEducationForm,
        educationFormError,
        educationFormStatus,
        onResetEducationForm,
      } = useEducationForm({ authenticatedUser });
      const {
        courses,
        selectedCourse,
        getCourseChapters,
        onSelectCourse,
        areCoursesFetched,
        onCompleteTask,
        isTaskCompleted,
        getChapterCompletion,
        getCourseCompletion,
        onBuyCourseWithCredits,
        onBuyCourse,
        purchasingCourseListingData,
        setPurchasingCourseListingData,
      } = useCourses();
      const [learnCategory, setLearnCategory] = React.useState<LearnCategory>(
        null
      );
      const { getSubscriptionPlansWithPricingSystems } = useSubscriptionPlans({
        authenticatedUser,
        includeLegacy: false,
      });

      const { isMobile } = useResponsiveWindowSize();
      const {
        values: { showCreateSectionByDefault },
      } = React.useContext(PreferencesContext);
      const tabRequestedAtOpening = React.useRef<HomeTab | null>(
        getRequestedTab(routeArguments)
      );
      const initialTab = tabRequestedAtOpening.current
        ? tabRequestedAtOpening.current
        : showCreateSectionByDefault
        ? 'create'
        : 'learn';

      const [activeTab, setActiveTab] = React.useState<HomeTab>(initialTab);

      const { setInitialPackUserFriendlySlug } = React.useContext(
        AssetStoreContext
      );
      const {
        fetchBundles,
        shop: {
          setInitialBundleUserFriendlySlug: setInitialBundleUserFriendlySlugForShop,
          setInitialBundleCategory: setInitialBundleCategoryForShop,
        },
      } = React.useContext(BundleStoreContext);
      const [
        initialBundleUserFriendlySlugForLearn,
        setInitialBundleUserFriendlySlugForLearn,
      ] = React.useState<?string>(null);
      const [
        initialBundleCategoryForLearn,
        setInitialBundleCategoryForLearn,
      ] = React.useState<?string>(null);
      const openedGame = React.useMemo(
        () =>
          !openedGameId || !games
            ? null
            : games.find(game => game.id === openedGameId),
        [games, openedGameId]
      );

      // Open the store and a pack or game template if asked to do so, either at
      // app opening, either when the route changes (when clicking on an announcement
      // that redirects to the asset store for instance).
      React.useEffect(
        () => {
          const requestedTab = getRequestedTab(routeArguments);

          if (!requestedTab) return;

          setActiveTab(requestedTab);
          if (requestedTab === 'shop') {
            if (routeArguments['asset-pack']) {
              setInitialPackUserFriendlySlug(routeArguments['asset-pack']);
            }
            if (routeArguments['game-template']) {
              setInitialGameTemplateUserFriendlySlug(
                routeArguments['game-template']
              );
            }
            if (routeArguments['bundle']) {
              setInitialBundleUserFriendlySlugForShop(routeArguments['bundle']);
            }
            if (routeArguments['bundle-category']) {
              setInitialBundleCategoryForShop(
                routeArguments['bundle-category']
              );
            }
            // Remove the arguments so that the asset store is not opened again.
            removeRouteArguments([
              'asset-pack',
              'game-template',
              'bundle',
              'bundle-category',
            ]);
          } else if (requestedTab === 'manage') {
            const gameId = routeArguments['game-id'];
            if (gameId) {
              if (games && games.find(game => game.id === gameId)) {
                setOpenedGameId(gameId);
                if (routeArguments['games-dashboard-tab']) {
                  setGameDetailsCurrentTab(
                    // $FlowIgnore - We are confident the argument is one of the possible tab.
                    routeArguments['games-dashboard-tab']
                  );
                  removeRouteArguments(['games-dashboard-tab']);
                }
              }
            }
          } else if (requestedTab === 'learn') {
            if (routeArguments['course-id']) {
              if (!areCoursesFetched) {
                // Do not process requested tab before courses are ready.
                return;
              }
              onSelectCourse(routeArguments['course-id']);
            }
            if (routeArguments['bundle']) {
              setInitialBundleUserFriendlySlugForLearn(
                routeArguments['bundle']
              );
            }
            if (routeArguments['bundle-category']) {
              setInitialBundleCategoryForLearn(
                routeArguments['bundle-category']
              );
            }
            removeRouteArguments(['course-id', 'bundle', 'bundle-category']);
          }

          removeRouteArguments(['initial-dialog']);
        },
        [
          routeArguments,
          onSelectCourse,
          removeRouteArguments,
          setInitialPackUserFriendlySlug,
          setInitialGameTemplateUserFriendlySlug,
          setInitialBundleUserFriendlySlugForShop,
          setInitialBundleCategoryForShop,
          games,
          areCoursesFetched,
        ]
      );

      // Load everything when the user opens the home page, to avoid future loading times.
      React.useEffect(
        () => {
          fetchExamplesAndFilters();
          fetchGameTemplates();
          fetchTutorials();
          fetchBundles();
          fetchCreditsPackages();
        },
        [
          fetchExamplesAndFilters,
          fetchTutorials,
          fetchGameTemplates,
          fetchBundles,
          fetchCreditsPackages,
        ]
      );

      // Fetch user cloud projects when home page becomes active
      React.useEffect(
        () => {
          if (isActive && authenticated) {
            onCloudProjectsChanged();
          }
        },
        [isActive, authenticated, onCloudProjectsChanged]
      );

      // Refresh games list (as one could have been modified using the game dashboard
      // in the project manager) when navigating to the "Create" tab.
      React.useEffect(
        () => {
          if (isActive && activeTab === 'create' && authenticated) {
            fetchGames();
          }
        },
        [isActive, activeTab, authenticated, fetchGames]
      );

      const getProject = React.useCallback(() => {
        return undefined;
      }, []);

      const updateToolbar = React.useCallback(
        () => {
          if (setToolbar) {
            setToolbar(
              <HomePageHeader
                hasProject={!!project}
                onOpenLanguageDialog={onOpenLanguageDialog}
                onOpenProfile={onOpenProfile}
                onOpenVersionHistory={onOpenVersionHistory}
                onSave={onSave}
                canSave={canSave}
              />
            );
          }
        },
        [
          setToolbar,
          onOpenLanguageDialog,
          onOpenProfile,
          onOpenVersionHistory,
          project,
          onSave,
          canSave,
        ]
      );

      // Ensure the toolbar is up to date when the active tab changes.
      // Use a layout effect to ensure titlebar/toolbar are updated at the same time
      // as the rest of the interface (same React render).
      React.useLayoutEffect(
        () => {
          // Hide the toolbars when on mobile in the "play" tab.
          if (activeTab === 'play') {
            setGamesPlatformFrameShown({ shown: true, isMobile });
          } else {
            setGamesPlatformFrameShown({ shown: false, isMobile });
            updateToolbar();
          }

          // Ensure we show it again when the tab changes.
          return () => {
            setGamesPlatformFrameShown({ shown: false, isMobile });
          };
        },
        [updateToolbar, activeTab, setGamesPlatformFrameShown, isMobile]
      );

<<<<<<< HEAD
      React.useImperativeHandle(ref, () => ({
        getProject,
        updateToolbar,
        forceUpdateEditor: noop,
        onEventsBasedObjectChildrenEdited: noop,
        onSceneObjectEdited: noop,
        onSceneObjectsDeleted: noop,
        onSceneEventsModifiedOutsideEditor: noop,
        notifyChangesToInGameEditor: setEditorHotReloadNeeded,
        switchInGameEditorIfNoHotReloadIsNeeded: noop,
        onInstancesModifiedOutsideEditor: noop,
=======
      const forceUpdateEditor = React.useCallback(() => {
        // No updates to be done
      }, []);

      const onEventsBasedObjectChildrenEdited = React.useCallback(() => {
        // No thing to be done
      }, []);

      const onSceneObjectEdited = React.useCallback(
        (scene: gdLayout, objectWithContext: ObjectWithContext) => {
          // No thing to be done
        },
        []
      );

      const onSceneObjectsDeleted = React.useCallback((scene: gdLayout) => {
        // No thing to be done.
      }, []);

      const onSceneEventsModifiedOutsideEditor = React.useCallback(
        (changes: SceneEventsOutsideEditorChanges) => {
          // No thing to be done.
        },
        []
      );

      const onInstancesModifiedOutsideEditor = React.useCallback(
        (changes: InstancesOutsideEditorChanges) => {
          // No thing to be done.
        },
        []
      );

      const onObjectsModifiedOutsideEditor = React.useCallback(
        (changes: ObjectsOutsideEditorChanges) => {
          // No thing to be done.
        },
        []
      );

      const onObjectGroupsModifiedOutsideEditor = React.useCallback(
        (changes: ObjectGroupsOutsideEditorChanges) => {
          // No thing to be done.
        },
        []
      );

      React.useImperativeHandle(ref, () => ({
        getProject,
        updateToolbar,
        forceUpdateEditor,
        onEventsBasedObjectChildrenEdited,
        onSceneObjectEdited,
        onSceneObjectsDeleted,
        onSceneEventsModifiedOutsideEditor,
        onInstancesModifiedOutsideEditor,
        onObjectsModifiedOutsideEditor,
        onObjectGroupsModifiedOutsideEditor,
>>>>>>> 316c41bb
      }));

      // As the homepage is never unmounted, we need to ensure the games platform
      // iframe is unloaded & loaded from here,
      // allowing to handle when the user navigates to another tab.
      React.useEffect(
        () => {
          if (!isActive) {
            // This happens when the user navigates to another tab. (ex: Scene or Events)
            startTimeoutToUnloadIframe();
            return;
          }

          if (activeTab === 'play') {
            // This happens when the user navigates to the "Play" tab,
            // - From another Home Tab.
            // - From another tab (ex: Scene or Events).
            loadIframeOrRemoveTimeout();
          } else {
            // This happens when the user navigates to another Home Tab.
            startTimeoutToUnloadIframe();
          }
        },
        [
          isActive,
          startTimeoutToUnloadIframe,
          loadIframeOrRemoveTimeout,
          activeTab,
        ]
      );

      const premiumCourse = courses
        ? courses.find(course => course.id === 'premium-course')
        : null;

      return (
        <I18n>
          {({ i18n }) => (
            <TeamProvider>
              <div style={isMobile ? styles.mobileContainer : styles.container}>
                <div style={styles.scrollableContainer}>
                  {activeTab === 'create' && (
                    <CreateSection
                      project={project}
                      currentFileMetadata={fileMetadata}
                      onOpenProject={onOpenRecentFile}
                      storageProviders={storageProviders}
                      closeProject={closeProject}
                      games={games}
                      onRefreshGames={fetchGames}
                      onGameUpdated={onGameUpdated}
                      gamesFetchingError={gamesFetchingError}
                      openedGame={openedGame}
                      setOpenedGameId={setOpenedGameId}
                      currentTab={gameDetailsCurrentTab}
                      setCurrentTab={setGameDetailsCurrentTab}
                      canOpen={canOpen}
                      onOpenProfile={onOpenProfile}
                      askToCloseProject={askToCloseProject}
                      onCreateProjectFromExample={onCreateProjectFromExample}
                      onSelectExampleShortHeader={onSelectExampleShortHeader}
                      onSelectPrivateGameTemplateListingData={
                        onSelectPrivateGameTemplateListingData
                      }
                      i18n={i18n}
                      onOpenNewProjectSetupDialog={onOpenNewProjectSetupDialog}
                      onChooseProject={onChooseProject}
                      onSaveProject={onSave}
                      canSaveProject={canSave}
                    />
                  )}
                  {activeTab === 'learn' && (
                    <LearnSection
                      selectInAppTutorial={selectInAppTutorial}
                      onOpenTemplateFromTutorial={onOpenTemplateFromTutorial}
                      onOpenTemplateFromCourseChapter={
                        onOpenTemplateFromCourseChapter
                      }
                      selectedCategory={learnCategory}
                      onSelectCategory={setLearnCategory}
                      onSelectCourse={onSelectCourse}
                      courses={courses}
                      previewedCourse={premiumCourse}
                      course={selectedCourse}
                      getCourseChapters={getCourseChapters}
                      onCompleteCourseTask={onCompleteTask}
                      isCourseTaskCompleted={isTaskCompleted}
                      getCourseChapterCompletion={getChapterCompletion}
                      getCourseCompletion={getCourseCompletion}
                      onBuyCourseWithCredits={onBuyCourseWithCredits}
                      onBuyCourse={onBuyCourse}
                      purchasingCourseListingData={purchasingCourseListingData}
                      setPurchasingCourseListingData={
                        setPurchasingCourseListingData
                      }
                      onOpenAskAi={onOpenAskAi}
                      onOpenNewProjectSetupDialog={onOpenNewProjectSetupDialog}
                      onSelectPrivateGameTemplateListingData={
                        onSelectPrivateGameTemplateListingData
                      }
                      onSelectExampleShortHeader={onSelectExampleShortHeader}
                      getSubscriptionPlansWithPricingSystems={
                        getSubscriptionPlansWithPricingSystems
                      }
                      clearInitialBundleValues={() => {
                        setInitialBundleUserFriendlySlugForLearn(null);
                        setInitialBundleCategoryForLearn(null);
                      }}
                      initialBundleUserFriendlySlug={
                        initialBundleUserFriendlySlugForLearn
                      }
                      initialBundleCategory={initialBundleCategoryForLearn}
                    />
                  )}
                  {activeTab === 'play' && (
                    <PlaySection
                      gamesPlatformFrameTools={gamesPlatformFrameTools}
                    />
                  )}
                  {activeTab === 'shop' && (
                    <StoreSection
                      project={project}
                      resourceManagementProps={resourceManagementProps}
                      onOpenPrivateGameTemplateListingData={
                        onOpenPrivateGameTemplateListingData
                      }
                      onOpenProfile={onOpenProfile}
                      onExtensionInstalled={onExtensionInstalled}
                      onCourseOpen={(courseId: string) => {
                        onSelectCourse(courseId);
                        setActiveTab('learn');
                      }}
                      courses={courses}
                      getCourseCompletion={getCourseCompletion}
                      getSubscriptionPlansWithPricingSystems={
                        getSubscriptionPlansWithPricingSystems
                      }
                    />
                  )}
                  {activeTab === 'team-view' &&
                    (canUseClassroomFeature(limits) ? (
                      <TeamSection
                        project={project}
                        onOpenRecentFile={onOpenRecentFile}
                        storageProviders={storageProviders}
                        currentFileMetadata={fileMetadata}
                        onOpenTeachingResources={() => {
                          setLearnCategory('education-curriculum');
                          setActiveTab('learn');
                        }}
                      />
                    ) : (
                      <EducationMarketingSection
                        form={educationForm}
                        onChangeForm={onChangeEducationForm}
                        onSendForm={onSendEducationForm}
                        formError={educationFormError}
                        formStatus={educationFormStatus}
                        onResetForm={onResetEducationForm}
                        onLogin={onOpenLoginDialog}
                      />
                    ))}
                </div>
                <HomePageMenu
                  activeTab={activeTab}
                  setActiveTab={setActiveTab}
                  onOpenPreferences={onOpenPreferences}
                  onOpenAbout={onOpenAbout}
                />
              </div>
            </TeamProvider>
          )}
        </I18n>
      );
    }
  ),
  // Prevent any update to the editor if the editor is not active,
  // and so not visible to the user.
  (prevProps, nextProps) => prevProps.isActive || nextProps.isActive
);

export const renderHomePageContainer = (
  props: RenderEditorContainerPropsWithRef
) => (
  <HomePage
    ref={props.ref}
    project={props.project}
    fileMetadata={props.fileMetadata}
    isActive={props.isActive}
    projectItemName={props.projectItemName}
    setToolbar={props.setToolbar}
    setGamesPlatformFrameShown={props.setGamesPlatformFrameShown}
    canOpen={props.canOpen}
    onChooseProject={props.onChooseProject}
    onOpenRecentFile={props.onOpenRecentFile}
    onSelectExampleShortHeader={props.onSelectExampleShortHeader}
    onSelectPrivateGameTemplateListingData={
      props.onSelectPrivateGameTemplateListingData
    }
    onOpenPrivateGameTemplateListingData={
      props.onOpenPrivateGameTemplateListingData
    }
    onOpenNewProjectSetupDialog={props.onOpenNewProjectSetupDialog}
    onOpenVersionHistory={props.onOpenVersionHistory}
    onOpenTemplateFromTutorial={props.onOpenTemplateFromTutorial}
    onOpenTemplateFromCourseChapter={props.onOpenTemplateFromCourseChapter}
    onOpenLanguageDialog={props.onOpenLanguageDialog}
    onOpenProfile={props.onOpenProfile}
    onCreateProjectFromExample={props.onCreateProjectFromExample}
    askToCloseProject={props.askToCloseProject}
    closeProject={props.closeProject}
    selectInAppTutorial={props.selectInAppTutorial}
    onOpenPreferences={props.onOpenPreferences}
    onOpenAbout={props.onOpenAbout}
    onOpenAskAi={props.onOpenAskAi}
    storageProviders={
      (props.extraEditorProps && props.extraEditorProps.storageProviders) || []
    }
    onSave={props.onSave}
    canSave={props.canSave}
    resourceManagementProps={props.resourceManagementProps}
    gamesList={props.gamesList}
    gamesPlatformFrameTools={props.gamesPlatformFrameTools}
    onExtensionInstalled={props.onExtensionInstalled}
    gameEditorMode={props.gameEditorMode}
  />
);<|MERGE_RESOLUTION|>--- conflicted
+++ resolved
@@ -519,7 +519,6 @@
         [updateToolbar, activeTab, setGamesPlatformFrameShown, isMobile]
       );
 
-<<<<<<< HEAD
       React.useImperativeHandle(ref, () => ({
         getProject,
         updateToolbar,
@@ -531,66 +530,8 @@
         notifyChangesToInGameEditor: setEditorHotReloadNeeded,
         switchInGameEditorIfNoHotReloadIsNeeded: noop,
         onInstancesModifiedOutsideEditor: noop,
-=======
-      const forceUpdateEditor = React.useCallback(() => {
-        // No updates to be done
-      }, []);
-
-      const onEventsBasedObjectChildrenEdited = React.useCallback(() => {
-        // No thing to be done
-      }, []);
-
-      const onSceneObjectEdited = React.useCallback(
-        (scene: gdLayout, objectWithContext: ObjectWithContext) => {
-          // No thing to be done
-        },
-        []
-      );
-
-      const onSceneObjectsDeleted = React.useCallback((scene: gdLayout) => {
-        // No thing to be done.
-      }, []);
-
-      const onSceneEventsModifiedOutsideEditor = React.useCallback(
-        (changes: SceneEventsOutsideEditorChanges) => {
-          // No thing to be done.
-        },
-        []
-      );
-
-      const onInstancesModifiedOutsideEditor = React.useCallback(
-        (changes: InstancesOutsideEditorChanges) => {
-          // No thing to be done.
-        },
-        []
-      );
-
-      const onObjectsModifiedOutsideEditor = React.useCallback(
-        (changes: ObjectsOutsideEditorChanges) => {
-          // No thing to be done.
-        },
-        []
-      );
-
-      const onObjectGroupsModifiedOutsideEditor = React.useCallback(
-        (changes: ObjectGroupsOutsideEditorChanges) => {
-          // No thing to be done.
-        },
-        []
-      );
-
-      React.useImperativeHandle(ref, () => ({
-        getProject,
-        updateToolbar,
-        forceUpdateEditor,
-        onEventsBasedObjectChildrenEdited,
-        onSceneObjectEdited,
-        onSceneObjectsDeleted,
-        onSceneEventsModifiedOutsideEditor,
-        onInstancesModifiedOutsideEditor,
-        onObjectsModifiedOutsideEditor,
-        onObjectGroupsModifiedOutsideEditor,
->>>>>>> 316c41bb
+        onObjectsModifiedOutsideEditor: noop,
+        onObjectGroupsModifiedOutsideEditor: noop,
       }));
 
       // As the homepage is never unmounted, we need to ensure the games platform
