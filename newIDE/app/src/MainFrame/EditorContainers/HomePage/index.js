--- conflicted
+++ resolved
@@ -41,14 +41,11 @@
 import { type CourseChapter } from '../../../Utils/GDevelopServices/Asset';
 import useCourses from './UseCourses';
 import PreferencesContext from '../../Preferences/PreferencesContext';
-<<<<<<< HEAD
-import { setEditorHotReloadNeeded } from '../../../EmbeddedGame/EmbeddedGameFrame';
-
-const noop = () => {};
-=======
 import useSubscriptionPlans from '../../../Utils/UseSubscriptionPlans';
 import { BundleStoreContext } from '../../../AssetStore/Bundles/BundleStoreContext';
->>>>>>> 5f52d786
+import { setEditorHotReloadNeeded } from '../../../EmbeddedGame/EmbeddedGameFrame';
+
+const noop = () => {};
 
 const getRequestedTab = (routeArguments: RouteArguments): HomeTab | null => {
   if (
