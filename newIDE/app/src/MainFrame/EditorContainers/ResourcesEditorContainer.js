--- conflicted
+++ resolved
@@ -47,7 +47,10 @@
     // No thing to be done.
   }
 
-<<<<<<< HEAD
+  onSceneEventsModifiedOutsideEditor(changes: SceneEventsOutsideEditorChanges) {
+    // No thing to be done.
+  }
+
   forceInGameEditorHotReload({
     projectDataOnlyExport,
   }: {|
@@ -58,13 +61,6 @@
         projectDataOnlyExport,
       });
     }
-  }
-
-  onSceneEventsModifiedOutsideEditor(scene: gdLayout) {
-=======
-  onSceneEventsModifiedOutsideEditor(changes: SceneEventsOutsideEditorChanges) {
->>>>>>> c958f4d5
-    // No thing to be done.
   }
 
   componentDidUpdate(prevProps: RenderEditorContainerProps) {
