// @flow
import React from 'react';
import {
  type RenderEditorContainerProps,
  type RenderEditorContainerPropsWithRef,
  type SceneEventsOutsideEditorChanges,
  type InstancesOutsideEditorChanges,
} from './BaseEditor';
import ResourcesEditor from '../../ResourcesEditor';
import { type ObjectWithContext } from '../../ObjectsList/EnumerateObjects';
import {
  setEditorHotReloadNeeded,
  type HotReloadSteps,
} from '../../EmbeddedGame/EmbeddedGameFrame';

export class ResourcesEditorContainer extends React.Component<RenderEditorContainerProps> {
  editor: ?ResourcesEditor;

  shouldComponentUpdate(nextProps: RenderEditorContainerProps) {
    // We stop updates when the component is inactive.
    // If it's active, was active or becoming active again we let update propagate.
    // Especially important to note that when becoming inactive, a "last" update is allowed.
    return this.props.isActive || nextProps.isActive;
  }

  getProject(): ?gdProject {
    return this.props.project;
  }

  getLayout(): ?gdLayout {
    return null;
  }

  updateToolbar() {
    if (this.editor) this.editor.updateToolbar();
  }

  forceUpdateEditor() {
    // No updates to be done.
  }

  onEventsBasedObjectChildrenEdited() {
    // No thing to be done.
  }

  onSceneObjectEdited(scene: gdLayout, objectWithContext: ObjectWithContext) {
    // No thing to be done.
  }

  onSceneObjectsDeleted(scene: gdLayout) {
    // No thing to be done.
  }

  onSceneEventsModifiedOutsideEditor(changes: SceneEventsOutsideEditorChanges) {
    // No thing to be done.
  }

<<<<<<< HEAD
  hotReloadInGameEditorIfNeeded(hotReloadSteps: HotReloadSteps) {
    setEditorHotReloadNeeded(hotReloadSteps);
  }

  switchInGameEditorIfNoHotReloadIsNeeded() {}

=======
  onInstancesModifiedOutsideEditor(changes: InstancesOutsideEditorChanges) {
    // No thing to be done.
  }

>>>>>>> d8000aca
  componentDidUpdate(prevProps: RenderEditorContainerProps) {
    if (
      this.editor &&
      this.props.isActive &&
      prevProps.isActive !== this.props.isActive
    )
      this.editor.refreshResourcesList();
  }

  render() {
    const { project } = this.props;
    if (!project) return null;

    return (
      <ResourcesEditor
        setToolbar={this.props.setToolbar}
        onDeleteResource={this.props.onDeleteResource}
        onRenameResource={this.props.onRenameResource}
        resourceManagementProps={this.props.resourceManagementProps}
        ref={editor => (this.editor = editor)}
        fileMetadata={this.props.fileMetadata}
        project={project}
        storageProvider={this.props.storageProvider}
      />
    );
  }
}

export const renderResourcesEditorContainer = (
  props: RenderEditorContainerPropsWithRef
) => <ResourcesEditorContainer {...props} />;<|MERGE_RESOLUTION|>--- conflicted
+++ resolved
@@ -55,19 +55,16 @@
     // No thing to be done.
   }
 
-<<<<<<< HEAD
   hotReloadInGameEditorIfNeeded(hotReloadSteps: HotReloadSteps) {
     setEditorHotReloadNeeded(hotReloadSteps);
   }
 
   switchInGameEditorIfNoHotReloadIsNeeded() {}
 
-=======
   onInstancesModifiedOutsideEditor(changes: InstancesOutsideEditorChanges) {
     // No thing to be done.
   }
 
->>>>>>> d8000aca
   componentDidUpdate(prevProps: RenderEditorContainerProps) {
     if (
       this.editor &&
