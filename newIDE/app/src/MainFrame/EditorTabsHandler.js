// @flow
import findIndex from 'lodash/findIndex';
import EventsEditor from './Editors/EventsEditor';
import DebuggerEditor from './Editors/DebuggerEditor';
import EventsFunctionsExtensionEditorWrapper from './Editors/EventsFunctionsExtensionEditor';
import ExternalEventsEditor from './Editors/ExternalEventsEditor';
import ExternalLayoutEditor from './Editors/ExternalLayoutEditor';
import ResourcesEditor from './Editors/ResourcesEditor';
import SceneEditor from './Editors/SceneEditor';

// Supported editors
type EditorRef =
  | DebuggerEditor
  | EventsEditor
  | EventsFunctionsExtensionEditorWrapper
  | ExternalEventsEditor
  | ExternalLayoutEditor
  | ResourcesEditor
  | SceneEditor;

export type EditorTab = {|
  render: (isCurrentTab: boolean) => React$Element<*>,
  editorRef: ?EditorRef,
  label: string,
  key: string,
  closable: boolean,
|};

export type EditorTabsState = {
  editors: Array<EditorTab>,
  currentTab: number,
};

export const getEditorTabsInitialState = (): EditorTabsState => {
  return {
    editors: [],
    currentTab: 0,
  };
};

type renderEditorProps = {|
  isActive: boolean,
  editorRef: Function,
|};

export const openEditorTab = (
  state: EditorTabsState,
  {
    label,
    renderEditor,
    key,
    dontFocusTab,
    closable,
  }: {
    label: string,
    renderEditor: (props: renderEditorProps) => React$Element<*>,
    key: string,
    dontFocusTab?: boolean,
    closable?: boolean,
  }
): EditorTabsState => {
  const existingEditorId = findIndex(
    state.editors,
    editor => editor.key === key
  );
  if (existingEditorId !== -1) {
    return {
      ...state,
      currentTab: dontFocusTab ? state.currentTab : existingEditorId,
    };
  }

  const editorTab: EditorTab = {
    render: (isCurrentTab: boolean) =>
      renderEditor({
        isActive: isCurrentTab,
        editorRef: editorRef => (editorTab.editorRef = editorRef),
      }),
    editorRef: null,
<<<<<<< HEAD
    name,    
=======
    label,
>>>>>>> e5695aac
    key,
    closable: typeof closable === 'undefined' ? true : !!closable,
  };

  return {
    ...state,
    editors: [...state.editors, editorTab],
    currentTab: dontFocusTab ? state.currentTab : state.editors.length,
  };
};

export const changeCurrentTab = (
  state: EditorTabsState,
  newTabId: number
): EditorTabsState => {
  return {
    ...state,
    currentTab: Math.max(0, Math.min(newTabId, state.editors.length - 1)),
  };
};

export const closeAllEditorTabs = (state: EditorTabsState): EditorTabsState => {
  return changeCurrentTab(
    {
      ...state,
      editors: state.editors.filter(editorTab => !editorTab.closable),
    },
    0
  );
};

export const closeEditorTab = (
  state: EditorTabsState,
  chosenEditorTab: EditorTab
): EditorTabsState => {
  const chosenEditorTabId = state.editors.indexOf(chosenEditorTab);
  return changeCurrentTab(
    {
      ...state,
      editors: state.editors.filter(editorTab => editorTab !== chosenEditorTab),
    },
    chosenEditorTabId >= state.currentTab
      ? state.currentTab
      : state.currentTab - 1
  );
};

export const closeOtherEditorTabs = (
  state: EditorTabsState,
  chosenEditorTab: EditorTab
): EditorTabsState => {
  return changeCurrentTab(
    {
      ...state,
      editors: state.editors.filter(
        editorTab => !editorTab.closable || editorTab === chosenEditorTab
      ),
    },
    state.currentTab
  );
};

export const getEditors = (state: EditorTabsState): Array<EditorTab> => {
  return state.editors;
};

export const getCurrentTabIndex = (state: EditorTabsState): number => {
  return state.currentTab;
};

export const getCurrentTab = (state: EditorTabsState): EditorTab => {
  return state.editors[state.currentTab];
};

export const closeProjectTabs = (
  state: EditorTabsState,
  project: ?gdProject
) => {
  return changeCurrentTab(
    {
      ...state,
      editors: state.editors.filter(editorTab => {
        const editorProject =
          editorTab.editorRef && editorTab.editorRef.getProject();
        return !editorProject || editorProject !== project;
      }),
    },
    state.currentTab
  );
};

/*
 * Ask the editors to persist their UI settings
 * to the project.
 */
export const saveUiSettings = (state: EditorTabsState) => {
  state.editors.forEach(editorTab => {
    if (editorTab.editorRef && editorTab.editorRef.saveUiSettings) {
      editorTab.editorRef.saveUiSettings();
    }
  });
};

export const closeLayoutTabs = (state: EditorTabsState, layout: gdLayout) => {
  return changeCurrentTab(
    {
      ...state,
      editors: state.editors.filter(editorTab => {
        const editorLayout =
          editorTab.editorRef && editorTab.editorRef.getLayout();
        return !editorLayout || editorLayout !== layout;
      }),
    },
    state.currentTab
  );
};

export const closeExternalLayoutTabs = (
  state: EditorTabsState,
  externalLayout: gdExternalLayout
) => {
  return changeCurrentTab(
    {
      ...state,
      editors: state.editors.filter(editorTab => {
        const editor = editorTab.editorRef;

        if (editor instanceof ExternalLayoutEditor) {
          return (
            !editor.getExternalLayout() ||
            editor.getExternalLayout() !== externalLayout
          );
        }

        return true;
      }),
    },
    state.currentTab
  );
};

export const closeExternalEventsTabs = (
  state: EditorTabsState,
  externalEvents: gdExternalEvents
) => {
  return changeCurrentTab(
    {
      ...state,
      editors: state.editors.filter(editorTab => {
        const editor = editorTab.editorRef;
        if (editor instanceof ExternalEventsEditor) {
          return (
            !editor.getExternalEvents() ||
            editor.getExternalEvents() !== externalEvents
          );
        }

        return true;
      }),
    },
    state.currentTab
  );
};

export const closeEventsFunctionsExtensionTabs = (
  state: EditorTabsState,
  eventsFunctionsExtension: gdEventsFunctionsExtension
) => {
  return changeCurrentTab(
    {
      ...state,
      editors: state.editors.filter(editorTab => {
        const editor = editorTab.editorRef;
        if (editor instanceof EventsFunctionsExtensionEditorWrapper) {
          return (
            !editor.getEventsFunctionsExtension() ||
            editor.getEventsFunctionsExtension() !== eventsFunctionsExtension
          );
        }

        return true;
      }),
    },
    state.currentTab
  );
};

export const getEventsFunctionsExtensionEditor = (
  state: EditorTabsState,
  eventsFunctionsExtension: gdEventsFunctionsExtension
): ?{| editor: EventsFunctionsExtensionEditorWrapper, tabIndex: number |} => {
  for (let tabIndex = 0; tabIndex < state.editors.length; ++tabIndex) {
    const editor = state.editors[tabIndex].editorRef;
    if (
      editor instanceof EventsFunctionsExtensionEditorWrapper &&
      editor.getEventsFunctionsExtension() === eventsFunctionsExtension
    ) {
      return { editor, tabIndex };
    }
  }

  return null;
};<|MERGE_RESOLUTION|>--- conflicted
+++ resolved
@@ -77,11 +77,7 @@
         editorRef: editorRef => (editorTab.editorRef = editorRef),
       }),
     editorRef: null,
-<<<<<<< HEAD
-    name,    
-=======
     label,
->>>>>>> e5695aac
     key,
     closable: typeof closable === 'undefined' ? true : !!closable,
   };
