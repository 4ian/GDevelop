// @flow
import * as React from 'react';
import { type I18n } from '@lingui/core';
import {
  useCommand,
  useCommandWithOptions,
} from '../CommandPalette/CommandHooks';
import {
  enumerateLayouts,
  enumerateExternalEvents,
  enumerateExternalLayouts,
  enumerateEventsFunctionsExtensions,
} from '../ProjectManager/EnumerateProjectItems';
import PreferencesContext from './Preferences/PreferencesContext';

type Item =
  | gdLayout
  | gdExternalEvents
  | gdExternalLayout
  | gdEventsFunctionsExtension;

/**
 * Helper function to generate options list
 * for each kind of project item
 */
const generateProjectItemOptions = <T: Item>(
  project: ?gdProject,
  enumerate: (project: gdProject) => Array<T>,
  onOpen: string => void
) => {
  if (!project) return [];
  return enumerate(project).map(item => ({
    text: item.getName(),
    handler: () => onOpen(item.getName()),
  }));
};

type CommandHandlers = {|
  i18n: I18n,
  project: ?gdProject,
  previewEnabled: boolean,
  hasPreviewsRunning: boolean,
  onOpenProjectManager: () => void,
  onLaunchPreview: () => void | Promise<void>,
  onLaunchDebugPreview: () => void,
  onLaunchNetworkPreview: () => void,
  onHotReloadPreview: () => void,
  allowNetworkPreview: boolean,
  onOpenStartPage: () => void,
  onCreateProject: () => void,
  onOpenProject: () => void,
  onSaveProject: () => void,
  onSaveProjectAs: () => void,
  onCloseApp: () => void,
  onCloseProject: () => Promise<void>,
  onExportGame: () => void,
  onOpenLayout: string => void,
  onOpenExternalEvents: string => void,
  onOpenExternalLayout: string => void,
  onOpenEventsFunctionsExtension: string => void,
  onOpenCommandPalette: () => void,
|};

<<<<<<< HEAD
=======
const quitAppText = t`Close GDevelop`;
const openProjectManagerText = t`Open project manager`;
const launchPreviewText = t`Launch preview`;
const launchPreviewNewWindowText = t`Launch another preview in a new window`;
const launchDebugPreviewText = t`Launch preview with debugger and profiler`;
const launchNetworkPreviewText = t`Launch network preview over WiFi/LAN`;
const openStartPageText = t`Open start page`;
const createNewProjectText = t`Create a new project`;
const openProjectText = t`Open project`;
const saveProjectText = t`Save project`;
const saveProjectAsText = t`Save project as...`;
const closeProjectText = t`Close project`;
const exportGameText = t`Export game`;
const openLayoutCommandText = t`Open scene...`;
const openExternalEventsCommandText = t`Open external events...`;
const openExternalLayoutCommandText = t`Open external layout...`;
const openEventsFunctionsExtensionCommandText = t`Open extension...`;

>>>>>>> 20392d6a
const useMainFrameCommands = (handlers: CommandHandlers) => {
  const preferences = React.useContext(PreferencesContext);

  useCommand('QUIT_APP', true, {
    handler: handlers.onCloseApp,
  });

  useCommand('OPEN_PROJECT_MANAGER', !!handlers.project, {
    handler: handlers.onOpenProjectManager,
  });

  useCommand('LAUNCH_PREVIEW', handlers.previewEnabled, {
<<<<<<< HEAD
    handler: handlers.onLaunchPreview,
  });

  useCommand('LAUNCH_DEBUG_PREVIEW', handlers.previewEnabled, {
    handler: handlers.onLaunchDebugPreview,
=======
    displayText: handlers.hasPreviewsRunning
      ? launchPreviewNewWindowText
      : launchPreviewText,
    handler: handlers.onLaunchPreview,
  });

  useCommand('HOT_RELOAD_PREVIEW', handlers.hasPreviewsRunning, {
    displayText: t`Apply changes to the running preview`,
    handler: handlers.onHotReloadPreview,
>>>>>>> 20392d6a
  });

  useCommand(
    'LAUNCH_DEBUG_PREVIEW',
    handlers.previewEnabled && handlers.allowNetworkPreview,
    {
      displayText: launchDebugPreviewText,
      handler: handlers.onLaunchDebugPreview,
    }
  );

  useCommand(
    'LAUNCH_NETWORK_PREVIEW',
    handlers.previewEnabled && handlers.allowNetworkPreview,
    {
      displayText: launchNetworkPreviewText,
      handler: handlers.onLaunchNetworkPreview,
    }
  );

  useCommand('OPEN_START_PAGE', true, {
    handler: handlers.onOpenStartPage,
  });

  useCommand('CREATE_NEW_PROJECT', true, {
    handler: handlers.onCreateProject,
  });

  useCommand('OPEN_PROJECT', true, {
    handler: handlers.onOpenProject,
  });

  useCommand('SAVE_PROJECT', !!handlers.project, {
    handler: handlers.onSaveProject,
  });

  useCommand('SAVE_PROJECT_AS', !!handlers.project, {
    handler: handlers.onSaveProjectAs,
  });

  useCommand('CLOSE_PROJECT', !!handlers.project, {
    handler: handlers.onCloseProject,
  });

  useCommand('EXPORT_GAME', !!handlers.project, {
    handler: handlers.onExportGame,
  });

  useCommand('OPEN_COMMAND_PALETTE', preferences.values.useCommandPalette, {
    handler: handlers.onOpenCommandPalette,
  });

  useCommandWithOptions('OPEN_LAYOUT', !!handlers.project, {
    generateOptions: React.useCallback(
      () =>
        generateProjectItemOptions(
          handlers.project,
          enumerateLayouts,
          handlers.onOpenLayout
        ),
      [handlers.project, handlers.onOpenLayout]
    ),
  });

  useCommandWithOptions('OPEN_EXTERNAL_EVENTS', !!handlers.project, {
    generateOptions: React.useCallback(
      () =>
        generateProjectItemOptions(
          handlers.project,
          enumerateExternalEvents,
          handlers.onOpenExternalEvents
        ),
      [handlers.project, handlers.onOpenExternalEvents]
    ),
  });

  useCommandWithOptions('OPEN_EXTERNAL_LAYOUT', !!handlers.project, {
    generateOptions: React.useCallback(
      () =>
        generateProjectItemOptions(
          handlers.project,
          enumerateExternalLayouts,
          handlers.onOpenExternalLayout
        ),
      [handlers.project, handlers.onOpenExternalLayout]
    ),
  });

  useCommandWithOptions('OPEN_EXTENSION', !!handlers.project, {
    generateOptions: React.useCallback(
      () =>
        generateProjectItemOptions(
          handlers.project,
          enumerateEventsFunctionsExtensions,
          handlers.onOpenEventsFunctionsExtension
        ),
      [handlers.project, handlers.onOpenEventsFunctionsExtension]
    ),
  });
};

export default useMainFrameCommands;<|MERGE_RESOLUTION|>--- conflicted
+++ resolved
@@ -61,27 +61,6 @@
   onOpenCommandPalette: () => void,
 |};
 
-<<<<<<< HEAD
-=======
-const quitAppText = t`Close GDevelop`;
-const openProjectManagerText = t`Open project manager`;
-const launchPreviewText = t`Launch preview`;
-const launchPreviewNewWindowText = t`Launch another preview in a new window`;
-const launchDebugPreviewText = t`Launch preview with debugger and profiler`;
-const launchNetworkPreviewText = t`Launch network preview over WiFi/LAN`;
-const openStartPageText = t`Open start page`;
-const createNewProjectText = t`Create a new project`;
-const openProjectText = t`Open project`;
-const saveProjectText = t`Save project`;
-const saveProjectAsText = t`Save project as...`;
-const closeProjectText = t`Close project`;
-const exportGameText = t`Export game`;
-const openLayoutCommandText = t`Open scene...`;
-const openExternalEventsCommandText = t`Open external events...`;
-const openExternalLayoutCommandText = t`Open external layout...`;
-const openEventsFunctionsExtensionCommandText = t`Open extension...`;
-
->>>>>>> 20392d6a
 const useMainFrameCommands = (handlers: CommandHandlers) => {
   const preferences = React.useContext(PreferencesContext);
 
@@ -94,30 +73,18 @@
   });
 
   useCommand('LAUNCH_PREVIEW', handlers.previewEnabled, {
-<<<<<<< HEAD
-    handler: handlers.onLaunchPreview,
-  });
-
-  useCommand('LAUNCH_DEBUG_PREVIEW', handlers.previewEnabled, {
-    handler: handlers.onLaunchDebugPreview,
-=======
-    displayText: handlers.hasPreviewsRunning
-      ? launchPreviewNewWindowText
-      : launchPreviewText,
     handler: handlers.onLaunchPreview,
   });
 
   useCommand('HOT_RELOAD_PREVIEW', handlers.hasPreviewsRunning, {
-    displayText: t`Apply changes to the running preview`,
     handler: handlers.onHotReloadPreview,
->>>>>>> 20392d6a
   });
 
   useCommand(
     'LAUNCH_DEBUG_PREVIEW',
     handlers.previewEnabled && handlers.allowNetworkPreview,
     {
-      displayText: launchDebugPreviewText,
+      // displayText: launchDebugPreviewText,
       handler: handlers.onLaunchDebugPreview,
     }
   );
@@ -126,7 +93,7 @@
     'LAUNCH_NETWORK_PREVIEW',
     handlers.previewEnabled && handlers.allowNetworkPreview,
     {
-      displayText: launchNetworkPreviewText,
+      // displayText: launchNetworkPreviewText,
       handler: handlers.onLaunchNetworkPreview,
     }
   );
