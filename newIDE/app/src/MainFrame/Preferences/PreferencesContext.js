// @flow
import { Trans } from '@lingui/macro';
import * as React from 'react';
import type {
  ResourceKind,
  ResourceImportationBehavior,
} from '../../ResourcesList/ResourceSource';
import { type EditorMosaicNode } from '../../UI/EditorMosaic';
import { type FileMetadataAndStorageProviderName } from '../../ProjectsStorage';
import { type ShortcutMap } from '../../KeyboardShortcuts/DefaultShortcuts';
import { type CommandName } from '../../CommandPalette/CommandsList';
import { type EditorTabsPersistedState } from '../EditorTabs/EditorTabsHandler';
import { type GamesDashboardOrderBy } from '../../GameDashboard/GamesList';
import optionalRequire from '../../Utils/OptionalRequire';
import { findDefaultFolder } from '../../ProjectsStorage/LocalFileStorageProvider/LocalPathFinder';
import { isWebGLSupported } from '../../Utils/WebGL';

const electron = optionalRequire('electron');
const remote = optionalRequire('@electron/remote');
const app = remote ? remote.app : null;

export type AlertMessageIdentifier =
  | 'default-additional-work'
  | 'automatic-lighting-layer'
  | 'object-moved-in-lighting-layer'
  | 'use-non-smoothed-textures'
  | 'use-pixel-rounding'
  | 'use-nearest-scale-mode'
  | 'maximum-fps-too-low'
  | 'minimum-fps-too-low'
  | 'function-extractor-explanation'
  | 'events-based-behavior-explanation'
  | 'empty-events-based-behavior-explanation'
  | 'events-based-object-explanation'
  | 'empty-events-based-object-explanation'
  | 'too-much-effects'
  | 'effects-usage'
  | 'lighting-layer-usage'
  | 'resource-properties-panel-explanation'
  | 'physics2-shape-collisions'
  | 'lifecycle-events-function-included-only-if-extension-used'
  | 'p2p-is-networking'
  | 'p2p-dataloss'
  | 'command-palette-shortcut'
  | 'asset-installed-explanation'
  | 'extension-installed-explanation'
  | 'project-should-have-unique-package-name';

export type EditorMosaicName =
  | 'scene-editor'
  | 'debugger'
  | 'resources-editor'
  | 'events-functions-extension-editor';

export type InAppTutorialUserProgress = {|
  step: number,
  /** Rounded progress in percentage */
  progress: Array<number>,
  fileMetadataAndStorageProviderName?: FileMetadataAndStorageProviderName,
  projectData: {| [key: string]: string |},
|};

export type InAppTutorialProgressDatabase = {
  [tutorialId: string]: {
    [userId: string]: InAppTutorialUserProgress,
  },
};

export const allAlertMessages: Array<{
  key: AlertMessageIdentifier,
  label: React.Node,
}> = [
  {
    key: 'use-non-smoothed-textures',
    label: <Trans>Using non smoothed textures</Trans>,
  },
  {
    key: 'use-pixel-rounding',
    label: <Trans>Using pixel rounding</Trans>,
  },
  {
    key: 'use-nearest-scale-mode',
    label: <Trans>Using Nearest Scale Mode</Trans>,
  },
  {
    key: 'maximum-fps-too-low',
    label: <Trans>Maximum Fps is too low</Trans>,
  },
  {
    key: 'minimum-fps-too-low',
    label: <Trans>Minimum Fps is too low</Trans>,
  },
  {
    key: 'function-extractor-explanation',
    label: <Trans>Using function extractor</Trans>,
  },
  {
    key: 'events-based-behavior-explanation',
    label: <Trans>Using events based behavior</Trans>,
  },
  {
    key: 'empty-events-based-behavior-explanation',
    label: <Trans>Using empty events based behavior</Trans>,
  },
  {
    key: 'events-based-object-explanation',
    label: <Trans>Using events based object</Trans>,
  },
  {
    key: 'empty-events-based-object-explanation',
    label: <Trans>Using empty events based object</Trans>,
  },
  {
    key: 'too-much-effects',
    label: <Trans>Using too much effects</Trans>,
  },
  {
    key: 'effects-usage',
    label: <Trans>Using effects</Trans>,
  },
  {
    key: 'lighting-layer-usage',
    label: <Trans>Using lighting layer</Trans>,
  },
  {
    key: 'automatic-lighting-layer',
    label: <Trans>Automatic creation of lighting layer</Trans>,
  },
  {
    key: 'object-moved-in-lighting-layer',
    label: <Trans>Light object automatically put in lighting layer</Trans>,
  },
  {
    key: 'resource-properties-panel-explanation',
    label: <Trans>Using the resource properties panel</Trans>,
  },
  {
    key: 'physics2-shape-collisions',
    label: <Trans>Collisions handling with the Physics engine</Trans>,
  },
  {
    key: 'lifecycle-events-function-included-only-if-extension-used',
    label: <Trans>Lifecycle functions only included when extension used</Trans>,
  },
  {
    key: 'p2p-is-networking',
    label: (
      <Trans>Peer to peer IP address leak warning/THNK recommendation</Trans>
    ),
  },
  {
    key: 'p2p-dataloss',
    label: <Trans>Peer to peer data-loss notice</Trans>,
  },
  {
    key: 'command-palette-shortcut',
    label: <Trans>Command palette keyboard shortcut</Trans>,
  },
  {
    key: 'asset-installed-explanation',
    label: (
      <Trans>Explanation after an object is installed from the store</Trans>
    ),
  },
  {
    key: 'project-should-have-unique-package-name',
    label: (
      <Trans>Project package names should not begin with com.example</Trans>
    ),
  },
];

/**
 * All the preferences of GDevelop. To add a new preference, add it into this
 * type and add a setter into `Preferences` type. Then, update the
 * preference dialog.
 */
export type PreferencesValues = {|
  language: string,
  autoDownloadUpdates: boolean,
  themeName: string,
  codeEditorThemeName: string,
  hiddenAlertMessages: { [AlertMessageIdentifier]: boolean },
  hiddenTutorialHints: { [string]: boolean },
  hiddenAnnouncements: { [string]: boolean },
  hiddenAskAiStandAloneForms: { [string]: boolean },
  autoDisplayChangelog: boolean,
  lastLaunchedVersion: ?string,
  eventsSheetShowObjectThumbnails: boolean,
  autosaveOnPreview: boolean,
  useGDJSDevelopmentWatcher: boolean,
  eventsSheetUseAssignmentOperators: boolean,
  eventsSheetIndentScale: number,
  eventsSheetZoomLevel: number,
  showEffectParameterNames: boolean,
  projectLastUsedPaths: { [string]: { [ResourceKind]: string } },
  defaultEditorMosaicNodes: { [EditorMosaicName]: ?EditorMosaicNode },
  recentProjectFiles: Array<FileMetadataAndStorageProviderName>,
  autoOpenMostRecentProject: boolean,
  hasProjectOpened: boolean,
  userShortcutMap: ShortcutMap,
  newObjectDialogDefaultTab: 'asset-store' | 'new-object',
  shareDialogDefaultTab: 'invite' | 'publish',
  isMenuBarHiddenInPreview: boolean,
  isAlwaysOnTopInPreview: boolean,
  backdropClickBehavior: 'nothing' | 'apply' | 'cancel',
  resourcesImporationBehavior: ResourceImportationBehavior,
  eventsSheetCancelInlineParameter: 'cancel' | 'apply',
  showExperimentalExtensions: boolean,
  showCreateSectionByDefault: boolean,
  showInAppTutorialDeveloperMode: boolean,
  showDeprecatedInstructionWarning: boolean,
  openDiagnosticReportAutomatically: boolean,
  use3DEditor: boolean,
  showBasicProfilingCounters: boolean,
  inAppTutorialsProgress: InAppTutorialProgressDatabase,
  newProjectsDefaultFolder: string,
  newProjectsDefaultStorageProviderName: string,
  useShortcutToClosePreviewWindow: boolean,
  watchProjectFolderFilesForLocalProjects: boolean,
  newFeaturesAcknowledgements: {
    [featureId: string]: {| dates: [number] |},
  },
  displaySaveReminder: {| activated: boolean |}, // Store as object in case we need to add options.
  editorStateByProject: { [string]: { editorTabs: EditorTabsPersistedState } },
  fetchPlayerTokenForPreviewAutomatically: boolean,
  previewCrashReportUploadLevel: string,
  gamesDashboardOrderBy: GamesDashboardOrderBy,
  takeScreenshotOnPreview: boolean,
  showAiAskButtonInTitleBar: boolean,
  aiState: {| aiRequestId: string | null, mode: 'chat' | 'agent' |},
<<<<<<< HEAD
  automaticallyUseCreditsForAiRequests: boolean,
  showGameEditorToggle: boolean,
=======
  hasSeenInGameEditorWarning: boolean,
>>>>>>> 0771088d
|};

/**
 * Type containing all the preferences of GDevelop and their setters.
 */
export type Preferences = {|
  values: PreferencesValues,
  setLanguage: (language: string) => void,
  setThemeName: (themeName: string) => void,
  setCodeEditorThemeName: (codeEditorThemeName: string) => void,
  setAutoDownloadUpdates: (enabled: boolean) => void,
  checkUpdates: (forceDownload?: boolean) => void,
  setAutoDisplayChangelog: (enabled: boolean) => void,
  showAlertMessage: (identifier: AlertMessageIdentifier, show: boolean) => void,
  showAllAlertMessages: () => void,
  showTutorialHint: (identifier: string, show: boolean) => void,
  showAllTutorialHints: () => void,
  showAnnouncement: (identifier: string, show: boolean) => void,
  showAllAnnouncements: () => void,
  showAskAiStandAloneForm: (identifier: string, show: boolean) => void,
  showAllAskAiStandAloneForms: () => void,
  verifyIfIsNewVersion: () => boolean,
  setEventsSheetShowObjectThumbnails: (enabled: boolean) => void,
  setAutosaveOnPreview: (enabled: boolean) => void,
  setUseGDJSDevelopmentWatcher: (enabled: boolean) => void,
  setEventsSheetUseAssignmentOperators: (enabled: boolean) => void,
  setEventsSheetIndentScale: (scale: number) => void,
  setEventsSheetZoomLevel: (zoomLevel: number) => void,
  setShowEffectParameterNames: (enabled: boolean) => void,
  getLastUsedPath: (project: gdProject, kind: ResourceKind) => string,
  setLastUsedPath: (
    project: gdProject,
    kind: ResourceKind,
    path: string
  ) => void,
  getDefaultEditorMosaicNode: (name: EditorMosaicName) => ?EditorMosaicNode,
  setDefaultEditorMosaicNode: (
    name: EditorMosaicName,
    node: ?EditorMosaicNode
  ) => void,
  getRecentProjectFiles: (
    options: ?{| limit: number |}
  ) => Array<FileMetadataAndStorageProviderName>,
  insertRecentProjectFile: (
    fileMetadata: FileMetadataAndStorageProviderName
  ) => void,
  removeRecentProjectFile: (
    fileMetadata: FileMetadataAndStorageProviderName
  ) => void,
  getAutoOpenMostRecentProject: () => boolean,
  setAutoOpenMostRecentProject: (enabled: boolean) => void,
  hadProjectOpenedDuringLastSession: () => boolean,
  setHasProjectOpened: (enabled: boolean) => void,
  resetShortcutsToDefault: () => void,
  setShortcutForCommand: (commandName: CommandName, shortcut: string) => void,
  getNewObjectDialogDefaultTab: () => 'asset-store' | 'new-object',
  setNewObjectDialogDefaultTab: ('asset-store' | 'new-object') => void,
  getShareDialogDefaultTab: () => 'invite' | 'publish',
  setShareDialogDefaultTab: ('invite' | 'publish') => void,
  getIsMenuBarHiddenInPreview: () => boolean,
  setIsMenuBarHiddenInPreview: (enabled: boolean) => void,
  setBackdropClickBehavior: (value: string) => void,
  setResourcesImporationBehavior: (value: string) => void,
  getIsAlwaysOnTopInPreview: () => boolean,
  setIsAlwaysOnTopInPreview: (enabled: boolean) => void,
  setEventsSheetCancelInlineParameter: (value: string) => void,
  setShowExperimentalExtensions: (enabled: boolean) => void,
  setShowCreateSectionByDefault: (enabled: boolean) => void,
  setShowInAppTutorialDeveloperMode: (enabled: boolean) => void,
  setOpenDiagnosticReportAutomatically: (enabled: boolean) => void,
  getOpenDiagnosticReportAutomatically: () => boolean,
  setShowDeprecatedInstructionWarning: (enabled: boolean) => void,
  getShowDeprecatedInstructionWarning: () => boolean,
  setUse3DEditor: (enabled: boolean) => void,
  getUse3DEditor: () => boolean,
  setShowBasicProfilingCounters: (enabled: boolean) => void,
  setNewProjectsDefaultStorageProviderName: (name: string) => void,
  saveTutorialProgress: ({|
    tutorialId: string,
    userId: ?string,
    ...InAppTutorialUserProgress,
  |}) => void,
  getTutorialProgress: ({|
    tutorialId: string,
    userId: ?string,
  |}) => ?InAppTutorialUserProgress,
  setNewProjectsDefaultFolder: (newProjectsDefaultFolder: string) => void,
  setUseShortcutToClosePreviewWindow: (enabled: boolean) => void,
  setWatchProjectFolderFilesForLocalProjects: (enabled: boolean) => void,
  setNewFeaturesAcknowledgements: ({
    [featureId: string]: {| dates: [number] |},
  }) => void,
  setDisplaySaveReminder: ({| activated: boolean |}) => void,
  getEditorStateForProject: (
    projectId: string
  ) => ?{| editorTabs: EditorTabsPersistedState |},
  setEditorStateForProject: (
    projectId: string,
    editorState?: {| editorTabs: EditorTabsPersistedState |}
  ) => void,
  setFetchPlayerTokenForPreviewAutomatically: (enabled: boolean) => void,
  setPreviewCrashReportUploadLevel: (level: string) => void,
  setGamesDashboardOrderBy: (
    orderBy: 'lastModifiedAt' | 'totalSessions' | 'weeklySessions'
  ) => void,
  setTakeScreenshotOnPreview: (enabled: boolean) => void,
  setShowAiAskButtonInTitleBar: (enabled: boolean) => void,
  setAiState: ({|
    aiRequestId: string | null,
    mode: 'chat' | 'agent',
  |}) => void,
<<<<<<< HEAD
  setAutomaticallyUseCreditsForAiRequests: (enabled: boolean) => void,
  setShowGameEditorToggle: (enabled: boolean) => void,
=======
  setHasSeenInGameEditorWarning: (enabled: boolean) => void,
>>>>>>> 0771088d
|};

export const initialPreferences = {
  values: {
    language: 'en',
    autoDownloadUpdates: true,
    themeName:
      typeof window !== 'undefined' &&
      window.matchMedia('(prefers-color-scheme: dark)').matches
        ? 'GDevelop default Dark'
        : // TODO: Use the light theme back when it's adapted to the modern theme.
          'GDevelop default Dark',
    codeEditorThemeName: 'vs-dark',
    hiddenAlertMessages: {},
    hiddenTutorialHints: {},
    hiddenAnnouncements: {},
    hiddenAskAiStandAloneForms: {},
    autoDisplayChangelog: true,
    lastLaunchedVersion: undefined,
    eventsSheetShowObjectThumbnails: true,
    autosaveOnPreview: true,
    useGDJSDevelopmentWatcher: true,
    eventsSheetUseAssignmentOperators: false,
    eventsSheetZoomLevel: 14,
    eventsSheetIndentScale: 1,
    showEffectParameterNames: false,
    projectLastUsedPaths: {},
    defaultEditorMosaicNodes: {},
    recentProjectFiles: [],
    autoOpenMostRecentProject: true,
    hasProjectOpened: false,
    userShortcutMap: {},
    newObjectDialogDefaultTab: electron ? 'new-object' : 'asset-store',
    shareDialogDefaultTab: 'publish',
    isMenuBarHiddenInPreview: true,
    isAlwaysOnTopInPreview: false,
    backdropClickBehavior: 'nothing',
    resourcesImporationBehavior: 'ask',
    eventsSheetCancelInlineParameter: 'apply',
    showExperimentalExtensions: false,
    showCreateSectionByDefault: false,
    showInAppTutorialDeveloperMode: false,
    openDiagnosticReportAutomatically: true,
    showDeprecatedInstructionWarning: false,
    use3DEditor: isWebGLSupported(),
    showBasicProfilingCounters: false,
    inAppTutorialsProgress: {},
    newProjectsDefaultFolder: app ? findDefaultFolder(app) : '',
    newProjectsDefaultStorageProviderName: 'Cloud',
    useShortcutToClosePreviewWindow: true,
    watchProjectFolderFilesForLocalProjects: true,
    newFeaturesAcknowledgements: {},
    displaySaveReminder: { activated: true },
    editorStateByProject: {},
    fetchPlayerTokenForPreviewAutomatically: true,
    previewCrashReportUploadLevel: 'exclude-javascript-code-events',
    gamesDashboardOrderBy: 'lastModifiedAt',
    takeScreenshotOnPreview: true,
    showAiAskButtonInTitleBar: true,
    aiState: { aiRequestId: null, mode: 'agent' },
<<<<<<< HEAD
    automaticallyUseCreditsForAiRequests: false,
    showGameEditorToggle: false,
=======
    hasSeenInGameEditorWarning: false,
>>>>>>> 0771088d
  },
  setLanguage: () => {},
  setThemeName: () => {},
  setCodeEditorThemeName: () => {},
  setAutoDownloadUpdates: () => {},
  checkUpdates: () => {},
  setAutoDisplayChangelog: () => {},
  showAlertMessage: (identifier: AlertMessageIdentifier, show: boolean) => {},
  showAllAlertMessages: () => {},
  showTutorialHint: (identifier: string, show: boolean) => {},
  showAllTutorialHints: () => {},
  showAnnouncement: (identifier: string, show: boolean) => {},
  showAllAnnouncements: () => {},
  showAskAiStandAloneForm: (identifier: string, show: boolean) => {},
  showAllAskAiStandAloneForms: () => {},
  verifyIfIsNewVersion: () => false,
  setEventsSheetShowObjectThumbnails: () => {},
  setAutosaveOnPreview: () => {},
  setUseGDJSDevelopmentWatcher: (enabled: boolean) => {},
  setEventsSheetUseAssignmentOperators: (enabled: boolean) => {},
  setEventsSheetIndentScale: (scale: number) => {},
  setEventsSheetZoomLevel: (zoomLevel: number) => {},
  setShowEffectParameterNames: (enabled: boolean) => {},
  getLastUsedPath: (project: gdProject, kind: ResourceKind) => '',
  setLastUsedPath: (project: gdProject, kind: ResourceKind, path: string) => {},
  getDefaultEditorMosaicNode: (name: EditorMosaicName) => null,
  setDefaultEditorMosaicNode: (
    name: EditorMosaicName,
    node: ?EditorMosaicNode
  ) => {},
  getRecentProjectFiles: options => [],
  insertRecentProjectFile: () => {},
  removeRecentProjectFile: () => {},
  getAutoOpenMostRecentProject: () => true,
  setAutoOpenMostRecentProject: () => {},
  hadProjectOpenedDuringLastSession: () => false,
  setHasProjectOpened: () => {},
  resetShortcutsToDefault: () => {},
  setShortcutForCommand: (commandName: CommandName, shortcut: string) => {},
  getNewObjectDialogDefaultTab: () => 'asset-store',
  setNewObjectDialogDefaultTab: () => {},
  getShareDialogDefaultTab: () => 'invite',
  setShareDialogDefaultTab: () => {},
  getIsMenuBarHiddenInPreview: () => true,
  setIsMenuBarHiddenInPreview: () => {},
  setBackdropClickBehavior: () => {},
  setResourcesImporationBehavior: () => {},
  getIsAlwaysOnTopInPreview: () => true,
  setIsAlwaysOnTopInPreview: () => {},
  setEventsSheetCancelInlineParameter: () => {},
  setShowExperimentalExtensions: () => {},
  setShowCreateSectionByDefault: (enabled: boolean) => {},
  setShowInAppTutorialDeveloperMode: (enabled: boolean) => {},
  setShowDeprecatedInstructionWarning: (enabled: boolean) => {},
  getOpenDiagnosticReportAutomatically: () => true,
  setOpenDiagnosticReportAutomatically: (enabled: boolean) => {},
  getShowDeprecatedInstructionWarning: () => false,
  setUse3DEditor: (enabled: boolean) => {},
  getUse3DEditor: () => false,
  setShowBasicProfilingCounters: (enabled: boolean) => {},
  saveTutorialProgress: () => {},
  getTutorialProgress: () => {},
  setNewProjectsDefaultFolder: () => {},
  setNewProjectsDefaultStorageProviderName: () => {},
  setUseShortcutToClosePreviewWindow: () => {},
  setWatchProjectFolderFilesForLocalProjects: () => {},
  setNewFeaturesAcknowledgements: () => {},
  setDisplaySaveReminder: () => {},
  getEditorStateForProject: projectId => {},
  setEditorStateForProject: (projectId, editorState) => {},
  setFetchPlayerTokenForPreviewAutomatically: (enabled: boolean) => {},
  setPreviewCrashReportUploadLevel: (level: string) => {},
  setGamesDashboardOrderBy: (
    orderBy: 'lastModifiedAt' | 'totalSessions' | 'weeklySessions'
  ) => {},
  setTakeScreenshotOnPreview: (enabled: boolean) => {},
  setShowAiAskButtonInTitleBar: (enabled: boolean) => {},
  setAiState: ({
    aiRequestId,
    mode,
  }: {|
    aiRequestId: string | null,
    mode: 'chat' | 'agent',
  |}) => {},
<<<<<<< HEAD
  setAutomaticallyUseCreditsForAiRequests: (enabled: boolean) => {},
  setShowGameEditorToggle: (enabled: boolean) => {},
=======
  setHasSeenInGameEditorWarning: (enabled: boolean) => {},
>>>>>>> 0771088d
};

const PreferencesContext = React.createContext<Preferences>(initialPreferences);

export default PreferencesContext;<|MERGE_RESOLUTION|>--- conflicted
+++ resolved
@@ -229,12 +229,8 @@
   takeScreenshotOnPreview: boolean,
   showAiAskButtonInTitleBar: boolean,
   aiState: {| aiRequestId: string | null, mode: 'chat' | 'agent' |},
-<<<<<<< HEAD
   automaticallyUseCreditsForAiRequests: boolean,
-  showGameEditorToggle: boolean,
-=======
   hasSeenInGameEditorWarning: boolean,
->>>>>>> 0771088d
 |};
 
 /**
@@ -346,12 +342,8 @@
     aiRequestId: string | null,
     mode: 'chat' | 'agent',
   |}) => void,
-<<<<<<< HEAD
   setAutomaticallyUseCreditsForAiRequests: (enabled: boolean) => void,
-  setShowGameEditorToggle: (enabled: boolean) => void,
-=======
   setHasSeenInGameEditorWarning: (enabled: boolean) => void,
->>>>>>> 0771088d
 |};
 
 export const initialPreferences = {
@@ -412,12 +404,8 @@
     takeScreenshotOnPreview: true,
     showAiAskButtonInTitleBar: true,
     aiState: { aiRequestId: null, mode: 'agent' },
-<<<<<<< HEAD
     automaticallyUseCreditsForAiRequests: false,
-    showGameEditorToggle: false,
-=======
     hasSeenInGameEditorWarning: false,
->>>>>>> 0771088d
   },
   setLanguage: () => {},
   setThemeName: () => {},
@@ -502,12 +490,8 @@
     aiRequestId: string | null,
     mode: 'chat' | 'agent',
   |}) => {},
-<<<<<<< HEAD
   setAutomaticallyUseCreditsForAiRequests: (enabled: boolean) => {},
-  setShowGameEditorToggle: (enabled: boolean) => {},
-=======
   setHasSeenInGameEditorWarning: (enabled: boolean) => {},
->>>>>>> 0771088d
 };
 
 const PreferencesContext = React.createContext<Preferences>(initialPreferences);
