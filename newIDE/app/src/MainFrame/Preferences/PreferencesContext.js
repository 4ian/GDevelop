// @flow
import { Trans } from '@lingui/macro';
import * as React from 'react';
import type { ResourceKind } from '../../ResourcesList/ResourceSource';
import { type EditorMosaicNode } from '../../UI/EditorMosaic';
import { type FileMetadataAndStorageProviderName } from '../../ProjectsStorage';
import { type ShortcutMap } from '../../KeyboardShortcuts/DefaultShortcuts';
import { type CommandName } from '../../CommandPalette/CommandsList';
import optionalRequire from '../../Utils/OptionalRequire';
import { findDefaultFolder } from '../../ProjectCreation/LocalPathFinder';

const electron = optionalRequire('electron');
const remote = optionalRequire('@electron/remote');
const app = remote ? remote.app : null;

export type AlertMessageIdentifier =
  | 'default-additional-work'
  | 'automatic-lighting-layer'
  | 'object-moved-in-lighting-layer'
  | 'use-non-smoothed-textures'
  | 'use-pixel-rounding'
  | 'use-nearest-scale-mode'
  | 'maximum-fps-too-low'
  | 'minimum-fps-too-low'
  | 'function-extractor-explanation'
  | 'events-based-behavior-explanation'
  | 'empty-events-based-behavior-explanation'
  | 'events-based-object-explanation'
  | 'empty-events-based-object-explanation'
  | 'too-much-effects'
  | 'effects-usage'
  | 'lighting-layer-usage'
  | 'resource-properties-panel-explanation'
  | 'instance-drag-n-drop-explanation'
  | 'objects-panel-explanation'
  | 'instance-properties-panel-explanation'
  | 'layers-panel-explanation'
  | 'instances-panel-explanation'
  | 'physics2-shape-collisions'
  | 'edit-instruction-explanation'
  | 'lifecycle-events-function-included-only-if-extension-used'
  | 'p2p-broker-recommendation'
  | 'command-palette-shortcut'
  | 'asset-installed-explanation'
  | 'extension-installed-explanation'
  | 'project-should-have-unique-package-name';

export type EditorMosaicName =
  | 'scene-editor'
  | 'scene-editor-small'
  | 'debugger'
  | 'resources-editor'
  | 'events-functions-extension-editor';

export type InAppTutorialUserProgress = {|
  step: number,
  /** Rounded progress in percentage */
  progress: Array<number>,
  fileMetadataAndStorageProviderName: FileMetadataAndStorageProviderName,
  projectData: {| [key: string]: string |},
|};

export type InAppTutorialProgressDatabase = {
  [tutorialId: string]: {
    [userId: string]: InAppTutorialUserProgress,
  },
};

export const allAlertMessages: Array<{
  key: AlertMessageIdentifier,
  label: React.Node,
}> = [
  {
    key: 'use-non-smoothed-textures',
    label: <Trans>Using non smoothed textures</Trans>,
  },
  {
    key: 'use-pixel-rounding',
    label: <Trans>Using pixel rounding</Trans>,
  },
  {
    key: 'use-nearest-scale-mode',
    label: <Trans>Using Nearest Scale Mode</Trans>,
  },
  {
    key: 'maximum-fps-too-low',
    label: <Trans>Maximum Fps is too low</Trans>,
  },
  {
    key: 'minimum-fps-too-low',
    label: <Trans>Minimum Fps is too low</Trans>,
  },
  {
    key: 'function-extractor-explanation',
    label: <Trans>Using function extractor</Trans>,
  },
  {
    key: 'events-based-behavior-explanation',
    label: <Trans>Using events based behavior</Trans>,
  },
  {
    key: 'empty-events-based-behavior-explanation',
    label: <Trans>Using empty events based behavior</Trans>,
  },
  {
    key: 'events-based-object-explanation',
    label: <Trans>Using events based object</Trans>,
  },
  {
    key: 'empty-events-based-object-explanation',
    label: <Trans>Using empty events based object</Trans>,
  },
  {
    key: 'too-much-effects',
    label: <Trans>Using too much effects</Trans>,
  },
  {
    key: 'effects-usage',
    label: <Trans>Using effects</Trans>,
  },
  {
    key: 'lighting-layer-usage',
    label: <Trans>Using lighting layer</Trans>,
  },
  {
    key: 'automatic-lighting-layer',
    label: <Trans>Automatic creation of lighting layer</Trans>,
  },
  {
    key: 'object-moved-in-lighting-layer',
    label: <Trans>Light object automatically put in lighting layer</Trans>,
  },
  {
    key: 'resource-properties-panel-explanation',
    label: <Trans>Using the resource properties panel</Trans>,
  },
  {
    key: 'instance-drag-n-drop-explanation',
    label: <Trans>Using instance drag'n'drop</Trans>,
  },
  {
    key: 'objects-panel-explanation',
    label: <Trans>Using the objects panel</Trans>,
  },
  {
    key: 'instance-properties-panel-explanation',
    label: <Trans>Using the instance properties panel</Trans>,
  },
  {
    key: 'layers-panel-explanation',
    label: <Trans>Using the layers panel</Trans>,
  },
  {
    key: 'instances-panel-explanation',
    label: <Trans>Using the instances panel</Trans>,
  },
  {
    key: 'physics2-shape-collisions',
    label: <Trans>Collisions handling with the Physics engine</Trans>,
  },
  {
    key: 'edit-instruction-explanation',
    label: <Trans>How to edit instructions</Trans>,
  },
  {
    key: 'lifecycle-events-function-included-only-if-extension-used',
    label: <Trans>Lifecycle functions only included when extension used</Trans>,
  },
  {
    key: 'p2p-broker-recommendation',
    label: <Trans>Peer to peer broker server recommendation</Trans>,
  },
  {
    key: 'command-palette-shortcut',
    label: <Trans>Command palette keyboard shortcut</Trans>,
  },
  {
    key: 'asset-installed-explanation',
    label: (
      <Trans>Explanation after an object is installed from the store</Trans>
    ),
  },
  {
    key: 'project-should-have-unique-package-name',
    label: (
      <Trans>Project package names should not begin with com.example</Trans>
    ),
  },
];

/**
 * All the preferences of GDevelop. To add a new preference, add it into this
 * type and add a setter into `Preferences` type. Then, update the
 * preference dialog.
 */
export type PreferencesValues = {|
  language: string,
  autoDownloadUpdates: boolean,
  themeName: string,
  codeEditorThemeName: string,
  hiddenAlertMessages: { [AlertMessageIdentifier]: boolean },
  hiddenTutorialHints: { [string]: boolean },
  hiddenAnnouncements: { [string]: boolean },
  autoDisplayChangelog: boolean,
  lastLaunchedVersion: ?string,
  eventsSheetShowObjectThumbnails: boolean,
  autosaveOnPreview: boolean,
  useUndefinedVariablesInAutocompletion: boolean,
  useGDJSDevelopmentWatcher: boolean,
  eventsSheetUseAssignmentOperators: boolean,
  eventsSheetZoomLevel: number,
  showEffectParameterNames: boolean,
  projectLastUsedPaths: { [string]: { [ResourceKind]: string } },
  defaultEditorMosaicNodes: { [EditorMosaicName]: ?EditorMosaicNode },
  recentProjectFiles: Array<FileMetadataAndStorageProviderName>,
  autoOpenMostRecentProject: boolean,
  hasProjectOpened: boolean,
  userShortcutMap: ShortcutMap,
  newObjectDialogDefaultTab: 'asset-store' | 'new-object',
  isMenuBarHiddenInPreview: boolean,
  isAlwaysOnTopInPreview: boolean,
  backdropClickBehavior: 'nothing' | 'apply' | 'cancel',
  eventsSheetCancelInlineParameter: 'cancel' | 'apply',
  showCommunityExtensions: boolean,
  showGetStartedSection: boolean,
  showEventBasedObjectsEditor: boolean,
<<<<<<< HEAD
  inAppTutorialsProgress: InAppTutorialProgressDatabase,
=======
  newProjectsDefaultFolder: string,
>>>>>>> 0e8516d7
|};

/**
 * Type containing all the preferences of GDevelop and their setters.
 */
export type Preferences = {|
  values: PreferencesValues,
  setLanguage: (language: string) => void,
  setThemeName: (themeName: string) => void,
  setCodeEditorThemeName: (codeEditorThemeName: string) => void,
  setAutoDownloadUpdates: (enabled: boolean) => void,
  checkUpdates: (forceDownload?: boolean) => void,
  setAutoDisplayChangelog: (enabled: boolean) => void,
  showAlertMessage: (identifier: AlertMessageIdentifier, show: boolean) => void,
  showAllAlertMessages: () => void,
  showTutorialHint: (identifier: string, show: boolean) => void,
  showAllTutorialHints: () => void,
  showAnnouncement: (identifier: string, show: boolean) => void,
  showAllAnnouncements: () => void,
  verifyIfIsNewVersion: () => boolean,
  setEventsSheetShowObjectThumbnails: (enabled: boolean) => void,
  setAutosaveOnPreview: (enabled: boolean) => void,
  setUseUndefinedVariablesInAutocompletion: (enabled: boolean) => void,
  setUseGDJSDevelopmentWatcher: (enabled: boolean) => void,
  setEventsSheetUseAssignmentOperators: (enabled: boolean) => void,
  setEventsSheetZoomLevel: (zoomLevel: number) => void,
  setShowEffectParameterNames: (enabled: boolean) => void,
  getLastUsedPath: (project: gdProject, kind: ResourceKind) => string,
  setLastUsedPath: (
    project: gdProject,
    kind: ResourceKind,
    path: string
  ) => void,
  getDefaultEditorMosaicNode: (name: EditorMosaicName) => ?EditorMosaicNode,
  setDefaultEditorMosaicNode: (
    name: EditorMosaicName,
    node: ?EditorMosaicNode
  ) => void,
  getRecentProjectFiles: () => Array<FileMetadataAndStorageProviderName>,
  insertRecentProjectFile: (
    fileMetadata: FileMetadataAndStorageProviderName
  ) => void,
  removeRecentProjectFile: (
    fileMetadata: FileMetadataAndStorageProviderName
  ) => void,
  getAutoOpenMostRecentProject: () => boolean,
  setAutoOpenMostRecentProject: (enabled: boolean) => void,
  hadProjectOpenedDuringLastSession: () => boolean,
  setHasProjectOpened: (enabled: boolean) => void,
  resetShortcutsToDefault: () => void,
  setShortcutForCommand: (commandName: CommandName, shortcut: string) => void,
  getNewObjectDialogDefaultTab: () => 'asset-store' | 'new-object',
  setNewObjectDialogDefaultTab: ('asset-store' | 'new-object') => void,
  getIsMenuBarHiddenInPreview: () => boolean,
  setIsMenuBarHiddenInPreview: (enabled: boolean) => void,
  setBackdropClickBehavior: (value: string) => void,
  getIsAlwaysOnTopInPreview: () => boolean,
  setIsAlwaysOnTopInPreview: (enabled: boolean) => void,
  setEventsSheetCancelInlineParameter: (value: string) => void,
  setShowCommunityExtensions: (enabled: boolean) => void,
  setShowGetStartedSection: (enabled: boolean) => void,
  setShowEventBasedObjectsEditor: (enabled: boolean) => void,
  getShowEventBasedObjectsEditor: () => boolean,
<<<<<<< HEAD
  saveTutorialProgress: ({|
    tutorialId: string,
    userId: ?string,
    ...InAppTutorialUserProgress,
  |}) => void,
  getTutorialProgress: ({|
    tutorialId: string,
    userId: ?string,
  |}) => ?InAppTutorialUserProgress,
=======
  setNewProjectsDefaultFolder: (newProjectsDefaultFolder: string) => void,
>>>>>>> 0e8516d7
|};

export const initialPreferences = {
  values: {
    language: 'en',
    autoDownloadUpdates: true,
    themeName:
      typeof window !== 'undefined' &&
      window.matchMedia('(prefers-color-scheme: dark)').matches
        ? 'GDevelop default Dark'
        : // TODO: Use the light theme back when it's adapted to the modern theme.
          'GDevelop default Dark',
    codeEditorThemeName: 'vs-dark',
    hiddenAlertMessages: {},
    hiddenTutorialHints: {},
    hiddenAnnouncements: {},
    autoDisplayChangelog: true,
    lastLaunchedVersion: undefined,
    eventsSheetShowObjectThumbnails: true,
    autosaveOnPreview: true,
    useUndefinedVariablesInAutocompletion: true,
    useGDJSDevelopmentWatcher: true,
    eventsSheetUseAssignmentOperators: false,
    eventsSheetZoomLevel: 14,
    showEffectParameterNames: false,
    projectLastUsedPaths: {},
    defaultEditorMosaicNodes: {},
    recentProjectFiles: [],
    autoOpenMostRecentProject: true,
    hasProjectOpened: false,
    userShortcutMap: {},
    newObjectDialogDefaultTab: electron ? 'new-object' : 'asset-store',
    isMenuBarHiddenInPreview: true,
    isAlwaysOnTopInPreview: false,
    backdropClickBehavior: 'nothing',
    eventsSheetCancelInlineParameter: 'apply',
    showCommunityExtensions: false,
    showGetStartedSection: true,
    showEventBasedObjectsEditor: false,
<<<<<<< HEAD
    inAppTutorialsProgress: {},
=======
    newProjectsDefaultFolder: app ? findDefaultFolder(app) : '',
>>>>>>> 0e8516d7
  },
  setLanguage: () => {},
  setThemeName: () => {},
  setCodeEditorThemeName: () => {},
  setAutoDownloadUpdates: () => {},
  checkUpdates: () => {},
  setAutoDisplayChangelog: () => {},
  showAlertMessage: (identifier: AlertMessageIdentifier, show: boolean) => {},
  showAllAlertMessages: () => {},
  showTutorialHint: (identifier: string, show: boolean) => {},
  showAllTutorialHints: () => {},
  showAnnouncement: (identifier: string, show: boolean) => {},
  showAllAnnouncements: () => {},
  verifyIfIsNewVersion: () => false,
  setEventsSheetShowObjectThumbnails: () => {},
  setAutosaveOnPreview: () => {},
  setUseUndefinedVariablesInAutocompletion: (enabled: boolean) => {},
  setUseGDJSDevelopmentWatcher: (enabled: boolean) => {},
  setEventsSheetUseAssignmentOperators: (enabled: boolean) => {},
  setEventsSheetZoomLevel: (zoomLevel: number) => {},
  setShowEffectParameterNames: (enabled: boolean) => {},
  getLastUsedPath: (project: gdProject, kind: ResourceKind) => '',
  setLastUsedPath: (project: gdProject, kind: ResourceKind, path: string) => {},
  getDefaultEditorMosaicNode: (name: EditorMosaicName) => null,
  setDefaultEditorMosaicNode: (
    name: EditorMosaicName,
    node: ?EditorMosaicNode
  ) => {},
  getRecentProjectFiles: () => [],
  insertRecentProjectFile: () => {},
  removeRecentProjectFile: () => {},
  getAutoOpenMostRecentProject: () => true,
  setAutoOpenMostRecentProject: () => {},
  hadProjectOpenedDuringLastSession: () => false,
  setHasProjectOpened: () => {},
  resetShortcutsToDefault: () => {},
  setShortcutForCommand: (commandName: CommandName, shortcut: string) => {},
  getNewObjectDialogDefaultTab: () => 'asset-store',
  setNewObjectDialogDefaultTab: () => {},
  getIsMenuBarHiddenInPreview: () => true,
  setIsMenuBarHiddenInPreview: () => {},
  setBackdropClickBehavior: () => {},
  getIsAlwaysOnTopInPreview: () => true,
  setIsAlwaysOnTopInPreview: () => {},
  setEventsSheetCancelInlineParameter: () => {},
  setShowCommunityExtensions: () => {},
  setShowGetStartedSection: (enabled: boolean) => {},
  setShowEventBasedObjectsEditor: (enabled: boolean) => {},
  getShowEventBasedObjectsEditor: () => false,
<<<<<<< HEAD
  saveTutorialProgress: () => {},
  getTutorialProgress: () => {},
=======
  setNewProjectsDefaultFolder: () => {},
>>>>>>> 0e8516d7
};

const PreferencesContext = React.createContext<Preferences>(initialPreferences);

export default PreferencesContext;<|MERGE_RESOLUTION|>--- conflicted
+++ resolved
@@ -7,7 +7,7 @@
 import { type ShortcutMap } from '../../KeyboardShortcuts/DefaultShortcuts';
 import { type CommandName } from '../../CommandPalette/CommandsList';
 import optionalRequire from '../../Utils/OptionalRequire';
-import { findDefaultFolder } from '../../ProjectCreation/LocalPathFinder';
+import { findDefaultFolder } from '../../ProjectsStorage/LocalFileStorageProvider/LocalPathFinder';
 
 const electron = optionalRequire('electron');
 const remote = optionalRequire('@electron/remote');
@@ -224,11 +224,8 @@
   showCommunityExtensions: boolean,
   showGetStartedSection: boolean,
   showEventBasedObjectsEditor: boolean,
-<<<<<<< HEAD
   inAppTutorialsProgress: InAppTutorialProgressDatabase,
-=======
   newProjectsDefaultFolder: string,
->>>>>>> 0e8516d7
 |};
 
 /**
@@ -292,7 +289,6 @@
   setShowGetStartedSection: (enabled: boolean) => void,
   setShowEventBasedObjectsEditor: (enabled: boolean) => void,
   getShowEventBasedObjectsEditor: () => boolean,
-<<<<<<< HEAD
   saveTutorialProgress: ({|
     tutorialId: string,
     userId: ?string,
@@ -302,9 +298,7 @@
     tutorialId: string,
     userId: ?string,
   |}) => ?InAppTutorialUserProgress,
-=======
   setNewProjectsDefaultFolder: (newProjectsDefaultFolder: string) => void,
->>>>>>> 0e8516d7
 |};
 
 export const initialPreferences = {
@@ -344,11 +338,8 @@
     showCommunityExtensions: false,
     showGetStartedSection: true,
     showEventBasedObjectsEditor: false,
-<<<<<<< HEAD
     inAppTutorialsProgress: {},
-=======
     newProjectsDefaultFolder: app ? findDefaultFolder(app) : '',
->>>>>>> 0e8516d7
   },
   setLanguage: () => {},
   setThemeName: () => {},
@@ -398,12 +389,9 @@
   setShowGetStartedSection: (enabled: boolean) => {},
   setShowEventBasedObjectsEditor: (enabled: boolean) => {},
   getShowEventBasedObjectsEditor: () => false,
-<<<<<<< HEAD
   saveTutorialProgress: () => {},
   getTutorialProgress: () => {},
-=======
   setNewProjectsDefaultFolder: () => {},
->>>>>>> 0e8516d7
 };
 
 const PreferencesContext = React.createContext<Preferences>(initialPreferences);
