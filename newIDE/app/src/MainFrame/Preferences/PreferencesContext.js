// @flow
import { Trans } from '@lingui/macro';
import * as React from 'react';
import type { ResourceKind } from '../../ResourcesList/ResourceSource.flow';
import { type EditorMosaicNode } from '../../UI/EditorMosaic';
import { type FileMetadataAndStorageProviderName } from '../../ProjectsStorage';
import { type ShortcutMap } from '../../KeyboardShortcuts/DefaultShortcuts';
import { type CommandName } from '../../CommandPalette/CommandsList';

export type AlertMessageIdentifier =
  | 'default-additional-work'
  | 'automatic-lighting-layer'
  | 'object-moved-in-lighting-layer'
  | 'use-non-smoothed-textures'
  | 'use-nearest-scale-mode'
  | 'maximum-fps-too-low'
  | 'minimum-fps-too-low'
  | 'function-extractor-explanation'
  | 'events-based-behavior-explanation'
  | 'empty-events-based-behavior-explanation'
  | 'too-much-effects'
  | 'effects-usage'
  | 'lighting-layer-usage'
  | 'resource-properties-panel-explanation'
  | 'instance-drag-n-drop-explanation'
  | 'objects-panel-explanation'
  | 'instance-properties-panel-explanation'
  | 'layers-panel-explanation'
  | 'instances-panel-explanation'
  | 'physics2-shape-collisions'
  | 'edit-instruction-explanation'
  | 'lifecycle-events-function-included-only-if-extension-used'
  | 'p2p-broker-recommendation';

export type EditorMosaicName =
  | 'scene-editor'
  | 'scene-editor-small'
  | 'debugger'
  | 'resources-editor'
  | 'events-functions-extension-editor';

export const allAlertMessages: Array<{
  key: AlertMessageIdentifier,
  label: React.Node,
}> = [
  {
    key: 'use-non-smoothed-textures',
    label: <Trans>Using non smoothed textures</Trans>,
  },
  {
    key: 'use-nearest-scale-mode',
    label: <Trans>Using Nearest Scale Mode</Trans>,
  },
  {
    key: 'maximum-fps-too-low',
    label: <Trans>Maximum Fps is too low</Trans>,
  },
  {
    key: 'minimum-fps-too-low',
    label: <Trans>Minimum Fps is too low</Trans>,
  },
  {
    key: 'function-extractor-explanation',
    label: <Trans>Using function extractor</Trans>,
  },
  {
    key: 'events-based-behavior-explanation',
    label: <Trans>Using events based behavior</Trans>,
  },
  {
    key: 'empty-events-based-behavior-explanation',
    label: <Trans>Using empty events based behavior</Trans>,
  },
  {
    key: 'too-much-effects',
    label: <Trans>Using too much effects</Trans>,
  },
  {
    key: 'effects-usage',
    label: <Trans>Using effects</Trans>,
  },
  {
    key: 'lighting-layer-usage',
    label: <Trans>Using lighting layer</Trans>,
  },
  {
    key: 'automatic-lighting-layer',
    label: <Trans>Automatic creation of lighting layer</Trans>,
  },
  {
    key: 'object-moved-in-lighting-layer',
    label: <Trans>Light object automatically put in lighting layer</Trans>,
  },
  {
    key: 'resource-properties-panel-explanation',
    label: <Trans>Using the resource properties panel</Trans>,
  },
  {
    key: 'instance-drag-n-drop-explanation',
    label: <Trans>Using instance drag'n'drop</Trans>,
  },
  {
    key: 'objects-panel-explanation',
    label: <Trans>Using the objects panel</Trans>,
  },
  {
    key: 'instance-properties-panel-explanation',
    label: <Trans>Using the instance properties panel</Trans>,
  },
  {
    key: 'layers-panel-explanation',
    label: <Trans>Using the layers panel</Trans>,
  },
  {
    key: 'instances-panel-explanation',
    label: <Trans>Using the instances panel</Trans>,
  },
  {
    key: 'physics2-shape-collisions',
    label: <Trans>Collisions handling with the Physics engine</Trans>,
  },
  {
    key: 'edit-instruction-explanation',
    label: <Trans>How to edit instructions</Trans>,
  },
  {
    key: 'lifecycle-events-function-included-only-if-extension-used',
    label: <Trans>Lifecycle functions only included when extension used</Trans>,
  },
  {
    key: 'p2p-broker-recommendation',
    label: <Trans>Peer to peer broker server recommendation</Trans>,
  },
];

/**
 * All the preferences of GDevelop. To add a new preference, add it into this
 * type and add a setter into `Preferences` type. Then, update the
 * preference dialog.
 */
export type PreferencesValues = {|
  language: string,
  autoDownloadUpdates: boolean,
  themeName: string,
  codeEditorThemeName: string,
  hiddenAlertMessages: { [AlertMessageIdentifier]: boolean },
  hiddenTutorialHints: { [string]: boolean },
  autoDisplayChangelog: boolean,
  lastLaunchedVersion: ?string,
  eventsSheetShowObjectThumbnails: boolean,
  autosaveOnPreview: boolean,
  useNewInstructionEditorDialog: boolean,
  useGDJSDevelopmentWatcher: boolean,
  eventsSheetUseAssignmentOperators: boolean,
  showEffectParameterNames: boolean,
  projectLastUsedPaths: { [string]: { [ResourceKind]: string } },
  defaultEditorMosaicNodes: { [EditorMosaicName]: ?EditorMosaicNode },
  recentProjectFiles: Array<FileMetadataAndStorageProviderName>,
  autoOpenMostRecentProject: boolean,
  hasProjectOpened: boolean,
  useCommandPalette: boolean,
  userShortcutMap: ShortcutMap,
|};

/**
 * Type containing all the preferences of GDevelop and their setters.
 */
export type Preferences = {|
  values: PreferencesValues,
  setLanguage: (language: string) => void,
  setThemeName: (themeName: string) => void,
  setCodeEditorThemeName: (codeEditorThemeName: string) => void,
  setAutoDownloadUpdates: (enabled: boolean) => void,
  checkUpdates: (forceDownload?: boolean) => void,
  setAutoDisplayChangelog: (enabled: boolean) => void,
  showAlertMessage: (identifier: AlertMessageIdentifier, show: boolean) => void,
  showTutorialHint: (identifier: string, show: boolean) => void,
  verifyIfIsNewVersion: () => boolean,
  setEventsSheetShowObjectThumbnails: (enabled: boolean) => void,
  setAutosaveOnPreview: (enabled: boolean) => void,
  setUseNewInstructionEditorDialog: (enabled: boolean) => void,
  setUseGDJSDevelopmentWatcher: (enabled: boolean) => void,
  setEventsSheetUseAssignmentOperators: (enabled: boolean) => void,
  setShowEffectParameterNames: (enabled: boolean) => void,
  getLastUsedPath: (project: gdProject, kind: ResourceKind) => string,
  setLastUsedPath: (
    project: gdProject,
    kind: ResourceKind,
    path: string
  ) => void,
  getDefaultEditorMosaicNode: (name: EditorMosaicName) => ?EditorMosaicNode,
  setDefaultEditorMosaicNode: (
    name: EditorMosaicName,
    node: ?EditorMosaicNode
  ) => void,
  getRecentProjectFiles: () => Array<FileMetadataAndStorageProviderName>,
  insertRecentProjectFile: (
    fileMetadata: FileMetadataAndStorageProviderName
  ) => void,
  removeRecentProjectFile: (
    fileMetadata: FileMetadataAndStorageProviderName
  ) => void,
  getAutoOpenMostRecentProject: () => boolean,
  setAutoOpenMostRecentProject: (enabled: boolean) => void,
  hadProjectOpenedDuringLastSession: () => boolean,
  setHasProjectOpened: (enabled: boolean) => void,
  setUseCommandPalette: (enabled: boolean) => void,
  resetShortcutsToDefault: () => void,
  setShortcutForCommand: (commandName: CommandName, shortcut: string) => void,
|};

export const initialPreferences = {
  values: {
    language: 'en',
    autoDownloadUpdates: true,
    themeName: 'GDevelop default',
    codeEditorThemeName: 'vs-dark',
    hiddenAlertMessages: {},
    hiddenTutorialHints: {},
    autoDisplayChangelog: true,
    lastLaunchedVersion: undefined,
    eventsSheetShowObjectThumbnails: true,
    autosaveOnPreview: true,
    useNewInstructionEditorDialog: true,
    useGDJSDevelopmentWatcher: true,
    eventsSheetUseAssignmentOperators: false,
    showEffectParameterNames: false,
    projectLastUsedPaths: {},
    defaultEditorMosaicNodes: {},
    recentProjectFiles: [],
    autoOpenMostRecentProject: true,
    hasProjectOpened: false,
<<<<<<< HEAD
    useCommandPalette: false,
    userShortcutMap: {},
=======
    useCommandPalette: true,
>>>>>>> 20392d6a
  },
  setLanguage: () => {},
  setThemeName: () => {},
  setCodeEditorThemeName: () => {},
  setAutoDownloadUpdates: () => {},
  checkUpdates: () => {},
  setAutoDisplayChangelog: () => {},
  showAlertMessage: (identifier: AlertMessageIdentifier, show: boolean) => {},
  showTutorialHint: (identifier: string, show: boolean) => {},
  verifyIfIsNewVersion: () => false,
  setEventsSheetShowObjectThumbnails: () => {},
  setAutosaveOnPreview: () => {},
  setUseNewInstructionEditorDialog: (enabled: boolean) => {},
  setUseGDJSDevelopmentWatcher: (enabled: boolean) => {},
  setEventsSheetUseAssignmentOperators: (enabled: boolean) => {},
  setShowEffectParameterNames: (enabled: boolean) => {},
  getLastUsedPath: (project: gdProject, kind: ResourceKind) => '',
  setLastUsedPath: (project: gdProject, kind: ResourceKind, path: string) => {},
  getDefaultEditorMosaicNode: (name: EditorMosaicName) => null,
  setDefaultEditorMosaicNode: (
    name: EditorMosaicName,
    node: ?EditorMosaicNode
  ) => {},
  getRecentProjectFiles: () => [],
  insertRecentProjectFile: (
    fileMetadata: FileMetadataAndStorageProviderName
  ) => {},
  removeRecentProjectFile: (
    fileMetadata: FileMetadataAndStorageProviderName
  ) => {},
  getAutoOpenMostRecentProject: () => true,
  setAutoOpenMostRecentProject: () => {},
  hadProjectOpenedDuringLastSession: () => false,
  setHasProjectOpened: () => {},
  setUseCommandPalette: (enabled: boolean) => {},
  resetShortcutsToDefault: () => {},
  setShortcutForCommand: (commandName: CommandName, shortcut: string) => {},
};

const PreferencesContext = React.createContext<Preferences>(initialPreferences);

export default PreferencesContext;<|MERGE_RESOLUTION|>--- conflicted
+++ resolved
@@ -230,12 +230,8 @@
     recentProjectFiles: [],
     autoOpenMostRecentProject: true,
     hasProjectOpened: false,
-<<<<<<< HEAD
-    useCommandPalette: false,
+    useCommandPalette: true,
     userShortcutMap: {},
-=======
-    useCommandPalette: true,
->>>>>>> 20392d6a
   },
   setLanguage: () => {},
   setThemeName: () => {},
