// @flow
import { Trans } from '@lingui/macro';

import React from 'react';
import SelectField from '../../UI/SelectField';
import FlatButton from '../../UI/FlatButton';
import SelectOption from '../../UI/SelectOption';
import Toggle from '../../UI/Toggle';
import Dialog from '../../UI/Dialog';
import { Column, Line, Spacer } from '../../UI/Grid';
import { themes } from '../../UI/Theme';
import { getAllThemes } from '../../CodeEditor/Theme';
import Window from '../../Utils/Window';
import PreferencesContext, { allAlertMessages } from './PreferencesContext';
import Text from '../../UI/Text';
import { ResponsiveLineStackLayout } from '../../UI/Layout';
import { Tabs, Tab } from '../../UI/Tabs';
import RaisedButton from '../../UI/RaisedButton';
import FormHelperText from '@material-ui/core/FormHelperText';
import { isMacLike } from '../../Utils/Platform';

type Props = {|
  onClose: Function,
|};

const PreferencesDialog = ({ onClose }: Props) => {
  const [currentTab, setCurrentTab] = React.useState('preferences');
  const {
    values,
    setThemeName,
    setCodeEditorThemeName,
    setAutoDownloadUpdates,
    showAlertMessage,
    setAutoDisplayChangelog,
    setEventsSheetShowObjectThumbnails,
    setAutosaveOnPreview,
    setUseNewInstructionEditorDialog,
    setUseGDJSDevelopmentWatcher,
    setEventsSheetUseAssignmentOperators,
    getDefaultEditorMosaicNode,
    setDefaultEditorMosaicNode,
    setAutoOpenMostRecentProject,
    setUseCommandPalette,
  } = React.useContext(PreferencesContext);

  return (
    <Dialog
      actions={[
        <FlatButton
          key="close"
          label={<Trans>Close</Trans>}
          primary={false}
          onClick={onClose}
        />,
      ]}
      onRequestClose={onClose}
      cannotBeDismissed={true}
      open
      title={<Trans>GDevelop Preferences</Trans>}
      maxWidth="sm"
      noMargin
    >
      <Tabs value={currentTab} onChange={setCurrentTab}>
        <Tab label={<Trans>Preferences</Trans>} value="preferences" />
        <Tab label={<Trans>Hints &amp; explanations</Trans>} value="hints" />
      </Tabs>
      {currentTab === 'preferences' && (
        <Column>
          <Text size="title">
            <Trans>Appearance</Trans>
          </Text>
          <ResponsiveLineStackLayout noMargin>
            <SelectField
              floatingLabelText={<Trans>UI Theme</Trans>}
              value={values.themeName}
              onChange={(e, i, value: string) => setThemeName(value)}
              fullWidth
            >
              {Object.keys(themes).map(themeName => (
                <SelectOption
                  value={themeName}
                  primaryText={themeName}
                  key={themeName}
                />
              ))}
            </SelectField>
            <SelectField
              floatingLabelText={<Trans>Code editor Theme</Trans>}
              value={values.codeEditorThemeName}
              onChange={(e, i, value: string) => setCodeEditorThemeName(value)}
              fullWidth
            >
              {getAllThemes().map(codeEditorTheme => (
                <SelectOption
                  value={codeEditorTheme.themeName}
                  primaryText={codeEditorTheme.name}
                  key={codeEditorTheme.themeName}
                />
              ))}
            </SelectField>
          </ResponsiveLineStackLayout>
          <Line noMargin>
            <Text>
              <Trans>You can contribute and create your own themes: </Trans>
            </Text>
            <FlatButton
              label={<Trans>Learn more</Trans>}
              onClick={() => {
                Window.openExternalURL(
                  'https://github.com/4ian/GDevelop/tree/master/newIDE#theming'
                );
              }}
            />
          </Line>
          <Text size="title">
            <Trans>Layouts</Trans>
          </Text>
          <Line>
            <Column>
              <RaisedButton
                label={<Trans>Reset Scene Editor layout</Trans>}
                onClick={() => setDefaultEditorMosaicNode('scene-editor', null)}
                disabled={!getDefaultEditorMosaicNode('scene-editor')}
              />
              <Spacer />
              <RaisedButton
                label={<Trans>Reset Scene Editor (small window) layout</Trans>}
                onClick={() =>
                  setDefaultEditorMosaicNode('scene-editor-small', null)
                }
                disabled={!getDefaultEditorMosaicNode('scene-editor-small')}
              />
              <Spacer />
              <RaisedButton
                label={<Trans>Reset Debugger layout</Trans>}
                onClick={() => setDefaultEditorMosaicNode('debugger', null)}
                disabled={!getDefaultEditorMosaicNode('debugger')}
              />
              <Spacer />
              <RaisedButton
                label={<Trans>Reset Resource Editor layout</Trans>}
                onClick={() =>
                  setDefaultEditorMosaicNode('resources-editor', null)
                }
                disabled={!getDefaultEditorMosaicNode('resources-editor')}
              />
              <Spacer />
              <RaisedButton
                label={<Trans>Reset Extension Editor layout</Trans>}
                onClick={() =>
                  setDefaultEditorMosaicNode(
                    'events-functions-extension-editor',
                    null
                  )
                }
                disabled={
                  !getDefaultEditorMosaicNode(
                    'events-functions-extension-editor'
                  )
                }
              />
            </Column>
          </Line>
          <Text size="title">
            <Trans>Updates</Trans>
          </Text>
          <Line>
            <Toggle
              onToggle={(e, check) => setAutoDownloadUpdates(check)}
              toggled={values.autoDownloadUpdates}
              labelPosition="right"
              label={
                <Trans>Auto download and install updates (recommended)</Trans>
              }
            />
          </Line>
          <Line>
            <Toggle
              onToggle={(e, check) => setAutoDisplayChangelog(check)}
              toggled={values.autoDisplayChangelog}
              labelPosition="right"
              label={
                <Trans>
                  Display What's New when a new version is launched
                  (recommended)
                </Trans>
              }
            />
          </Line>
          <Text size="title">
            <Trans>Events Sheet</Trans>
          </Text>
          <Line>
            <Toggle
              onToggle={(e, check) => setEventsSheetShowObjectThumbnails(check)}
              toggled={values.eventsSheetShowObjectThumbnails}
              labelPosition="right"
              label={<Trans>Display object thumbnails in Events Sheets</Trans>}
            />
          </Line>
          <Line>
            <Toggle
              onToggle={(e, check) =>
                setEventsSheetUseAssignmentOperators(check)
              }
              toggled={values.eventsSheetUseAssignmentOperators}
              labelPosition="right"
              label={
                <Trans>Display assignment operators in Events Sheets</Trans>
              }
            />
          </Line>
          <Line>
            <Toggle
              onToggle={(e, check) => setUseNewInstructionEditorDialog(check)}
              toggled={values.useNewInstructionEditorDialog}
              labelPosition="right"
              label={<Trans>Use the new action/condition editor</Trans>}
            />
          </Line>
          <Text size="title">
            <Trans>Advanced</Trans>
          </Text>
          <Line>
            <Toggle
              onToggle={(e, check) => setAutosaveOnPreview(check)}
              toggled={values.autosaveOnPreview}
              labelPosition="right"
              label={<Trans>Auto-save project on Preview</Trans>}
            />
          </Line>
          <Line>
            <Toggle
              onToggle={(e, check) => setAutoOpenMostRecentProject(check)}
              toggled={values.autoOpenMostRecentProject}
              labelPosition="right"
              label={
                <Trans>
                  Automatically re-open the project edited during last session
                </Trans>
              }
            />
          </Line>
          {Window.isDev() && (
            <Line>
              <Toggle
                onToggle={(e, check) => setUseGDJSDevelopmentWatcher(check)}
                toggled={values.useGDJSDevelopmentWatcher}
                labelPosition="right"
                label={
                  <Trans>
                    Watch changes in game engine (GDJS) sources and auto import
                    them (dev only)
                  </Trans>
                }
              />
            </Line>
          )}
          <Text size="title">
            <Trans>Command Palette</Trans>
          </Text>
          <Line>
<<<<<<< HEAD
            <Toggle
              onToggle={(e, check) => setUseCommandPalette(check)}
              toggled={values.useCommandPalette}
              labelPosition="right"
              label={<Trans>Enable command palette (Experimental)</Trans>}
            />
=======
            <Column noMargin>
              <Toggle
                onToggle={(e, check) => setUseCommandPalette(check)}
                toggled={values.useCommandPalette}
                labelPosition="right"
                label={<Trans>Enable command palette (experimental)</Trans>}
              />
              <FormHelperText>
                <Trans>
                  Open the command palette with{' '}
                  {isMacLike() ? 'Cmd + P' : 'Ctrl + P'}.
                </Trans>{' '}
                <Trans>
                  This is an experimental feature, new commands will be added in
                  the next versions.
                </Trans>
              </FormHelperText>
            </Column>
>>>>>>> 104b6c28
          </Line>
        </Column>
      )}
      {currentTab === 'hints' && (
        <Column>
          <Line>
            <Column noMargin>
              <Text>
                <Trans>Warn/show explanation about:</Trans>
              </Text>
              {allAlertMessages.map(({ key, label }) => (
                <Line key={key}>
                  <Toggle
                    onToggle={(e, check) => showAlertMessage(key, check)}
                    toggled={!values.hiddenAlertMessages[key]}
                    labelPosition="right"
                    label={label}
                  />
                </Line>
              ))}
            </Column>
          </Line>
        </Column>
      )}
    </Dialog>
  );
};

export default PreferencesDialog;<|MERGE_RESOLUTION|>--- conflicted
+++ resolved
@@ -260,14 +260,6 @@
             <Trans>Command Palette</Trans>
           </Text>
           <Line>
-<<<<<<< HEAD
-            <Toggle
-              onToggle={(e, check) => setUseCommandPalette(check)}
-              toggled={values.useCommandPalette}
-              labelPosition="right"
-              label={<Trans>Enable command palette (Experimental)</Trans>}
-            />
-=======
             <Column noMargin>
               <Toggle
                 onToggle={(e, check) => setUseCommandPalette(check)}
@@ -286,7 +278,6 @@
                 </Trans>
               </FormHelperText>
             </Column>
->>>>>>> 104b6c28
           </Line>
         </Column>
       )}
