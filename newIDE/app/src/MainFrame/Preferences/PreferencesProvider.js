--- conflicted
+++ resolved
@@ -295,20 +295,10 @@
 
   _setLastUsedPath(project: gdProject, kind: ResourceKind, latestPath: string) {
     const projectName = project.getName();
-<<<<<<< HEAD
-    const values = this.state.values;
-    if (values.projectLastUsedPaths[projectName])
-      values.projectLastUsedPaths[projectName][kind] = latestPath;
-    else {
-      const path: { [ResourceKind]: string } = {};
-      path[kind] = latestPath;
-      values.projectLastUsedPaths[projectName] = path;
-    }
-=======
+
     const { values } = this.state;
     const newProjectLastUsedPaths = values.projectLastUsedPaths[projectName] || {};
     newProjectLastUsedPaths[kind] = latestPath;
->>>>>>> fbb8b13e
 
     this.setState(
       {
