--- conflicted
+++ resolved
@@ -148,12 +148,9 @@
     getShowEventBasedObjectsEditor: this._getShowEventBasedObjectsEditor.bind(
       this
     ),
-<<<<<<< HEAD
     saveTutorialProgress: this._saveTutorialProgress.bind(this),
     getTutorialProgress: this._getTutorialProgress.bind(this),
-=======
     setNewProjectsDefaultFolder: this._setNewProjectsDefaultFolder.bind(this),
->>>>>>> 0e8516d7
   };
 
   componentDidMount() {
