// @flow

import * as React from 'react';
import PreferencesContext, {
  initialPreferences,
  type Preferences,
  type AlertMessageIdentifier,
} from './PreferencesContext';
import optionalRequire from '../../Utils/OptionalRequire';
import { getIDEVersion } from '../../Version';
import {
  type PreferencesValues,
  type EditorMosaicName,
} from './PreferencesContext';
import type {
  ResourceKind,
  ResourceImportationBehavior,
} from '../../ResourcesList/ResourceSource';
import { type EditorMosaicNode } from '../../UI/EditorMosaic';
import { type FileMetadataAndStorageProviderName } from '../../ProjectsStorage';
import defaultShortcuts from '../../KeyboardShortcuts/DefaultShortcuts';
import { type CommandName } from '../../CommandPalette/CommandsList';
import { type EditorTabsPersistedState } from '../EditorTabs/EditorTabsHandler';
import {
  getBrowserLanguageOrLocale,
  setLanguageInDOM,
  selectLanguageOrLocale,
} from '../../Utils/Language';
import { type GamesDashboardOrderBy } from '../../GameDashboard/GamesList';
import { CHECK_APP_UPDATES_TIMEOUT } from '../../Utils/GlobalFetchTimeouts';
const electron = optionalRequire('electron');
const ipcRenderer = electron ? electron.ipcRenderer : null;

type Props = {|
  children: React.Node,
  disableCheckForUpdates: boolean,
|};

type State = Preferences;

const localStorageItem = 'gd-preferences';

export const loadPreferencesFromLocalStorage = (): ?PreferencesValues => {
  try {
    const persistedState = localStorage.getItem(localStorageItem);
    if (!persistedState) return null;

    const values = JSON.parse(persistedState);

    // "Migrate" non existing properties to their default values
    // (useful when upgrading the preferences to a new version where
    // a new preference was added).
    for (const key in initialPreferences.values) {
      if (
        initialPreferences.values.hasOwnProperty(key) &&
        typeof values[key] === 'undefined'
      ) {
        values[key] = initialPreferences.values[key];
      }
    }

    // Migrate renamed themes.
    if (values.themeName === 'GDevelop default') {
      values.themeName = 'GDevelop default Light';
    } else if (values.themeName === 'Dark') {
      values.themeName = 'Blue Dark';
    }

    return values;
  } catch (e) {
    return null;
  }
};

export const getInitialPreferences = () => {
  let languageOrLocale = 'en';
  const browserLanguageOrLocale = getBrowserLanguageOrLocale();
  if (browserLanguageOrLocale)
    languageOrLocale = selectLanguageOrLocale(
      browserLanguageOrLocale,
      languageOrLocale
    );

  return { ...initialPreferences.values, language: languageOrLocale };
};

const getPreferences = (): PreferencesValues => {
  const preferences =
    loadPreferencesFromLocalStorage() || getInitialPreferences();
  setLanguageInDOM(preferences.language);
  return preferences;
};

export default class PreferencesProvider extends React.Component<Props, State> {
  state = {
    values: getPreferences(),
    setLanguage: this._setLanguage.bind(this),
    setThemeName: this._setThemeName.bind(this),
    setCodeEditorThemeName: this._setCodeEditorThemeName.bind(this),
    setAutoDownloadUpdates: this._setAutoDownloadUpdates.bind(this),
    checkUpdates: this._checkUpdates.bind(this),
    setAutoDisplayChangelog: this._setAutoDisplayChangelog.bind(this),
    showAlertMessage: this._showAlertMessage.bind(this),
    showAllAlertMessages: this._showAllAlertMessages.bind(this),
    showTutorialHint: this._showTutorialHint.bind(this),
    showAllTutorialHints: this._showAllTutorialHints.bind(this),
    showAnnouncement: this._showAnnouncement.bind(this),
    showAllAnnouncements: this._showAllAnnouncements.bind(this),
    showAskAiStandAloneForm: this._showAskAiStandAloneForm.bind(this),
    showAllAskAiStandAloneForms: this._showAllAskAiStandAloneForms.bind(this),
    verifyIfIsNewVersion: this._verifyIfIsNewVersion.bind(this),
    setEventsSheetShowObjectThumbnails: this._setEventsSheetShowObjectThumbnails.bind(
      this
    ),
    setAutosaveOnPreview: this._setAutosaveOnPreview.bind(this),
    setUseGDJSDevelopmentWatcher: this._setUseGDJSDevelopmentWatcher.bind(this),
    setEventsSheetUseAssignmentOperators: this._setEventsSheetUseAssignmentOperators.bind(
      this
    ),
    setEventsSheetIndentScale: this._setEventsSheetIndentScale.bind(this),
    setEventsSheetZoomLevel: this._setEventsSheetZoomLevel.bind(this),
    setShowEffectParameterNames: this._setShowEffectParameterNames.bind(this),
    getLastUsedPath: this._getLastUsedPath.bind(this),
    setLastUsedPath: this._setLastUsedPath.bind(this),
    getDefaultEditorMosaicNode: this._getDefaultEditorMosaicNode.bind(this),
    setDefaultEditorMosaicNode: this._setDefaultEditorMosaicNode.bind(this),
    getRecentProjectFiles: this._getRecentProjectFiles.bind(this),
    insertRecentProjectFile: this._insertRecentProjectFile.bind(this),
    removeRecentProjectFile: this._removeRecentProjectFile.bind(this),
    getAutoOpenMostRecentProject: this._getAutoOpenMostRecentProject.bind(this),
    setAutoOpenMostRecentProject: this._setAutoOpenMostRecentProject.bind(this),
    hadProjectOpenedDuringLastSession: this._hadProjectOpenedDuringLastSession.bind(
      this
    ),
    setHasProjectOpened: this._setHasProjectOpened.bind(this),
    setShortcutForCommand: this._setShortcutForCommand.bind(this),
    resetShortcutsToDefault: this._resetShortcutsToDefault.bind(this),
    getNewObjectDialogDefaultTab: this._getNewObjectDialogDefaultTab.bind(this),
    setNewObjectDialogDefaultTab: this._setNewObjectDialogDefaultTab.bind(this),
    getShareDialogDefaultTab: this._getShareDialogDefaultTab.bind(this),
    setShareDialogDefaultTab: this._setShareDialogDefaultTab.bind(this),
    getIsMenuBarHiddenInPreview: this._getIsMenuBarHiddenInPreview.bind(this),
    setIsMenuBarHiddenInPreview: this._setIsMenuBarHiddenInPreview.bind(this),
    setBackdropClickBehavior: this._setBackdropClickBehavior.bind(this),
    setResourcesImporationBehavior: this._setResourcesImporationBehavior.bind(
      this
    ),
    getIsAlwaysOnTopInPreview: this._getIsAlwaysOnTopInPreview.bind(this),
    setIsAlwaysOnTopInPreview: this._setIsAlwaysOnTopInPreview.bind(this),
    setEventsSheetCancelInlineParameter: this._setEventsSheetCancelInlineParameter.bind(
      this
    ),
    setShowExperimentalExtensions: this._setShowCommunityExtensions.bind(this),
    setShowCreateSectionByDefault: this._setShowCreateSectionByDefault.bind(
      this
    ),
    setShowInAppTutorialDeveloperMode: this._setShowInAppTutorialDeveloperMode.bind(
      this
    ),
    setOpenDiagnosticReportAutomatically: this._setOpenDiagnosticReportAutomatically.bind(
      this
    ),
    getOpenDiagnosticReportAutomatically: this._getOpenDiagnosticReportAutomatically.bind(
      this
    ),
    setShowDeprecatedInstructionWarning: this._setShowDeprecatedInstructionWarning.bind(
      this
    ),
    getShowDeprecatedInstructionWarning: this._getShowDeprecatedInstructionWarning.bind(
      this
    ),
    setUse3DEditor: this._setUse3DEditor.bind(this),
    getUse3DEditor: this._getUse3DEditor.bind(this),
    setShowBasicProfilingCounters: this._setShowBasicProfilingCounters.bind(
      this
    ),
    saveTutorialProgress: this._saveTutorialProgress.bind(this),
    getTutorialProgress: this._getTutorialProgress.bind(this),
    setNewProjectsDefaultFolder: this._setNewProjectsDefaultFolder.bind(this),
    setNewProjectsDefaultStorageProviderName: this._setNewProjectsDefaultStorageProviderName.bind(
      this
    ),
    setUseShortcutToClosePreviewWindow: this._setUseShortcutToClosePreviewWindow.bind(
      this
    ),
    setWatchProjectFolderFilesForLocalProjects: this._setWatchProjectFolderFilesForLocalProjects.bind(
      this
    ),
    setNewFeaturesAcknowledgements: this._setNewFeaturesAcknowledgements.bind(
      this
    ),
    setDisplaySaveReminder: this._setDisplaySaveReminder.bind(this),
    getEditorStateForProject: this._getEditorStateForProject.bind(this),
    setEditorStateForProject: this._setEditorStateForProject.bind(this),
    setFetchPlayerTokenForPreviewAutomatically: this._setFetchPlayerTokenForPreviewAutomatically.bind(
      this
    ),
    setPreviewCrashReportUploadLevel: this._setPreviewCrashReportUploadLevel.bind(
      this
    ),
    setGamesDashboardOrderBy: this._setGamesDashboardOrderBy.bind(this),
    setTakeScreenshotOnPreview: this._setTakeScreenshotOnPreview.bind(this),
    setShowAiAskButtonInTitleBar: this._setShowAiAskButtonInTitleBar.bind(this),
    setAiState: this._setAiState.bind(this),
<<<<<<< HEAD
    setAutomaticallyUseCreditsForAiRequests: this._setAutomaticallyUseCreditsForAiRequests.bind(
      this
    ),
    setShowGameEditorToggle: this._setShowGameEditorToggle.bind(this),
=======
    setHasSeenInGameEditorWarning: this._setHasSeenInGameEditorWarning.bind(
      this
    ),
>>>>>>> 0771088d
  };

  componentDidMount() {
    setTimeout(() => this._checkUpdates(), CHECK_APP_UPDATES_TIMEOUT);
  }

  _setLanguage(language: string) {
    setLanguageInDOM(language);
    this.setState(
      state => ({
        values: {
          ...state.values,
          language,
        },
      }),
      () => this._persistValuesToLocalStorage(this.state)
    );
  }

  _setEventsSheetShowObjectThumbnails(
    eventsSheetShowObjectThumbnails: boolean
  ) {
    this.setState(
      state => ({
        values: {
          ...state.values,
          eventsSheetShowObjectThumbnails,
        },
      }),
      () => this._persistValuesToLocalStorage(this.state)
    );
  }

  _setAutosaveOnPreview(autosaveOnPreview: boolean) {
    this.setState(
      state => ({
        values: {
          ...state.values,
          autosaveOnPreview,
        },
      }),
      () => this._persistValuesToLocalStorage(this.state)
    );
  }

  _saveTutorialProgress({
    tutorialId,
    userId,
    ...tutorialProgress
  }: {|
    tutorialId: string,
    userId: ?string,
    step: number,
    progress: number,
    fileMetadataAndStorageProviderName: FileMetadataAndStorageProviderName,
    projectData: {| [key: string]: string |},
  |}) {
    const userIdKey: string = userId || 'anonymous';
    this.setState(
      ({ values }) => {
        return {
          values: {
            ...values,
            inAppTutorialsProgress: {
              ...values.inAppTutorialsProgress,
              [tutorialId]: {
                ...values.inAppTutorialsProgress[tutorialId],
                [userIdKey]: tutorialProgress,
              },
            },
          },
        };
      },
      () => this._persistValuesToLocalStorage(this.state)
    );
  }

  _getTutorialProgress({
    tutorialId,
    userId,
  }: {|
    tutorialId: string,
    userId: ?string,
  |}) {
    const userIdKey: string = userId || 'anonymous';
    const tutorialProgresses = this.state.values.inAppTutorialsProgress[
      tutorialId
    ];
    if (!tutorialProgresses) return undefined;
    return tutorialProgresses[userIdKey];
  }

  _setUseGDJSDevelopmentWatcher(useGDJSDevelopmentWatcher: boolean) {
    this.setState(
      state => ({
        values: {
          ...state.values,
          useGDJSDevelopmentWatcher,
        },
      }),
      () => this._persistValuesToLocalStorage(this.state)
    );
  }

  _setEventsSheetUseAssignmentOperators(
    eventsSheetUseAssignmentOperators: boolean
  ) {
    this.setState(
      state => ({
        values: {
          ...state.values,
          eventsSheetUseAssignmentOperators,
        },
      }),
      () => this._persistValuesToLocalStorage(this.state)
    );
  }

  _setEventsSheetIndentScale(eventsSheetIndentScale: number) {
    this.setState(
      state => ({
        values: {
          ...state.values,
          eventsSheetIndentScale,
        },
      }),
      () => this._persistValuesToLocalStorage(this.state)
    );
  }

  _setEventsSheetZoomLevel(eventsSheetZoomLevel: number) {
    this.setState(
      state => ({
        values: {
          ...state.values,
          eventsSheetZoomLevel,
        },
      }),
      () => this._persistValuesToLocalStorage(this.state)
    );
  }

  _setShowEffectParameterNames(showEffectParameterNames: boolean) {
    this.setState(
      state => ({
        values: {
          ...state.values,
          showEffectParameterNames,
        },
      }),
      () => this._persistValuesToLocalStorage(this.state)
    );
  }

  _setShowCreateSectionByDefault(showCreateSectionByDefault: boolean) {
    this.setState(
      state => ({
        values: {
          ...state.values,
          showCreateSectionByDefault,
        },
      }),
      () => this._persistValuesToLocalStorage(this.state)
    );
  }

  _setThemeName(themeName: string) {
    this.setState(
      state => ({
        values: {
          ...state.values,
          themeName,
        },
      }),
      () => this._persistValuesToLocalStorage(this.state)
    );
  }

  _setCodeEditorThemeName(codeEditorThemeName: string) {
    this.setState(
      state => ({
        values: {
          ...state.values,
          codeEditorThemeName,
        },
      }),
      () => this._persistValuesToLocalStorage(this.state)
    );
  }

  _setAutoDownloadUpdates(autoDownloadUpdates: boolean) {
    this.setState(
      state => ({
        values: {
          ...state.values,
          autoDownloadUpdates,
        },
      }),
      () => this._persistValuesToLocalStorage(this.state)
    );
  }

  _setAutoDisplayChangelog(autoDisplayChangelog: boolean) {
    this.setState(
      state => ({
        values: {
          ...state.values,
          autoDisplayChangelog,
        },
      }),
      () => this._persistValuesToLocalStorage(this.state)
    );
  }

  _setEventsSheetCancelInlineParameter(
    eventsSheetCancelInlineParameter: 'apply' | 'cancel'
  ) {
    this.setState(
      state => ({
        values: {
          ...state.values,
          eventsSheetCancelInlineParameter,
        },
      }),
      () => this._persistValuesToLocalStorage(this.state)
    );
  }

  _setUseShortcutToClosePreviewWindow(
    useShortcutToClosePreviewWindow: boolean
  ) {
    this.setState(
      state => ({
        values: {
          ...state.values,
          useShortcutToClosePreviewWindow,
        },
      }),
      () => this._persistValuesToLocalStorage(this.state)
    );
  }

  _setShowCommunityExtensions(showExperimentalExtensions: boolean) {
    this.setState(
      state => ({
        values: {
          ...state.values,
          showExperimentalExtensions,
        },
      }),
      () => this._persistValuesToLocalStorage(this.state)
    );
  }

  _setShowInAppTutorialDeveloperMode(showInAppTutorialDeveloperMode: boolean) {
    this.setState(
      state => ({
        values: {
          ...state.values,
          showInAppTutorialDeveloperMode,
        },
      }),
      () => this._persistValuesToLocalStorage(this.state)
    );
  }

  _setOpenDiagnosticReportAutomatically(
    openDiagnosticReportAutomatically: boolean
  ) {
    this.setState(
      state => ({
        values: {
          ...state.values,
          openDiagnosticReportAutomatically,
        },
      }),
      () => this._persistValuesToLocalStorage(this.state)
    );
  }

  _getOpenDiagnosticReportAutomatically() {
    return this.state.values.openDiagnosticReportAutomatically;
  }

  _setShowDeprecatedInstructionWarning(
    showDeprecatedInstructionWarning: boolean
  ) {
    this.setState(
      state => ({
        values: {
          ...state.values,
          showDeprecatedInstructionWarning,
        },
      }),
      () => this._persistValuesToLocalStorage(this.state)
    );
  }

  _getShowDeprecatedInstructionWarning() {
    return this.state.values.showDeprecatedInstructionWarning;
  }

  _setUse3DEditor(use3DEditor: boolean) {
    this.setState(
      state => ({
        values: {
          ...state.values,
          use3DEditor,
        },
      }),
      () => this._persistValuesToLocalStorage(this.state)
    );
  }

  _getUse3DEditor() {
    return this.state.values.use3DEditor;
  }

  _setShowBasicProfilingCounters(showBasicProfilingCounters: boolean) {
    this.setState(
      state => ({
        values: {
          ...state.values,
          showBasicProfilingCounters,
        },
      }),
      () => this._persistValuesToLocalStorage(this.state)
    );
  }

  _checkUpdates(forceDownload?: boolean) {
    // Checking for updates is only done on Electron.
    // Note: This could be abstracted away later if other updates mechanisms
    // should be supported.
    const { disableCheckForUpdates } = this.props;
    if (!ipcRenderer || disableCheckForUpdates) return;

    if (!!forceDownload || this.state.values.autoDownloadUpdates) {
      ipcRenderer.send('updates-check-and-download');
    } else {
      ipcRenderer.send('updates-check');
    }
  }

  _verifyIfIsNewVersion() {
    const currentVersion = getIDEVersion();
    const { lastLaunchedVersion } = this.state.values;
    if (lastLaunchedVersion === currentVersion) {
      // This is not a new version
      return false;
    }

    // This is a new version: store the version number
    this.setState(
      state => ({
        values: {
          ...state.values,
          lastLaunchedVersion: currentVersion,
        },
      }),
      () => this._persistValuesToLocalStorage(this.state)
    );

    if (lastLaunchedVersion === undefined) {
      // This is the first time GDevelop is launched, don't
      // warn about this version being new.
      return false;
    }

    return true;
  }

  _showAlertMessage(identifier: AlertMessageIdentifier, show: boolean) {
    this.setState(
      state => ({
        values: {
          ...state.values,
          hiddenAlertMessages: {
            ...state.values.hiddenAlertMessages,
            // $FlowFixMe - Flow won't typecheck this because of https://medium.com/flow-type/spreads-common-errors-fixes-9701012e9d58
            [identifier]: !show,
          },
        },
      }),
      () => this._persistValuesToLocalStorage(this.state)
    );
  }

  _showAllAlertMessages() {
    this.setState(
      state => ({
        values: {
          ...state.values,
          hiddenAlertMessages: {},
        },
      }),
      () => this._persistValuesToLocalStorage(this.state)
    );
  }

  _showTutorialHint(identifier: string, show: boolean) {
    this.setState(
      state => ({
        values: {
          ...state.values,
          hiddenTutorialHints: {
            ...state.values.hiddenTutorialHints,
            [identifier]: !show,
          },
        },
      }),
      () => this._persistValuesToLocalStorage(this.state)
    );
  }

  _showAllTutorialHints() {
    this.setState(
      state => ({
        values: {
          ...state.values,
          hiddenTutorialHints: {},
        },
      }),
      () => this._persistValuesToLocalStorage(this.state)
    );
  }

  _showAnnouncement(identifier: string, show: boolean) {
    this.setState(
      state => ({
        values: {
          ...state.values,
          hiddenAnnouncements: {
            ...state.values.hiddenAnnouncements,
            [identifier]: !show,
          },
        },
      }),
      () => this._persistValuesToLocalStorage(this.state)
    );
  }

  _showAllAnnouncements() {
    this.setState(
      state => ({
        values: {
          ...state.values,
          hiddenAnnouncements: {},
        },
      }),
      () => this._persistValuesToLocalStorage(this.state)
    );
  }

  _showAskAiStandAloneForm(identifier: string, show: boolean) {
    this.setState(
      state => ({
        values: {
          ...state.values,
          hiddenAskAiStandAloneForms: {
            ...state.values.hiddenAskAiStandAloneForms,
            [identifier]: !show,
          },
        },
      }),
      () => this._persistValuesToLocalStorage(this.state)
    );
  }

  _showAllAskAiStandAloneForms() {
    this.setState(
      state => ({
        values: {
          ...state.values,
          hiddenAskAiStandAloneForms: {},
        },
      }),
      () => this._persistValuesToLocalStorage(this.state)
    );
  }

  _persistValuesToLocalStorage(preferences: Preferences) {
    try {
      localStorage.setItem(
        localStorageItem,
        JSON.stringify(preferences.values)
      );
    } catch (e) {
      console.warn('Unable to persist preferences', e);
    }

    return preferences;
  }

  _getLastUsedPath(project: gdProject, kind: ResourceKind) {
    const projectPath = project.getProjectFile();
    const { values } = this.state;
    const projectPaths = values.projectLastUsedPaths[projectPath];
    if (projectPaths && projectPaths[kind]) {
      return projectPaths[kind];
    }
    if (!projectPath) return null;
  }

  _setLastUsedPath(project: gdProject, kind: ResourceKind, latestPath: string) {
    const projectPath = project.getProjectFile();

    const { values } = this.state;
    const newProjectLastUsedPaths =
      values.projectLastUsedPaths[projectPath] || {};
    newProjectLastUsedPaths[kind] = latestPath;

    this.setState(
      {
        values: {
          ...values,
          projectLastUsedPaths: {
            ...values.projectLastUsedPaths,
            [projectPath]: newProjectLastUsedPaths,
          },
        },
      },
      () => this._persistValuesToLocalStorage(this.state)
    );
  }

  _getDefaultEditorMosaicNode(name: EditorMosaicName) {
    return this.state.values.defaultEditorMosaicNodes[name] || null;
  }

  _setDefaultEditorMosaicNode(name: EditorMosaicName, node: ?EditorMosaicNode) {
    this.setState(
      state => ({
        values: {
          ...state.values,
          defaultEditorMosaicNodes: {
            ...state.values.defaultEditorMosaicNodes,
            // $FlowFixMe - Flow errors on unions in computed properties
            [name]: node,
          },
        },
      }),
      () => this._persistValuesToLocalStorage(this.state)
    );
  }

  _getRecentProjectFiles(
    options: ?{| limit: number |}
  ): Array<FileMetadataAndStorageProviderName> {
    const limit = options ? options.limit : undefined;
    const recentProjectFiles = this.state.values.recentProjectFiles;
    return limit ? recentProjectFiles.slice(0, limit) : recentProjectFiles;
  }

  _setRecentProjectFiles(recents: Array<FileMetadataAndStorageProviderName>) {
    this.setState(
      state => ({
        values: {
          ...state.values,
          recentProjectFiles: recents,
        },
      }),
      () => this._persistValuesToLocalStorage(this.state)
    );
  }

  _insertRecentProjectFile(newRecentFile: FileMetadataAndStorageProviderName) {
    // Do not store recent project in preferences as they will be accessible only from user account.
    if (newRecentFile.storageProviderName === 'Cloud') return;

    let recentProjectFiles = this._getRecentProjectFiles();
    const isNotNewRecentFile = recentFile =>
      recentFile.fileMetadata.fileIdentifier !==
      newRecentFile.fileMetadata.fileIdentifier;
    this._setRecentProjectFiles([
      newRecentFile,
      ...recentProjectFiles.filter(isNotNewRecentFile),
    ]);
  }

  _removeRecentProjectFile(recentFile: FileMetadataAndStorageProviderName) {
    const isNotRemovedRecentFile = recentFileItem =>
      recentFileItem.fileMetadata.fileIdentifier !==
      recentFile.fileMetadata.fileIdentifier;
    this._setRecentProjectFiles([
      ...this._getRecentProjectFiles().filter(isNotRemovedRecentFile),
    ]);
  }

  _getAutoOpenMostRecentProject() {
    return this.state.values.autoOpenMostRecentProject;
  }

  _setAutoOpenMostRecentProject(enabled: boolean) {
    this.setState(
      state => ({
        values: {
          ...state.values,
          autoOpenMostRecentProject: enabled,
        },
      }),
      () => this._persistValuesToLocalStorage(this.state)
    );
  }

  _hadProjectOpenedDuringLastSession() {
    return this.state.values.hasProjectOpened;
  }

  _setHasProjectOpened(enabled: boolean) {
    this.setState(
      state => ({
        values: {
          ...state.values,
          hasProjectOpened: enabled,
        },
      }),
      () => this._persistValuesToLocalStorage(this.state)
    );
  }

  _resetShortcutsToDefault() {
    this.setState(
      state => ({
        values: { ...state.values, userShortcutMap: {} },
      }),
      () => this._persistValuesToLocalStorage(this.state)
    );
  }

  _setShortcutForCommand(commandName: CommandName, shortcutString: string) {
    const defaultShortcut = defaultShortcuts[commandName] || '';
    const setToDefault = defaultShortcut === shortcutString;

    const updatedShortcutMap = { ...this.state.values.userShortcutMap };
    if (setToDefault) delete updatedShortcutMap[commandName];
    else updatedShortcutMap[commandName] = shortcutString;

    this.setState(
      state => ({
        values: { ...state.values, userShortcutMap: updatedShortcutMap },
      }),
      () => this._persistValuesToLocalStorage(this.state)
    );
  }

  _getNewObjectDialogDefaultTab() {
    return this.state.values.newObjectDialogDefaultTab;
  }

  _setNewObjectDialogDefaultTab(
    newObjectDialogDefaultTab: 'asset-store' | 'new-object'
  ) {
    this.setState(
      state => ({
        values: { ...state.values, newObjectDialogDefaultTab },
      }),
      () => this._persistValuesToLocalStorage(this.state)
    );
  }

  _getShareDialogDefaultTab() {
    return this.state.values.shareDialogDefaultTab;
  }

  _setShareDialogDefaultTab(shareDialogDefaultTab: 'invite' | 'publish') {
    this.setState(
      state => ({
        values: { ...state.values, shareDialogDefaultTab },
      }),
      () => this._persistValuesToLocalStorage(this.state)
    );
  }

  _getIsMenuBarHiddenInPreview() {
    return this.state.values.isMenuBarHiddenInPreview;
  }

  _setIsMenuBarHiddenInPreview(enabled: boolean) {
    this.setState(
      state => ({
        values: {
          ...state.values,
          isMenuBarHiddenInPreview: enabled,
        },
      }),
      () => this._persistValuesToLocalStorage(this.state)
    );
  }

  _setBackdropClickBehavior(
    backdropClickBehavior: 'nothing' | 'apply' | 'cancel'
  ) {
    this.setState(
      state => ({
        values: { ...state.values, backdropClickBehavior },
      }),
      () => this._persistValuesToLocalStorage(this.state)
    );
  }

  _setResourcesImporationBehavior(
    resourcesImporationBehavior: ResourceImportationBehavior
  ) {
    this.setState(
      state => ({
        values: { ...state.values, resourcesImporationBehavior },
      }),
      () => this._persistValuesToLocalStorage(this.state)
    );
  }

  _getIsAlwaysOnTopInPreview() {
    return this.state.values.isAlwaysOnTopInPreview;
  }

  _setIsAlwaysOnTopInPreview(enabled: boolean) {
    this.setState(
      state => ({
        values: {
          ...state.values,
          isAlwaysOnTopInPreview: enabled,
        },
      }),
      () => this._persistValuesToLocalStorage(this.state)
    );
  }

  _setNewProjectsDefaultFolder(newProjectsDefaultFolder: string) {
    this.setState(
      state => ({
        values: {
          ...state.values,
          newProjectsDefaultFolder,
        },
      }),
      () => this._persistValuesToLocalStorage(this.state)
    );
  }

  _setNewProjectsDefaultStorageProviderName(newStorageProviderName: string) {
    this.setState(
      state => ({
        values: {
          ...state.values,
          newProjectsDefaultStorageProviderName: newStorageProviderName,
        },
      }),
      () => this._persistValuesToLocalStorage(this.state)
    );
  }

  _setWatchProjectFolderFilesForLocalProjects(enable: boolean) {
    this.setState(
      state => ({
        values: {
          ...state.values,
          watchProjectFolderFilesForLocalProjects: enable,
        },
      }),
      () => this._persistValuesToLocalStorage(this.state)
    );
  }

  _setNewFeaturesAcknowledgements(newFeaturesAcknowledgements: {
    [featureId: string]: {| dates: [number] |},
  }) {
    this.setState(
      state => ({
        values: {
          ...state.values,
          newFeaturesAcknowledgements,
        },
      }),
      () => this._persistValuesToLocalStorage(this.state)
    );
  }

  _setDisplaySaveReminder(newValue: {| activated: boolean |}) {
    this.setState(
      state => ({
        values: {
          ...state.values,
          displaySaveReminder: newValue,
        },
      }),
      () => this._persistValuesToLocalStorage(this.state)
    );
  }

  _setHasSeenInGameEditorWarning(newValue: boolean) {
    this.setState(
      state => ({
        values: {
          ...state.values,
          hasSeenInGameEditorWarning: newValue,
        },
      }),
      () => this._persistValuesToLocalStorage(this.state)
    );
  }

  _getEditorStateForProject(projectId: string) {
    return this.state.values.editorStateByProject[projectId];
  }

  _setEditorStateForProject(
    projectId: string,
    editorState?: {| editorTabs: EditorTabsPersistedState |}
  ) {
    this.setState(
      state => ({
        values: {
          ...state.values,
          editorStateByProject: {
            ...state.values.editorStateByProject,
            [projectId]: editorState,
          },
        },
      }),
      () => this._persistValuesToLocalStorage(this.state)
    );
  }

  _setFetchPlayerTokenForPreviewAutomatically(newValue: boolean) {
    this.setState(
      state => ({
        values: {
          ...state.values,
          fetchPlayerTokenForPreviewAutomatically: newValue,
        },
      }),
      () => this._persistValuesToLocalStorage(this.state)
    );
  }

  _setPreviewCrashReportUploadLevel(newValue: string) {
    this.setState(
      state => ({
        values: {
          ...state.values,
          previewCrashReportUploadLevel: newValue,
        },
      }),
      () => this._persistValuesToLocalStorage(this.state)
    );
  }

  _setGamesDashboardOrderBy(newValue: GamesDashboardOrderBy) {
    this.setState(
      state => ({
        values: {
          ...state.values,
          gamesDashboardOrderBy: newValue,
        },
      }),
      () => this._persistValuesToLocalStorage(this.state)
    );
  }

  _setTakeScreenshotOnPreview(newValue: boolean) {
    this.setState(
      state => ({
        values: {
          ...state.values,
          takeScreenshotOnPreview: newValue,
        },
      }),
      () => this._persistValuesToLocalStorage(this.state)
    );
  }

  _setShowAiAskButtonInTitleBar(newValue: boolean) {
    this.setState(
      state => ({
        values: {
          ...state.values,
          showAiAskButtonInTitleBar: newValue,
        },
      }),
      () => this._persistValuesToLocalStorage(this.state)
    );
  }

  _setAiState(newValue: {|
    aiRequestId: string | null,
    mode: 'chat' | 'agent',
  |}) {
    this.setState(
      state => ({
        values: {
          ...state.values,
          aiState: {
            ...state.values.aiState,
            ...newValue,
          },
        },
      }),
      () => this._persistValuesToLocalStorage(this.state)
    );
  }

  _setAutomaticallyUseCreditsForAiRequests(newValue: boolean) {
    this.setState(
      state => ({
        values: {
          ...state.values,
          automaticallyUseCreditsForAiRequests: newValue,
        },
      }),
      () => this._persistValuesToLocalStorage(this.state)
    );
  }

  render() {
    return (
      <PreferencesContext.Provider value={this.state}>
        {this.props.children}
      </PreferencesContext.Provider>
    );
  }
}<|MERGE_RESOLUTION|>--- conflicted
+++ resolved
@@ -202,16 +202,12 @@
     setTakeScreenshotOnPreview: this._setTakeScreenshotOnPreview.bind(this),
     setShowAiAskButtonInTitleBar: this._setShowAiAskButtonInTitleBar.bind(this),
     setAiState: this._setAiState.bind(this),
-<<<<<<< HEAD
     setAutomaticallyUseCreditsForAiRequests: this._setAutomaticallyUseCreditsForAiRequests.bind(
       this
     ),
-    setShowGameEditorToggle: this._setShowGameEditorToggle.bind(this),
-=======
     setHasSeenInGameEditorWarning: this._setHasSeenInGameEditorWarning.bind(
       this
     ),
->>>>>>> 0771088d
   };
 
   componentDidMount() {
