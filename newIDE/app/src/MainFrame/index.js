--- conflicted
+++ resolved
@@ -243,12 +243,7 @@
   const preferences = React.useContext(PreferencesContext);
   const [previewLoading, setPreviewLoading] = React.useState<boolean>(false);
   const [previewState, setPreviewState] = React.useState(initialPreviewState);
-<<<<<<< HEAD
   const commandPaletteRef = React.useRef((null: ?CommandPaletteInterface));
-=======
-  const [commandPaletteOpen, openCommandPalette] = React.useState<boolean>(
-    false
-  );
   const eventsFunctionsExtensionsContext = React.useContext(
     EventsFunctionsExtensionsContext
   );
@@ -261,7 +256,6 @@
     clearHotReloadLogs,
   } = usePreviewDebuggerServerWatcher(previewDebuggerServer);
   const hasPreviewsRunning = !!previewDebuggerIds.length;
->>>>>>> 20392d6a
 
   // This is just for testing, to check if we're getting the right state
   // and gives us an idea about the number of re-renders.
