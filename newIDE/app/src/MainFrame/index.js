--- conflicted
+++ resolved
@@ -397,13 +397,8 @@
 
       return hasAutoSave(fileMetadata, true).then(canOpenAutosave => {
         if (!canOpenAutosave) return fileMetadata;
-<<<<<<< HEAD
-        //eslint-disable-next-line
-        const answer = confirm(
-=======
 
         const answer = Window.showConfirmDialog(
->>>>>>> 804a07c5
           i18n._(
             t`An autosave file (backup made automatically by GDevelop) that is newer than the project file exists. Would you like to load it instead?`
           )
@@ -1940,7 +1935,6 @@
             _previewLauncher.current = previewLauncher;
           }
         )}
-<<<<<<< HEAD
       {resourceSources.map(
         (resourceSource, index): React.Node => {
           const Component = resourceSource.component;
@@ -2039,16 +2033,7 @@
           }}
         />
       )}
-      <CloseConfirmDialog shouldPrompt={!!state.currentProject} />
-      <ChangelogDialogContainer />
-      {state.gdjsDevelopmentWatcherEnabled &&
-        renderGDJSDevelopmentWatcher &&
-        renderGDJSDevelopmentWatcher()}
-    </div>
-  );
-};
-=======
-        <CloseConfirmDialog
+      <CloseConfirmDialog
           shouldPrompt={!!this.state.currentProject}
           i18n={this.props.i18n}
           language={this.props.i18n.language}
@@ -2061,10 +2046,8 @@
         {this.state.gdjsDevelopmentWatcherEnabled &&
           renderGDJSDevelopmentWatcher &&
           renderGDJSDevelopmentWatcher()}
-      </div>
-    );
-  }
-}
->>>>>>> 804a07c5
+    </div>
+  );
+};
 
 export default MainFrame;