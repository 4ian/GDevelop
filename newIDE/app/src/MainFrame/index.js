--- conflicted
+++ resolved
@@ -1166,12 +1166,8 @@
     this.setState(
       {
         editorTabs: openEditorTab(this.state.editorTabs, {
-<<<<<<< HEAD
-          name,
           type: 'eventsFunctionsExtensionEditor',
-=======
           name: name + ' ' + i18n._(t`(Extension)`),
->>>>>>> 4f7c9119
           renderEditor: ({ isActive, editorRef }) => (
             <EventsFunctionsExtensionEditor
               project={this.state.currentProject}
