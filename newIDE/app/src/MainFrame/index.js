--- conflicted
+++ resolved
@@ -822,7 +822,6 @@
     const eventsEditorOptions = {
       name: name + ' ' + i18n._(t`(Events)`),
       renderEditor: ({ isActive, editorRef }) => (
-<<<<<<< HEAD
         <PreferencesContext.Consumer>
           {({ values }) => (
             <EventsEditor
@@ -852,38 +851,12 @@
               onChooseResource={this._onChooseResource}
               resourceExternalEditors={this.props.resourceExternalEditors}
               openInstructionOrExpression={this._openInstructionOrExpression}
+              onCreateEventsFunction={this._onCreateEventsFunction}
               isActive={isActive}
               ref={editorRef}
             />
           )}
         </PreferencesContext.Consumer>
-=======
-        <EventsEditor
-          project={this.state.currentProject}
-          layoutName={name}
-          setToolbar={this.setEditorToolbar}
-          onPreview={this._launchLayoutPreview}
-          showPreviewButton={!!this.props.previewLauncher}
-          showNetworkPreviewButton={
-            this._previewLauncher && this._previewLauncher.canDoNetworkPreview()
-          }
-          onOpenDebugger={this.openDebugger}
-          onOpenExternalEvents={this.openExternalEvents}
-          onOpenLayout={name =>
-            this.openLayout(name, {
-              openEventsEditor: true,
-              openSceneEditor: false,
-            })
-          }
-          resourceSources={this.props.resourceSources}
-          onChooseResource={this._onChooseResource}
-          resourceExternalEditors={this.props.resourceExternalEditors}
-          openInstructionOrExpression={this._openInstructionOrExpression}
-          onCreateEventsFunction={this._onCreateEventsFunction}
-          isActive={isActive}
-          ref={editorRef}
-        />
->>>>>>> d127cefd
       ),
       key: 'layout events ' + name,
       dontFocusTab: openSceneEditor,
