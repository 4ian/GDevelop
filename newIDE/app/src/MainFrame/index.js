--- conflicted
+++ resolved
@@ -3783,7 +3783,7 @@
     setPreviewOverride: setPreviewOverride,
     openVersionHistoryPanel: openVersionHistoryPanel,
     onQuitVersionHistory: onQuitVersionHistory,
-    openAskAi: openAskAi,
+    onOpenAskAi: openAskAi,
     getStorageProvider: getStorageProvider,
     setPreviewedLayout: setPreviewedLayout,
     openExternalEvents: openExternalEvents,
@@ -3914,7 +3914,6 @@
           state.currentProject ? state.currentProject.getProjectUuid() : ''
         }
       >
-<<<<<<< HEAD
         <PanesContainer
           isLeftPaneOpened={isLeftPaneOpened}
           isRightPaneOpened={isRightPaneOpened}
@@ -3933,151 +3932,6 @@
             />
           )}
         />
-=======
-        {getEditors(state.editorTabs).map((editorTab, id) => {
-          const isCurrentTab = getCurrentTabIndex(state.editorTabs) === id;
-          const errorBoundaryProps = getEditorErrorBoundaryProps(editorTab.key);
-
-          return (
-            <TabContentContainer
-              key={editorTab.key}
-              active={isCurrentTab}
-              // Deactivate pointer events when the play tab is active, so the iframe
-              // can be interacted with.
-              removePointerEvents={gamesPlatformFrameTools.iframeVisible}
-            >
-              <CommandsContextScopedProvider active={isCurrentTab}>
-                <ErrorBoundary
-                  componentTitle={errorBoundaryProps.componentTitle}
-                  scope={errorBoundaryProps.scope}
-                >
-                  {editorTab.renderEditorContainer({
-                    isActive: isCurrentTab,
-                    extraEditorProps: editorTab.extraEditorProps,
-                    project: currentProject,
-                    fileMetadata: currentFileMetadata,
-                    storageProvider: getStorageProvider(),
-                    ref: editorRef => (editorTab.editorRef = editorRef),
-                    setToolbar: editorToolbar =>
-                      setEditorToolbar(editorToolbar, isCurrentTab),
-                    hideTabsTitleBarAndEditorToolbar: setTabsTitleBarAndEditorToolbarHidden,
-                    projectItemName: editorTab.projectItemName,
-                    setPreviewedLayout,
-                    onOpenAskAi: openAskAi,
-                    onOpenExternalEvents: openExternalEvents,
-                    onOpenEvents: (sceneName: string) => {
-                      openLayout(sceneName, {
-                        openEventsEditor: true,
-                        openSceneEditor: false,
-                        focusWhenOpened: 'events',
-                      });
-                    },
-                    onOpenLayout: openLayout,
-                    onOpenTemplateFromTutorial: openTemplateFromTutorial,
-                    onOpenTemplateFromCourseChapter: openTemplateFromCourseChapter,
-                    previewDebuggerServer,
-                    hotReloadPreviewButtonProps,
-                    resourceManagementProps,
-                    onSave: saveProject,
-                    canSave,
-                    onCreateEventsFunction,
-                    openInstructionOrExpression,
-                    onOpenCustomObjectEditor: openCustomObjectEditor,
-                    onRenamedEventsBasedObject: onRenamedEventsBasedObject,
-                    onDeletedEventsBasedObject: onDeletedEventsBasedObject,
-                    openObjectEvents,
-                    unsavedChanges: unsavedChanges,
-                    canOpen: !!props.storageProviders.filter(
-                      ({ hiddenInOpenDialog }) => !hiddenInOpenDialog
-                    ).length,
-                    onChooseProject: () => openOpenFromStorageProviderDialog(),
-                    onOpenRecentFile: openFromFileMetadataWithStorageProvider,
-                    onOpenNewProjectSetupDialog: openNewProjectDialog,
-                    onOpenProjectManager: () => openProjectManager(true),
-                    onOpenVersionHistory: openVersionHistoryPanel,
-                    askToCloseProject,
-                    closeProject,
-                    onSelectExampleShortHeader: exampleShortHeader => {
-                      onSelectExampleShortHeader({
-                        exampleShortHeader,
-                        preventBackHome: true,
-                      });
-                    },
-                    onSelectPrivateGameTemplateListingData: privateGameTemplateListingData => {
-                      onSelectPrivateGameTemplateListingData({
-                        privateGameTemplateListingData,
-                        preventBackHome: true,
-                      });
-                    },
-                    onOpenPrivateGameTemplateListingData: privateGameTemplateListingData => {
-                      onSelectPrivateGameTemplateListingData({
-                        privateGameTemplateListingData,
-                        preventBackHome: true,
-                      });
-                    },
-                    onCreateEmptyProject: createEmptyProject,
-                    onCreateProjectFromExample: createProjectFromExample,
-                    onOpenProfile: onOpenProfileDialog,
-                    onOpenLanguageDialog: () => openLanguageDialog(true),
-                    onOpenPreferences: () => openPreferencesDialog(true),
-                    onOpenAbout: () => openAboutDialog(true),
-                    selectInAppTutorial: selectInAppTutorial,
-                    onLoadEventsFunctionsExtensions: async () => {
-                      if (isProjectClosedSoAvoidReloadingExtensions) {
-                        return;
-                      }
-                      return eventsFunctionsExtensionsState.loadProjectEventsFunctionsExtensions(
-                        currentProject
-                      );
-                    },
-                    onReloadEventsFunctionsExtensionMetadata: extension => {
-                      if (isProjectClosedSoAvoidReloadingExtensions) {
-                        return;
-                      }
-                      eventsFunctionsExtensionsState.reloadProjectEventsFunctionsExtensionMetadata(
-                        currentProject,
-                        extension
-                      );
-                    },
-                    onDeleteResource: (
-                      resource: gdResource,
-                      cb: boolean => void
-                    ) => {
-                      // TODO: Project wide refactoring of objects/events using the resource
-                      cb(true);
-                    },
-                    onRenameResource: (
-                      resource: gdResource,
-                      newName: string,
-                      cb: boolean => void
-                    ) => {
-                      if (currentProject)
-                        renameResourcesInProject(currentProject, {
-                          [resource.getName()]: newName,
-                        });
-
-                      cb(true);
-                    },
-                    openBehaviorEvents: openBehaviorEvents,
-                    onExtractAsExternalLayout: onExtractAsExternalLayout,
-                    onExtractAsEventBasedObject: onOpenEventBasedObjectEditor,
-                    onOpenEventBasedObjectEditor: onOpenEventBasedObjectEditor,
-                    onOpenEventBasedObjectVariantEditor: onOpenEventBasedObjectVariantEditor,
-                    onDeleteEventsBasedObjectVariant: deleteEventsBasedObjectVariant,
-                    onEventsBasedObjectChildrenEdited: onEventsBasedObjectChildrenEdited,
-                    onSceneObjectEdited: onSceneObjectEdited,
-                    onSceneObjectsDeleted: onSceneObjectsDeleted,
-                    onSceneEventsModifiedOutsideEditor: onSceneEventsModifiedOutsideEditor,
-                    onExtensionInstalled: onExtensionInstalled,
-                    gamesList,
-                    gamesPlatformFrameTools,
-                  })}
-                </ErrorBoundary>
-              </CommandsContextScopedProvider>
-            </TabContentContainer>
-          );
-        })}
->>>>>>> 1a5f7228
       </LeaderboardProvider>
       <CommandPaletteWithAlgoliaSearch ref={commandPaletteRef} />
       <LoaderModal
