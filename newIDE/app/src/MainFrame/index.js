--- conflicted
+++ resolved
@@ -1711,98 +1711,6 @@
       message: 'Update available',
     });
 
-<<<<<<< HEAD
-  const _showSnackMessage = (snackMessage: string) =>
-    setState(state => ({ ...state, snackMessage, snackMessageOpen: true }));
-
-  const _closeSnackMessage = () =>
-    setState(state => ({ ...state, snackMessageOpen: false }));
-
-  const {
-    currentProject,
-    currentFileMetadata,
-    genericDialog,
-    projectManagerOpen,
-    profileDialogOpen,
-    subscriptionDialogOpen,
-    updateStatus,
-    aboutDialogOpen,
-    helpFinderDialogOpen,
-    eventsFunctionsExtensionsError,
-  } = state;
-  const {
-    renderExportDialog,
-    renderCreateDialog,
-    introDialog,
-    resourceSources,
-    renderPreviewLauncher,
-    resourceExternalEditors,
-    eventsFunctionsExtensionsState,
-    useStorageProvider,
-    i18n,
-    renderGDJSDevelopmentWatcher,
-  } = props;
-  const showLoader =
-    state.loadingProject || state.previewLoading || props.loading;
-
-  return (
-    <div className="main-frame">
-      <ProjectTitlebar fileMetadata={currentFileMetadata} />
-      <Drawer
-        open={state.projectManagerOpen}
-        PaperProps={{
-          style: styles.drawerContent,
-        }}
-        onClose={toggleProjectManager}
-      >
-        <EditorBar
-          title={currentProject ? currentProject.getName() : 'No project'}
-          displayRightCloseButton
-          onClose={toggleProjectManager}
-        />
-        {state.currentProject && (
-          <ProjectManager
-            project={state.currentProject}
-            onOpenExternalEvents={openExternalEvents}
-            onOpenLayout={openLayout}
-            onOpenExternalLayout={openExternalLayout}
-            onOpenEventsFunctionsExtension={openEventsFunctionsExtension}
-            onAddLayout={addLayout}
-            onAddExternalLayout={addExternalLayout}
-            onAddEventsFunctionsExtension={addEventsFunctionsExtension}
-            onAddExternalEvents={addExternalEvents}
-            onDeleteLayout={deleteLayout}
-            onDeleteExternalLayout={deleteExternalLayout}
-            onDeleteEventsFunctionsExtension={deleteEventsFunctionsExtension}
-            onDeleteExternalEvents={deleteExternalEvents}
-            onRenameLayout={renameLayout}
-            onRenameExternalLayout={renameExternalLayout}
-            onRenameEventsFunctionsExtension={renameEventsFunctionsExtension}
-            onRenameExternalEvents={renameExternalEvents}
-            onSaveProject={saveProject}
-            onSaveProjectAs={saveProjectAs}
-            onCloseProject={() => {
-              askToCloseProject();
-            }}
-            onExportProject={openExportDialog}
-            onOpenPreferences={() => openPreferences(true)}
-            onOpenProfile={() => openProfile(true)}
-            onOpenResources={() => {
-              openResources();
-              openProjectManager(false);
-            }}
-            onOpenPlatformSpecificAssets={() => openPlatformSpecificAssets()}
-            onChangeSubscription={() => openSubscription(true)}
-            eventsFunctionsExtensionsError={eventsFunctionsExtensionsError}
-            onReloadEventsFunctionsExtensions={() => {
-              // Check if load is sufficient
-              eventsFunctionsExtensionsState.reloadProjectEventsFunctionsExtensions(
-                currentProject
-              );
-            }}
-            freezeUpdate={!projectManagerOpen}
-            unsavedChanges={props.unsavedChanges}
-=======
   _showSnackMessage = (snackMessage: string) =>
     this.setState({
       snackMessage,
@@ -1813,8 +1721,7 @@
     this.setState({
       snackMessageOpen: false,
     });
-
-  render() {
+    
     const {
       currentProject,
       currentFileMetadata,
@@ -1879,7 +1786,6 @@
             title={currentProject ? currentProject.getName() : 'No project'}
             displayRightCloseButton
             onClose={this.toggleProjectManager}
->>>>>>> 41a2b87d
           />
         )}
         {!currentProject && (
