--- conflicted
+++ resolved
@@ -1937,6 +1937,7 @@
             project: currentProject,
             hotReload: !!hotReload,
             numberOfWindows: numberOfWindows || 1,
+            isForInGameEdition: !!isForInGameEdition,
           })
         : null;
 
@@ -1954,23 +1955,9 @@
         ? previewState.overridenPreviewExternalLayoutName
         : previewState.previewExternalLayoutName;
 
-<<<<<<< HEAD
-      await autosaveProjectIfNeeded();
-=======
-      const layout =
-        layoutName && currentProject.hasLayoutNamed(layoutName)
-          ? currentProject.getLayout(layoutName)
-          : currentProject.getLayoutAt(0);
-      const externalLayout =
-        externalLayoutName &&
-        currentProject.hasExternalLayoutNamed(externalLayoutName)
-          ? currentProject.getExternalLayout(externalLayoutName)
-          : null;
-
       autosaveProjectIfNeeded().catch(err => {
         console.error('Error while auto-saving the project. Ignoring.', err);
       });
->>>>>>> a6219676
 
       // Note that in the future, this kind of checks could be done
       // and stored in a "diagnostic report", rather than hiding errors
