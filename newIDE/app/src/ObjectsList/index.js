--- conflicted
+++ resolved
@@ -745,11 +745,9 @@
           );
         });
         keyboardShortcutsRef.current.setShortcutCallback('onDuplicate', () => {
-<<<<<<< HEAD
+
           duplicateObjectFolderOrObjectWithContext(
-=======
-          duplicateObject(
->>>>>>> b4024752
+
             selectedObjectFolderOrObjectsWithContext[0]
           );
         });
@@ -757,11 +755,8 @@
     }, [
       selectedObjectFolderOrObjectsWithContext,
       deleteObjectFolderOrObjectWithContext,
-<<<<<<< HEAD
       duplicateObjectFolderOrObjectWithContext,
-=======
-      duplicateObject,
->>>>>>> b4024752
+
     ]);
 
     const rename = React.useCallback(
@@ -1432,11 +1427,7 @@
           },
           {
             label: i18n._(t`Duplicate`),
-<<<<<<< HEAD
             click: () => duplicateObjectFolderOrObjectWithContext(item),
-=======
-            click: () => duplicateObject(item),
->>>>>>> b4024752
             accelerator: 'CmdOrCtrl+D',
           },
           {
