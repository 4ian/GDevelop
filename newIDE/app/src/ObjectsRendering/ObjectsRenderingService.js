// @flow
import 'pixi-spine';
import RenderedUnknownInstance from './Renderers/RenderedUnknownInstance';
import RenderedSpriteInstance from './Renderers/RenderedSpriteInstance';
import RenderedTiledSpriteInstance from './Renderers/RenderedTiledSpriteInstance';
import RenderedPanelSpriteInstance from './Renderers/RenderedPanelSpriteInstance';
import RenderedTextInstance from './Renderers/RenderedTextInstance';
import RenderedShapePainterInstance from './Renderers/RenderedShapePainterInstance';
import RenderedTextEntryInstance from './Renderers/RenderedTextEntryInstance';
import RenderedParticleEmitterInstance from './Renderers/RenderedParticleEmitterInstance';
import RenderedCustomObjectInstance from './Renderers/RenderedCustomObjectInstance';
import LegacyRenderedCustomObjectInstance from './Renderers/LegacyRenderedCustomObjectInstance';
import RenderedSprite3DInstance from './Renderers/RenderedSprite3DInstance';
import PixiResourcesLoader from './PixiResourcesLoader';
import ResourcesLoader from '../ResourcesLoader';
import RenderedInstance from './Renderers/RenderedInstance';
import Rendered3DInstance from './Renderers/Rendered3DInstance';
import * as PIXI_LEGACY from 'pixi.js-legacy';
import * as PIXI_SPINE from 'pixi-spine';
import * as THREE from 'three';
import * as SkeletonUtils from 'three/examples/jsm/utils/SkeletonUtils';
import optionalRequire from '../Utils/OptionalRequire';
import {
  rgbOrHexToHexNumber,
  hexNumberToRGBArray,
} from '../Utils/ColorTransformer';

const path = optionalRequire('path');
const electron = optionalRequire('electron');
const gd: libGDevelop = global.gd;
const PIXI = { ...PIXI_LEGACY, ...PIXI_SPINE };

// Some PixiJS plugins like pixi-tilemap are not distributed as UMD modules,
// or still require a global PIXI object to be accessible, so we expose PIXI here.
// This can be removed if no more extension PixiJS plugin requires this.
global.PIXI = PIXI;

const requirableModules = {};

/**
 * A service containing functions that are called to render instances
 * of objects in a PIXI.Container.
 */
const ObjectsRenderingService = {
  renderers: {
    unknownObjectType: RenderedUnknownInstance,
    Sprite: RenderedSpriteInstance,
    'TiledSpriteObject::TiledSprite': RenderedTiledSpriteInstance,
    'PanelSpriteObject::PanelSprite': RenderedPanelSpriteInstance,
    'TextObject::Text': RenderedTextInstance,
    'PrimitiveDrawing::Drawer': RenderedShapePainterInstance,
    'TextEntryObject::TextEntry': RenderedTextEntryInstance,
    'ParticleSystem::ParticleEmitter': RenderedParticleEmitterInstance,
  },
  renderers3D: {},
  getThumbnail: function(
    project: gdProject,
    objectConfiguration: gdObjectConfiguration
  ) {
    const objectType = objectConfiguration.getType();
    if (this.renderers.hasOwnProperty(objectType))
      return this.renderers[objectType].getThumbnail(
        project,
        ResourcesLoader,
        objectConfiguration
      );
    else if (project.hasEventsBasedObject(objectType)) {
      return RenderedCustomObjectInstance.getThumbnail(
        project,
        ResourcesLoader,
        objectConfiguration
      );
    } else {
      return this.renderers['unknownObjectType'].getThumbnail(
        project,
        ResourcesLoader,
        objectConfiguration
      );
    }
  },
  createNewUnknownInstanceRenderer: function(
    project: gdProject,
    instance: gdInitialInstance,
    pixiContainer: PIXI.Container
  ): RenderedInstance | Rendered3DInstance {
    return new this.renderers['unknownObjectType'](
      project,
      instance,
<<<<<<< HEAD
      //$FlowFixMe It's ok because RenderedUnknownInstance don't use it.
=======
>>>>>>> 4d4b86ac
      null,
      pixiContainer,
      PixiResourcesLoader
    );
  },
  createNewInstanceRenderer: function(
    project: gdProject,
    instance: gdInitialInstance,
    associatedObjectConfiguration: gdObjectConfiguration,
    pixiContainer: PIXI.Container,
    threeGroup: THREE.Group | null,
    getPropertyOverridings: (() => Map<string, string>) | null = null
  ): RenderedInstance | Rendered3DInstance {
    const objectType = associatedObjectConfiguration.getType();
    if (threeGroup && this.renderers3D.hasOwnProperty(objectType)) {
      return new this.renderers3D[objectType](
        project,
        instance,
        associatedObjectConfiguration,
        pixiContainer,
        threeGroup,
        PixiResourcesLoader
      );
    } else if (this.renderers.hasOwnProperty(objectType))
      return new this.renderers[objectType](
        project,
        instance,
        associatedObjectConfiguration,
        pixiContainer,
        PixiResourcesLoader,
        getPropertyOverridings
      );
    else {
      if (project.hasEventsBasedObject(objectType)) {
        const eventsBasedObject = project.getEventsBasedObject(objectType);
        if (
          eventsBasedObject.isRenderedIn3D() &&
          eventsBasedObject.isAnimatable() &&
          eventsBasedObject.getObjects().getObjectsCount() === 0
        ) {
          return new RenderedSprite3DInstance(
            project,
            instance,
            associatedObjectConfiguration,
            pixiContainer,
            threeGroup,
            PixiResourcesLoader
          );
        } else if (eventsBasedObject.isUsingLegacyInstancesRenderer()) {
          return new LegacyRenderedCustomObjectInstance(
            project,
            instance,
            associatedObjectConfiguration,
            pixiContainer,
            threeGroup,
            PixiResourcesLoader
          );
        } else {
          return new RenderedCustomObjectInstance(
            project,
            instance,
            associatedObjectConfiguration,
            pixiContainer,
            threeGroup,
            PixiResourcesLoader,
            getPropertyOverridings
          );
        }
      }

      console.warn(
        `Object with type ${objectType} has no instance renderer registered. Please use registerInstanceRenderer to register your renderer.`
      );
      return new this.renderers['unknownObjectType'](
        project,
        instance,
        associatedObjectConfiguration,
        pixiContainer,
        PixiResourcesLoader
      );
    }
  },
  registerInstanceRenderer: function(objectType: string, renderer: any) {
    if (!renderer.getThumbnail) {
      console.warn(
        `Tried to register renderer for object "${objectType}", but getThumbnail is not defined.`
      );
      return;
    }

    if (this.renderers.hasOwnProperty(objectType)) {
      console.warn(
        `Tried to register renderer for object "${objectType}", but a renderer already exists.`
      );

      // If you want to update a renderer, this is currently unsupported.
      // To implement this, we need to add support for instance renderers to be released/destroyed
      // (some can have reference counting for some PIXI resources, etc... that would need to be properly released).
      return;
    }

    this.renderers[objectType] = renderer;
  },
  registerInstance3DRenderer: function(objectType: string, renderer: any) {
    if (this.renderers3D.hasOwnProperty(objectType)) {
      console.warn(
        `Tried to register 3D renderer for object "${objectType}", but a renderer already exists.`
      );

      // If you want to update a 3D renderer, this is currently unsupported.
      // See comment in registerInstanceRenderer.
      return;
    }

    this.renderers3D[objectType] = renderer;
  },
  renderersCacheClearingMethods: [],
  registerClearCache: function(clearCache: (project: gdProject) => void) {
    this.renderersCacheClearingMethods.push(clearCache);
  },
  /**
   * Register a module that can be then required using `requireModule`.
   * This is necessary for the web-app, as all files must be bundled.
   */
  registerModule: function(requirePath: string, module: any) {
    requirableModules[requirePath] = module;
  },
  /**
   * Require a module, that was either registered using `registerModule` (i.e: on the web-app), or from
   * the specified path (if `optionalRequire` can find the file, i.e: on the electron app).
   */
  requireModule: function(requireBasePath: string, requirePath: string): ?any {
    // On Electron, where modules can be required at runtime from files, require the
    // file, relative to the base path.
    if (electron && path) {
      const originalRequiredModulePath = path.join(
        requireBasePath,
        requirePath
      );

      // Get the "module" module from Node.js and temporarily overwrite its internal "_load"
      // method. This method is called when a module is loaded, and is used here to provide "pixi.js-legacy"
      // to extensions needing it. If we don't, "pixi.js-legacy" is found in development, because Node.js resolution
      // algorithm traverses the paths until it reaches newIDE/app/node_modules, but is not found in production,
      // because newIDE/app node_modules are now gone (compiled by Webpack).
      const module = optionalRequire('module');
      if (!module._load) {
        throw new Error(
          'module._load does not exist. This is possibly a change in Node.js that is breaking the custom loader, in ObjectsRenderingService.requireModule, that is injected to expose Pixi.js to extensions using "require".'
        );
      }
      const originalNodeModuleLoad = module._load;

      // Allow pixi.js to be required by extensions:
      const allowedModules = {
        'pixi.js-legacy': PIXI,
        'pixi.js': PIXI,
        '@pixi/core': PIXI,
        '@pixi/display': PIXI,
        '@pixi/constants': PIXI,
        '@pixi/sprite': PIXI,
        '@pixi/math': PIXI,
        '@pixi/utils': PIXI,
        '@pixi/graphics': PIXI,
      };
      module._load = function hookedLoader(request, parent, isMain) {
        const loadedModule = allowedModules[request];
        if (loadedModule) return loadedModule;

        if (
          request.indexOf('./') === 0 ||
          request === originalRequiredModulePath
        )
          return originalNodeModuleLoad(request, parent, isMain);

        console.error(
          `A module ("${request}") was required from ${originalRequiredModulePath} but is not an allowed module or a relative file path starting with "./". null will be returned instead.`
        );
        console.warn(`Allowed modules are: `, Object.keys(allowedModules));
        console.warn(
          `Please use only allowed modules or a reference a local file.`
        );
        return null;
      };

      let requiredModule = null;
      try {
        requiredModule = global.require(originalRequiredModulePath);
      } catch (ex) {
        console.error(
          `Unable to load module "${requirePath}". Only files located in ${requireBasePath} are supported. Exception was:`,
          ex
        );
        requiredModule = null;
      }

      // Whatever the result, always restore the original "_load" in Node.js "module".
      module._load = originalNodeModuleLoad;
      return requiredModule;
    } else {
      // On the web-app, modules need to be registered manually.
      if (requirableModules[requirePath]) return requirableModules[requirePath];

      console.error(
        `Unable to load module "${requirePath}". Are you sure you registered it using ObjectsRenderingService.registerModule? This is mandatory for the web-app to have the file bundled.`
      );

      return null;
    }
  },
  rgbOrHexToHexNumber, // Expose a ColorTransformer function, useful to manage different color types for the extensions
  hexNumberToRGBArray, // Expose a ColorTransformer function, useful to manage different color types for the extensions
  gd, // Expose gd so that it can be used by renderers
  PIXI, // Expose PIXI so that it can be used by renderers
  THREE, // Expose THREE so that it can be used by renderers
  THREE_ADDONS: {
    SkeletonUtils,
  }, // Expose THREE so that it can be used by renderers
  RenderedInstance, // Expose the base class for renderers so that it can be used by renderers
  Rendered3DInstance, // Expose the base class for 3D renderers so that it can be used by renderers
};

export default ObjectsRenderingService;<|MERGE_RESOLUTION|>--- conflicted
+++ resolved
@@ -86,10 +86,6 @@
     return new this.renderers['unknownObjectType'](
       project,
       instance,
-<<<<<<< HEAD
-      //$FlowFixMe It's ok because RenderedUnknownInstance don't use it.
-=======
->>>>>>> 4d4b86ac
       null,
       pixiContainer,
       PixiResourcesLoader
