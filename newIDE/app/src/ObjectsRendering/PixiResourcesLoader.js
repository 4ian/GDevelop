--- conflicted
+++ resolved
@@ -232,7 +232,6 @@
     return invalidTexture;
   }
 
-<<<<<<< HEAD
   static setResourceStatusCode(project: gdProject, resourceName: string) {
     let statusCode = '';
     if (
@@ -247,7 +246,7 @@
   static getResourceStatusCode(project: gdProject, resourceName: string) {
     if (!loadedTextures[resourceName].statusCode) return;
     return loadedTextures[resourceName].statusCode;
-=======
+  }
   /**
    * Get the the data from a json resource in the IDE.
    */
@@ -270,6 +269,5 @@
       isResourceForPixi: true,
     });
     return axios.get(fullUrl).then(response => response.data);
->>>>>>> 4d3da06f
   }
 }