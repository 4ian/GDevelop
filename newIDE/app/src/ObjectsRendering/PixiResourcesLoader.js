--- conflicted
+++ resolved
@@ -112,18 +112,9 @@
     const resource = project.getResourcesManager().getResource(resourceName);
     if (resource.getKind() !== 'image') return invalidTexture;
 
-<<<<<<< HEAD
-    loadedTextures[resourceName] = {
-      pixi: PIXI.Texture.fromImage(
-        ResourcesLoader.getResourceFullUrl(project, resourceName),
-        true /* Treats request as cross-origin */
-      ),
-    };
-=======
     loadedTextures[resourceName] = PIXI.Texture.from(
       ResourcesLoader.getResourceFullUrl(project, resourceName)
     );
->>>>>>> 693b64cd
 
     PixiResourcesLoader._initializeTexture(
       resource,
@@ -149,12 +140,7 @@
 
     const resource = project.getResourcesManager().getResource(resourceName);
     if (resource.getKind() !== 'video') return invalidTexture;
-
-<<<<<<< HEAD
-    loadedTextures[resourceName].pixi = PIXI.Texture.fromVideo(
-=======
     loadedTextures[resourceName] = PIXI.Texture.from(
->>>>>>> 693b64cd
       ResourcesLoader.getResourceFullUrl(
         project,
         resourceName,
@@ -167,15 +153,7 @@
         },
       }
     );
-
-<<<<<<< HEAD
-    // Fix compatibility with Chrome 76+. Only useful for Pixi v4, fixed and can be removed with Pixi v5.
-    // See https://github.com/pixijs/pixi.js/issues/5996
-    loadedTextures[resourceName].pixi.baseTexture.source.preload = 'auto';
-    return loadedTextures[resourceName].pixi;
-=======
     return loadedTextures[resourceName];
->>>>>>> 693b64cd
   }
 
   /**
