import RenderedInstance from './RenderedInstance';
<<<<<<< HEAD
import * as PIXI from 'pixi.js-legacy';
const gd = global.gd;
=======
import * as PIXI from 'pixi.js';
const gd /* TODO: add flow in this file */ = global.gd;
>>>>>>> 2704c654

/**
 * Renderer for gd.SpriteObject
 *
 * @extends RenderedInstance
 * @class RenderedSpriteInstance
 * @constructor
 */
function RenderedSpriteInstance(
  project,
  layout,
  instance,
  associatedObject,
  pixiContainer,
  pixiResourcesLoader
) {
  RenderedInstance.call(
    this,
    project,
    layout,
    instance,
    associatedObject,
    pixiContainer,
    pixiResourcesLoader
  );

  this._renderedAnimation = 0;
  this._renderedDirection = 0;
  this._centerX = 0;
  this._centerY = 0;
  this._originX = 0;
  this._originY = 0;

  //Setup the PIXI object:
  this._pixiObject = new PIXI.Sprite(
    this._pixiResourcesLoader.getInvalidPIXITexture()
  );
  this._pixiContainer.addChild(this._pixiObject);
  this.updatePIXITexture();
  this.updatePIXISprite();
}
RenderedSpriteInstance.prototype = Object.create(RenderedInstance.prototype);

/**
 * Return a URL for thumbnail of the specified object.
 */
RenderedSpriteInstance.getThumbnail = function(
  project,
  resourcesLoader,
  object
) {
  const spriteObject = gd.asSpriteObject(object);

  if (
    spriteObject.getAnimationsCount() > 0 &&
    spriteObject.getAnimation(0).getDirectionsCount() > 0 &&
    spriteObject
      .getAnimation(0)
      .getDirection(0)
      .getSpritesCount() > 0
  ) {
    const imageName = spriteObject
      .getAnimation(0)
      .getDirection(0)
      .getSprite(0)
      .getImageName();
    return resourcesLoader.getResourceFullUrl(project, imageName);
  }

  return 'res/unknown32.png';
};

RenderedSpriteInstance.prototype.updatePIXISprite = function() {
  this._pixiObject.anchor.x =
    this._centerX / this._pixiObject.texture.frame.width;
  this._pixiObject.anchor.y =
    this._centerY / this._pixiObject.texture.frame.height;
  this._pixiObject.rotation = this._shouldNotRotate
    ? 0
    : RenderedInstance.toRad(this._instance.getAngle());
  if (this._instance.hasCustomSize()) {
    this._pixiObject.scale.x =
      this._instance.getCustomWidth() / this._pixiObject.texture.frame.width;
    this._pixiObject.scale.y =
      this._instance.getCustomHeight() / this._pixiObject.texture.frame.height;
  } else {
    this._pixiObject.scale.x = 1;
    this._pixiObject.scale.y = 1;
  }
  this._pixiObject.position.x =
    this._instance.getX() +
    (this._centerX - this._originX) * Math.abs(this._pixiObject.scale.x);
  this._pixiObject.position.y =
    this._instance.getY() +
    (this._centerY - this._originY) * Math.abs(this._pixiObject.scale.y);
};

RenderedSpriteInstance.prototype.updateSprite = function() {
  this._sprite = null;
  this._shouldNotRotate = false;

  const spriteObject = gd.asSpriteObject(this._associatedObject);
  if (spriteObject.hasNoAnimations()) return false;

  this._renderedAnimation = this._instance.getRawFloatProperty('animation');
  if (this._renderedAnimation >= spriteObject.getAnimationsCount())
    this._renderedAnimation = 0;

  const animation = spriteObject.getAnimation(this._renderedAnimation);
  if (animation.hasNoDirections()) return false;

  this._renderedDirection = 0;
  if (animation.useMultipleDirections()) {
    let normalizedAngle = Math.floor(this._instance.getAngle()) % 360;
    if (normalizedAngle < 0) normalizedAngle += 360;

    this._renderedDirection = Math.round(normalizedAngle / 45) % 8;
  }

  if (this._renderedDirection >= animation.getDirectionsCount())
    this._renderedDirection = 0;

  const direction = animation.getDirection(this._renderedDirection);

  if (direction.getSpritesCount() === 0) return false;

  this._shouldNotRotate = animation.useMultipleDirections();
  this._sprite = direction.getSprite(0);
  return true;
};

RenderedSpriteInstance.prototype.updatePIXITexture = function() {
  this.updateSprite();
  if (!this._sprite) return;

  this._pixiObject.texture = this._pixiResourcesLoader.getPIXITexture(
    this._project,
    this._sprite.getImageName()
  );

  const origin = this._sprite.getOrigin();
  this._originX = origin.getX();
  this._originY = origin.getY();

  if (this._sprite.isDefaultCenterPoint()) {
    if (!this._pixiObject.texture.baseTexture.valid) {
      var that = this;
      // We might have to wait for the texture to load
      this._pixiObject.texture.on('update', function() {
        that._centerX = that._pixiObject.texture.width / 2;
        that._centerY = that._pixiObject.texture.height / 2;
        that._pixiObject.texture.off('update', this);
      });
    } else {
      this._centerX = this._pixiObject.texture.width / 2;
      this._centerY = this._pixiObject.texture.height / 2;
    }
  } else {
    const center = this._sprite.getCenter();
    this._centerX = center.getX();
    this._centerY = center.getY();
  }
};

RenderedSpriteInstance.prototype.update = function() {
  const animation = this._instance.getRawFloatProperty('animation');
  if (this._renderedAnimation !== animation) this.updatePIXITexture();

  this.updatePIXISprite();
};

RenderedSpriteInstance.prototype.getOriginX = function() {
  if (!this._sprite || !this._pixiObject) return 0;

  return this._sprite.getOrigin().getX() * this._pixiObject.scale.x;
};

RenderedSpriteInstance.prototype.getOriginY = function() {
  if (!this._sprite || !this._pixiObject) return 0;

  return this._sprite.getOrigin().getY() * this._pixiObject.scale.y;
};

RenderedSpriteInstance.prototype.getDefaultWidth = function() {
  return Math.abs(this._pixiObject.width);
};

RenderedSpriteInstance.prototype.getDefaultHeight = function() {
  return Math.abs(this._pixiObject.height);
};

export default RenderedSpriteInstance;<|MERGE_RESOLUTION|>--- conflicted
+++ resolved
@@ -1,11 +1,6 @@
 import RenderedInstance from './RenderedInstance';
-<<<<<<< HEAD
 import * as PIXI from 'pixi.js-legacy';
-const gd = global.gd;
-=======
-import * as PIXI from 'pixi.js';
 const gd /* TODO: add flow in this file */ = global.gd;
->>>>>>> 2704c654
 
 /**
  * Renderer for gd.SpriteObject
