// @flow
import { Trans } from '@lingui/macro';
import { t } from '@lingui/macro';

import * as React from 'react';
import FlatButton from '../UI/FlatButton';
import Checkbox from '../UI/Checkbox';
import SelectField from '../UI/SelectField';
import SelectOption from '../UI/SelectOption';
import Dialog from '../UI/Dialog';
import SemiControlledTextField from '../UI/SemiControlledTextField';
import SubscriptionChecker from '../Profile/SubscriptionChecker';
import {
  getErrors,
  displayProjectErrorsBox,
  validatePackageName,
} from './ProjectErrorsChecker';
import DismissableAlertMessage from '../UI/DismissableAlertMessage';
import HelpButton from '../UI/HelpButton';
import { ResponsiveLineStackLayout, ColumnStackLayout } from '../UI/Layout';
import Text from '../UI/Text';

type Props = {|
  project: gdProject,
  open: boolean,
  onClose: Function,
  onApply: Function,
  onChangeSubscription: () => void,
|};

type State = {|
  gameResolutionWidth: number,
  gameResolutionHeight: number,
  adaptGameResolutionAtRuntime: boolean,
  name: string,
  author: string,
  version: string,
  packageName: string,
  orientation: string,
  adMobAppId: string,
  firebaseConfig: string,
  scaleMode: string,
  sizeOnStartupMode: string,
  showGDevelopSplash: boolean,
  minFPS: number,
  maxFPS: number,
  isFolderProject: boolean,
|};

class ProjectPropertiesDialog extends React.Component<Props, State> {
  constructor(props: Props) {
    super(props);
    this.state = this._loadFrom(props.project);
  }

  _subscriptionChecker: ?SubscriptionChecker = null;

  _loadFrom(project: gdProject): State {
    return {
      gameResolutionWidth: project.getGameResolutionWidth(),
      gameResolutionHeight: project.getGameResolutionHeight(),
      adaptGameResolutionAtRuntime: project.getAdaptGameResolutionAtRuntime(),
      name: project.getName(),
      author: project.getAuthor(),
      version: project.getVersion(),
      packageName: project.getPackageName(),
      orientation: project.getOrientation(),
      adMobAppId: project.getAdMobAppId(),
      firebaseConfig: project.getFirebaseConfig(),
      scaleMode: project.getScaleMode(),
      sizeOnStartupMode: project.getSizeOnStartupMode(),
      showGDevelopSplash: project.getLoadingScreen().isGDevelopSplashShown(),
      minFPS: project.getMinimumFPS(),
      maxFPS: project.getMaximumFPS(),
      isFolderProject: project.isFolderProject(),
    };
  }

  componentWillReceiveProps(newProps: Props) {
    if (
      (!this.props.open && newProps.open) ||
      (newProps.open && this.props.project !== newProps.project)
    ) {
      this.setState(this._loadFrom(newProps.project));
    }
  }

  _onApply = () => {
    const t = str => str; //TODO
    const { project } = this.props;
    const {
      gameResolutionWidth,
      gameResolutionHeight,
      adaptGameResolutionAtRuntime,
      name,
      author,
      version,
      packageName,
      orientation,
      adMobAppId,
      firebaseConfig,
      scaleMode,
      sizeOnStartupMode,
      showGDevelopSplash,
      minFPS,
      maxFPS,
      isFolderProject,
    } = this.state;
    project.setGameResolutionSize(gameResolutionWidth, gameResolutionHeight);
    project.setAdaptGameResolutionAtRuntime(adaptGameResolutionAtRuntime);
    project.setName(name);
    project.setAuthor(author);
    project.setVersion(version);
    project.setPackageName(packageName);
    project.setOrientation(orientation);
    project.setAdMobAppId(adMobAppId);
    project.setFirebaseConfig(firebaseConfig);
    project.setScaleMode(scaleMode);
    project.setSizeOnStartupMode(sizeOnStartupMode);
    project.setMinimumFPS(minFPS);
    project.setMaximumFPS(maxFPS);
    project.getLoadingScreen().showGDevelopSplash(showGDevelopSplash);
    project.setFolderProject(isFolderProject);

    if (!displayProjectErrorsBox(t, getErrors(t, project))) return;

    this.props.onApply();
  };

  render() {
    const {
      name,
      gameResolutionWidth,
      gameResolutionHeight,
      adaptGameResolutionAtRuntime,
      author,
      version,
      packageName,
      orientation,
      adMobAppId,
      firebaseConfig,
      scaleMode,
      sizeOnStartupMode,
      showGDevelopSplash,
      minFPS,
      maxFPS,
      isFolderProject,
    } = this.state;

    const defaultPackageName = 'com.example.mygame';
    const admobHint = 'ca-app-pub-XXXXXXXXXXXXXXXX/YYYYYYYYYY';
    const defaultVersion = '1.0.0';

    return (
      <React.Fragment>
        <Dialog
          actions={[
            <FlatButton
              label={<Trans>Cancel</Trans>}
              primary={false}
              onClick={this.props.onClose}
              key="cancel"
            />,
            <FlatButton
              label={<Trans>Apply</Trans>}
              primary={true}
              onClick={this._onApply}
              key="apply"
            />,
          ]}
          secondaryActions={[
            <HelpButton
              helpPagePath="/interface/project-manager/properties"
              key="help"
            />,
          ]}
          title={<Trans>Project properties</Trans>}
          cannotBeDismissed={true}
          open={this.props.open}
          onRequestClose={this.props.onClose}
        >
          <ColumnStackLayout noMargin>
            <SemiControlledTextField
              floatingLabelText={<Trans>Game name</Trans>}
              fullWidth
              type="text"
              value={name}
              onChange={value => this.setState({ name: value })}
              autoFocus
            />
            <Checkbox
              label={
                <Trans>
                  Display GDevelop splash at startup (in exported game)
                </Trans>
              }
              checked={showGDevelopSplash}
              onCheck={(e, checked) => {
                if (!checked) {
                  if (
                    this._subscriptionChecker &&
                    !this._subscriptionChecker.checkHasSubscription()
                  )
                    return;
                }

                this.setState({
                  showGDevelopSplash: checked,
                });
              }}
            />
            <SemiControlledTextField
              floatingLabelText={<Trans>Version number (X.Y.Z)</Trans>}
              fullWidth
              hintText={defaultVersion}
              type="text"
              value={version}
              onChange={value => this.setState({ version: value })}
            />
            <SemiControlledTextField
              floatingLabelText={
                <Trans>Package name (for iOS and Android)</Trans>
              }
              fullWidth
              hintText={defaultPackageName}
              type="text"
              value={packageName}
              onChange={value => this.setState({ packageName: value })}
              errorText={
                validatePackageName(packageName) ? (
                  undefined
                ) : (
                  <Trans>
                    The package name is containing invalid characters or not
                    following the convention "xxx.yyy.zzz" (numbers allowed
                    after a letter only).
                  </Trans>
                )
              }
            />
            <SemiControlledTextField
              floatingLabelText={<Trans>Author name</Trans>}
              fullWidth
              hintText={t`Your name`}
              type="text"
              value={author}
              onChange={value => this.setState({ author: value })}
            />
            <Text size="title">
              <Trans>Resolution and rendering</Trans>
            </Text>
            <ResponsiveLineStackLayout noMargin>
              <SemiControlledTextField
                floatingLabelText={<Trans>Game resolution width</Trans>}
                fullWidth
                type="number"
                value={'' + gameResolutionWidth}
                onChange={value =>
                  this.setState({
                    gameResolutionWidth: Math.max(1, parseInt(value, 10)),
                  })
                }
              />
              <SemiControlledTextField
                floatingLabelText={<Trans>Game resolution height</Trans>}
                fullWidth
                type="number"
                value={'' + gameResolutionHeight}
                onChange={value =>
                  this.setState({
                    gameResolutionHeight: Math.max(1, parseInt(value, 10)),
                  })
                }
              />
            </ResponsiveLineStackLayout>
            <SelectField
              fullWidth
              floatingLabelText={
                <Trans>
                  Game resolution resize mode (fullscreen or window)
                </Trans>
              }
              value={sizeOnStartupMode}
              onChange={(e, i, value: string) =>
                this.setState({ sizeOnStartupMode: value })
              }
            >
              <SelectOption
                value=""
                primaryText={t`No changes to the game size`}
              />
              <SelectOption
                value="adaptWidth"
                primaryText={t`Change width to fit the screen or window size`}
              />
              <SelectOption
                value="adaptHeight"
                primaryText={t`Change height to fit the screen or window size`}
              />
            </SelectField>
            <Checkbox
              label={
                <Trans>
                  Update resolution during the game to fit the screen or window
                  size
                </Trans>
              }
              disabled={sizeOnStartupMode === ''}
              checked={adaptGameResolutionAtRuntime}
              onCheck={(e, checked) => {
                this.setState({
                  adaptGameResolutionAtRuntime: checked,
                });
              }}
            />
            <ResponsiveLineStackLayout noMargin>
              <SemiControlledTextField
                floatingLabelText={<Trans>Minimum FPS</Trans>}
                fullWidth
                type="number"
                value={'' + minFPS}
                onChange={value =>
                  this.setState({
                    minFPS: Math.max(0, parseInt(value, 10)),
                  })
                }
              />
              <SemiControlledTextField
                floatingLabelText={<Trans>Maximum FPS (0 to disable)</Trans>}
                fullWidth
                type="number"
                value={'' + maxFPS}
                onChange={value =>
                  this.setState({
                    maxFPS: Math.max(0, parseInt(value, 10)),
                  })
                }
              />
            </ResponsiveLineStackLayout>
            {maxFPS > 0 && maxFPS < 60 && (
              <DismissableAlertMessage
                identifier="maximum-fps-too-low"
                kind="warning"
              >
                <Trans>
                  Most monitors have a refresh rate of 60 FPS. Setting a maximum
                  number of FPS under 60 will force the game to skip frames, and
                  the real number of FPS will be way below 60, making the game
                  laggy and impacting the gameplay negatively. Consider putting
                  60 or more for the maximum number or FPS, or disable it by
                  setting 0.
                </Trans>
              </DismissableAlertMessage>
            )}
            {minFPS < 20 && (
              <DismissableAlertMessage
                identifier="minimum-fps-too-low"
                kind="warning"
              >
                <Trans>
                  Setting the minimum number of FPS below 20 will increase a lot
                  the time that is allowed between the simulation of two frames
                  of the game. If case of a sudden slowdown, or on slow
                  computers, this can create buggy behaviors like objects
                  passing beyond a wall. Consider setting 20 as the minimum FPS.
                </Trans>
              </DismissableAlertMessage>
            )}
            <SelectField
              fullWidth
              floatingLabelText={
                <Trans>Device orientation (for iOS and Android)</Trans>
              }
              value={orientation}
              onChange={(e, i, value: string) =>
                this.setState({ orientation: value })
              }
            >
              <SelectOption value="default" primaryText={t`Platform default`} />
              <SelectOption value="landscape" primaryText={t`Landscape`} />
              <SelectOption value="portrait" primaryText={t`Portrait`} />
            </SelectField>
            <SelectField
              fullWidth
              floatingLabelText={
                <Trans>Scale mode (also called "Sampling")</Trans>
              }
              value={scaleMode}
              onChange={(e, i, value: string) =>
                this.setState({ scaleMode: value })
              }
            >
              <SelectOption
                value="linear"
                primaryText={t`Linear (antialiased rendering, good for most games)`}
              />
              <SelectOption
                value="nearest"
                primaryText={t`Nearest (no antialiasing, good for pixel perfect games)`}
              />
            </SelectField>
            {scaleMode === 'nearest' && (
              <DismissableAlertMessage
                identifier="use-non-smoothed-textures"
                kind="info"
              >
                <Trans>
                  To obtain the best pixel-perfect effect possible, go in the
                  resources editor and disable the Smoothing for all images of
                  your game. It will be done automatically for new images added
                  from now.
                </Trans>
              </DismissableAlertMessage>
            )}
            <Text size="title">
              <Trans>AdMob</Trans>
            </Text>
            <SemiControlledTextField
              floatingLabelText={
                <Trans>AdMob application ID (for iOS and Android)</Trans>
              }
              fullWidth
              hintText={admobHint}
              type="text"
              value={adMobAppId}
              onChange={value => this.setState({ adMobAppId: value })}
            />
            <Text size="title">
              <Trans>Project files</Trans>
            </Text>
            <SelectField
              fullWidth
              floatingLabelText={<Trans>Project file type</Trans>}
              value={isFolderProject ? 'folder-project' : 'single-file'}
              onChange={(e, i, value: string) =>
                this.setState({ isFolderProject: value === 'folder-project' })
              }
            >
<<<<<<< HEAD
              <Trans>
                To obtain the best pixel-perfect effect possible, go in the
                resources editor and disable the Smoothing for all images of
                your game. It will be done automatically for new images added
                from now.
              </Trans>
            </DismissableAlertMessage>
          )}
          <Text size="title">
            <Trans>AdMob</Trans>
          </Text>
          <SemiControlledTextField
            floatingLabelText={
              <Trans>AdMob application ID (for iOS and Android)</Trans>
            }
            fullWidth
            hintText={admobHint}
            type="text"
            value={adMobAppId}
            onChange={value => this.setState({ adMobAppId: value })}
          />
          <Text size="title">
            <Trans>Firebase</Trans>
          </Text>
          <SemiControlledTextField
            floatingLabelText={<Trans>Firebase Configuration string</Trans>}
            fullWidth
            rows={8}
            multiline
            type="text"
            value={firebaseConfig}
            onChange={value => this.setState({ firebaseConfig: value })}
          />
          <Text size="title">
            <Trans>Project files</Trans>
          </Text>
          <SelectField
            fullWidth
            floatingLabelText={<Trans>Project file type</Trans>}
            value={isFolderProject ? 'folder-project' : 'single-file'}
            onChange={(e, i, value: string) =>
              this.setState({ isFolderProject: value === 'folder-project' })
            }
          >
            <SelectOption
              value={'single-file'}
              primaryText={t`Single file (default)`}
            />
            <SelectOption
              value={'folder-project'}
              primaryText={t`Multiple files, saved in folder next to the main file`}
            />
          </SelectField>
=======
              <SelectOption
                value={'single-file'}
                primaryText={t`Single file (default)`}
              />
              <SelectOption
                value={'folder-project'}
                primaryText={t`Multiple files, saved in folder next to the main file`}
              />
            </SelectField>
          </ColumnStackLayout>
>>>>>>> dd771ea3
        </Dialog>
        <SubscriptionChecker
          ref={subscriptionChecker =>
            (this._subscriptionChecker = subscriptionChecker)
          }
          onChangeSubscription={() => {
            this.props.onClose();
            this.props.onChangeSubscription();
          }}
          mode="mandatory"
          id="Disable GDevelop splash at startup"
          title={<Trans>Disable GDevelop splash at startup</Trans>}
        />
      </React.Fragment>
    );
  }
}

export default ProjectPropertiesDialog;<|MERGE_RESOLUTION|>--- conflicted
+++ resolved
@@ -426,6 +426,18 @@
               onChange={value => this.setState({ adMobAppId: value })}
             />
             <Text size="title">
+              <Trans>Firebase</Trans>
+            </Text>
+            <SemiControlledTextField
+              floatingLabelText={<Trans>Firebase Configuration string</Trans>}
+              fullWidth
+              rows={8}
+              multiline
+              type="text"
+              value={firebaseConfig}
+              onChange={value => this.setState({ firebaseConfig: value })}
+            />
+            <Text size="title">
               <Trans>Project files</Trans>
             </Text>
             <SelectField
@@ -435,62 +447,7 @@
               onChange={(e, i, value: string) =>
                 this.setState({ isFolderProject: value === 'folder-project' })
               }
-            >
-<<<<<<< HEAD
-              <Trans>
-                To obtain the best pixel-perfect effect possible, go in the
-                resources editor and disable the Smoothing for all images of
-                your game. It will be done automatically for new images added
-                from now.
-              </Trans>
-            </DismissableAlertMessage>
-          )}
-          <Text size="title">
-            <Trans>AdMob</Trans>
-          </Text>
-          <SemiControlledTextField
-            floatingLabelText={
-              <Trans>AdMob application ID (for iOS and Android)</Trans>
-            }
-            fullWidth
-            hintText={admobHint}
-            type="text"
-            value={adMobAppId}
-            onChange={value => this.setState({ adMobAppId: value })}
-          />
-          <Text size="title">
-            <Trans>Firebase</Trans>
-          </Text>
-          <SemiControlledTextField
-            floatingLabelText={<Trans>Firebase Configuration string</Trans>}
-            fullWidth
-            rows={8}
-            multiline
-            type="text"
-            value={firebaseConfig}
-            onChange={value => this.setState({ firebaseConfig: value })}
-          />
-          <Text size="title">
-            <Trans>Project files</Trans>
-          </Text>
-          <SelectField
-            fullWidth
-            floatingLabelText={<Trans>Project file type</Trans>}
-            value={isFolderProject ? 'folder-project' : 'single-file'}
-            onChange={(e, i, value: string) =>
-              this.setState({ isFolderProject: value === 'folder-project' })
-            }
-          >
-            <SelectOption
-              value={'single-file'}
-              primaryText={t`Single file (default)`}
-            />
-            <SelectOption
-              value={'folder-project'}
-              primaryText={t`Multiple files, saved in folder next to the main file`}
-            />
-          </SelectField>
-=======
+            />
               <SelectOption
                 value={'single-file'}
                 primaryText={t`Single file (default)`}
@@ -501,7 +458,6 @@
               />
             </SelectField>
           </ColumnStackLayout>
->>>>>>> dd771ea3
         </Dialog>
         <SubscriptionChecker
           ref={subscriptionChecker =>
