// @flow
import { Trans } from '@lingui/macro';
import * as React from 'react';
import SemiControlledTextField from '../UI/SemiControlledTextField';
import InlineCheckbox from '../UI/InlineCheckbox';
import ResourceSelector from '../ResourcesList/ResourceSelector';
import ResourcesLoader from '../ResourcesLoader';
import Subheader from '../UI/Subheader';
import FlatButton from '../UI/FlatButton';
import SelectField from '../UI/SelectField';
import SelectOption from '../UI/SelectOption';
import Edit from '@material-ui/icons/Edit';
<<<<<<< HEAD
import IconButton from '../UI/IconButton';
import ColorField from '../UI/ColorField';
import { hexToRGBColor } from '../Utils/ColorTransformer';
=======
>>>>>>> bfd6b1c5
import {
  type ResourceKind,
  type ResourceSource,
  type ChooseResourceFunction,
} from '../ResourcesList/ResourceSource.flow';
import { type ResourceExternalEditor } from '../ResourcesList/ResourceExternalEditor.flow';
import {
  TextFieldWithButtonLayout,
  ResponsiveLineStackLayout,
} from '../UI/Layout';
import RaisedButton from '../UI/RaisedButton';
import { Column } from '../UI/Grid';

// An "instance" here is the objects for which properties are shown
export type Instance = Object; // This could be improved using generics.
export type Instances = Array<Instance>;

// "Value" fields are fields displayed in the properties.
export type ValueFieldCommonProperties = {|
  name: string,
  getLabel?: Instance => string,
  disabled?: boolean,
  onEditButtonClick?: Instance => void,
  onClick?: Instance => void,
|};

// "Primitive" value fields are "simple" fields.
export type PrimitiveValueField =
  | {|
      valueType: 'number',
      getValue: Instance => number,
      setValue: (instance: Instance, newValue: number) => void,
      ...ValueFieldCommonProperties,
    |}
  | {|
      valueType: 'string',
      getValue: Instance => string,
      setValue: (instance: Instance, newValue: string) => void,
      getChoices?: ?() => Array<{| value: string, label: string |}>,
      ...ValueFieldCommonProperties,
    |}
  | {|
      valueType: 'boolean',
      getValue: Instance => boolean,
      setValue: (instance: Instance, newValue: boolean) => void,
      ...ValueFieldCommonProperties,
    |}
  | {|
      valueType: 'color',
      getValue: Instance => string,
      setValue: (instance: Instance, newValue: string) => void,
      ...ValueFieldCommonProperties,
    |}
  | {|
      valueType: 'textarea',
      getValue: Instance => string,
      setValue: (instance: Instance, newValue: string) => void,
      ...ValueFieldCommonProperties,
    |};

// "Resource" fields are showing a resource selector.
type ResourceField = {|
  valueType: 'resource',
  resourceKind: ResourceKind,
  getValue: Instance => string,
  setValue: (instance: Instance, newValue: string) => void,
  ...ValueFieldCommonProperties,
|};

// A value field is a primitive or a resource.
export type ValueField = PrimitiveValueField | ResourceField;

// A field can be a primitive, a resource or a list of fields
export type Field =
  | PrimitiveValueField
  | ResourceField
  | {|
      name: string,
      type: 'row' | 'column',
      children: Array<Object>,
    |};

// The schema is the tree of all fields.
export type Schema = Array<Field>;

// Mandatory props in any case when using the component
type MandatoryProps = {|
  onInstancesModified?: Instances => void,
  instances: Instances,
  schema: Schema,
  mode?: 'column' | 'row',
|};

type Props =
  // Mandatory props in all cases:
  | MandatoryProps
  // Props to be used when you want to display resources:
  | {|
      ...MandatoryProps,
      project: gdProject,
      resourceSources: Array<ResourceSource>,
      onChooseResource: ChooseResourceFunction,
      resourceExternalEditors: Array<ResourceExternalEditor>,
    |};

const styles = {
  columnContainer: {
    display: 'flex',
    flexDirection: 'column',
  },
  fieldContainer: {
    flex: 1,
    display: 'flex',
    flexDirection: 'row',
    alignItems: 'baseline',
  },
  field: {
    flex: 1,
    width: 'auto',
  },
  subPropertiesEditorContainer: {
    marginLeft: 15,
  },
  subHeader: {
    paddingLeft: 0,
  },
};

const getFieldValue = (
  instances: Instances,
  field: ValueField,
  defaultValue?: any
): any => {
  if (!instances[0]) {
    console.log(
      'getFieldValue was called with an empty list of instances (or containing undefined). This is a bug that should be fixed'
    );
    return defaultValue;
  }

  let value = field.getValue(instances[0]);
  for (var i = 1; i < instances.length; ++i) {
    if (value !== field.getValue(instances[i])) {
      if (typeof defaultValue !== 'undefined') value = defaultValue;
      break;
    }
  }

  return value;
};

const getFieldLabel = (instances: Instances, field: ValueField): any => {
  if (!instances[0]) {
    console.log(
      'PropertiesEditor._getFieldLabel was called with an empty list of instances (or containing undefined). This is a bug that should be fixed'
    );
    return field.name;
  }

  if (field.getLabel) return field.getLabel(instances[0]);

  return field.name;
};

export default class PropertiesEditor extends React.Component<Props, {||}> {
  _onInstancesModified = (instances: Instances) => {
    // This properties editor is dealing with fields that are
    // responsible to update their state (see field.setValue).

    if (this.props.onInstancesModified)
      this.props.onInstancesModified(instances);
    else this.forceUpdate();
  };

  _renderInputField = (field: ValueField) => {
    if (field.name === 'PLEASE_ALSO_SHOW_EDIT_BUTTON_THANKS') return null; // This special property was used in GDevelop 4 IDE to ask for a Edit button to be shown, ignore it.

    if (field.valueType === 'boolean') {
      const { setValue } = field;
      return (
        <InlineCheckbox
          label={getFieldLabel(this.props.instances, field)}
          key={field.name}
          checked={getFieldValue(this.props.instances, field)}
          onCheck={(event, newValue) => {
            this.props.instances.forEach(i => setValue(i, !!newValue));
            this._onInstancesModified(this.props.instances);
          }}
          disabled={field.disabled}
        />
      );
    } else if (field.valueType === 'number') {
      const { setValue } = field;
      return (
        <SemiControlledTextField
          value={getFieldValue(this.props.instances, field)}
          key={field.name}
          id={field.name}
          floatingLabelText={getFieldLabel(this.props.instances, field)}
          floatingLabelFixed
          onChange={newValue => {
            this.props.instances.forEach(i =>
              setValue(i, parseFloat(newValue) || 0)
            );
            this._onInstancesModified(this.props.instances);
          }}
          type="number"
          style={styles.field}
          disabled={field.disabled}
        />
      );
    } else if (field.valueType === 'color') {
      const { setValue } = field;
      return (
        <ColorField
          key={field.name}
          id={field.name}
          floatingLabelText={getFieldLabel(this.props.instances, field)}
          disableAlpha
          fullWidth
          color={hexToRGBColor(getFieldValue(this.props.instances, field))}
          onChangeComplete={color => {
            this.props.instances.forEach(i =>
              setValue(i, color.hex || '#000000')
            );
            this._onInstancesModified(this.props.instances);
          }}
        />
      );
    } else if (field.valueType === 'textarea') {
      const { setValue } = field;
      return (
        <SemiControlledTextField
          key={field.name}
          id={field.name}
          onChange={text => {
            this.props.instances.forEach(i => setValue(i, text || ''));
            this._onInstancesModified(this.props.instances);
          }}
          value={getFieldValue(this.props.instances, field)}
          floatingLabelText={getFieldLabel(this.props.instances, field)}
          floatingLabelFixed
          multiLine
          style={styles.field}
        />
      );
    } else {
      const { onEditButtonClick, setValue } = field;
      return (
        <TextFieldWithButtonLayout
          key={field.name}
          renderTextField={() => (
            <SemiControlledTextField
              value={getFieldValue(
                this.props.instances,
                field,
                '(Multiple values)'
              )}
              id={field.name}
              floatingLabelText={getFieldLabel(this.props.instances, field)}
              floatingLabelFixed
              onChange={newValue => {
                this.props.instances.forEach(i => setValue(i, newValue || ''));
                this._onInstancesModified(this.props.instances);
              }}
              style={styles.field}
              disabled={field.disabled}
            />
          )}
          renderButton={style =>
            onEditButtonClick ? (
              <RaisedButton
                style={style}
                primary
                disabled={this.props.instances.length !== 1}
                icon={<Edit />}
                label={<Trans>Edit</Trans>}
                onClick={() => onEditButtonClick(this.props.instances[0])}
              />
            ) : null
          }
        />
      );
    }
  };

  _renderSelectField = (field: ValueField) => {
    if (!field.getChoices || !field.getValue) return;

    const children = field
      .getChoices()
      .map(({ value, label }) => (
        <SelectOption key={value} value={value} primaryText={label} />
      ));

    if (field.valueType === 'number') {
      const { setValue } = field;
      return (
        <SelectField
          value={getFieldValue(this.props.instances, field)}
          key={field.name}
          floatingLabelText={getFieldLabel(this.props.instances, field)}
          onChange={(event, index, newValue: string) => {
            this.props.instances.forEach(i =>
              setValue(i, parseFloat(newValue) || 0)
            );
            this._onInstancesModified(this.props.instances);
          }}
          style={styles.field}
          disabled={field.disabled}
        >
          {children}
        </SelectField>
      );
    } else if (field.valueType === 'string') {
      const { setValue } = field;
      return (
        <SelectField
          value={getFieldValue(
            this.props.instances,
            field,
            '(Multiple values)'
          )}
          key={field.name}
          floatingLabelText={getFieldLabel(this.props.instances, field)}
          onChange={(event, index, newValue: string) => {
            this.props.instances.forEach(i => setValue(i, newValue || ''));
            this._onInstancesModified(this.props.instances);
          }}
          style={styles.field}
          disabled={field.disabled}
        >
          {children}
        </SelectField>
      );
    }
  };

  _renderButton = (field: ValueField) => {
    //TODO: multi selection handling
    return (
      <FlatButton
        key={field.name}
        fullWidth
        primary
        label={getFieldLabel(this.props.instances, field)}
        onClick={() => {
          if (field.onClick) field.onClick(this.props.instances[0]);
        }}
      />
    );
  };

  _renderResourceField = (field: ResourceField) => {
    if (!this.props.project) {
      console.error(
        'You tried to display a resource field in a PropertiesEditor that does not support display resources. If you need to display resources, pass additional props (project, resourceSources, etc...)'
      );
      return;
    }

    const { setValue } = field;
    return (
      <ResourceSelector
        key={field.name}
        project={this.props.project}
        resourceSources={this.props.resourceSources}
        onChooseResource={this.props.onChooseResource}
        resourceExternalEditors={this.props.resourceExternalEditors}
        resourcesLoader={ResourcesLoader}
        resourceKind={field.resourceKind}
        fullWidth
        initialResourceName={getFieldValue(
          this.props.instances,
          field,
          '(Multiple values)' //TODO
        )}
        onChange={newValue => {
          this.props.instances.forEach(i => setValue(i, newValue));
          this._onInstancesModified(this.props.instances);
        }}
        floatingLabelText={getFieldLabel(this.props.instances, field)}
      />
    );
  };

  render() {
    const { mode } = this.props;

    const renderContainer =
      mode === 'row'
        ? (fields: React.Node) => (
            <ResponsiveLineStackLayout>{fields}</ResponsiveLineStackLayout>
          )
        : (fields: React.Node) => <Column noMargin>{fields}</Column>;

    return renderContainer(
      this.props.schema.map(field => {
        if (field.children) {
          if (field.type === 'row') {
            return (
              <PropertiesEditor
                key={field.name}
                schema={field.children}
                instances={this.props.instances}
                mode="row"
              />
            );
          }

          return (
            <div key={field.name}>
              <Subheader>{field.name}</Subheader>
              <div style={styles.subPropertiesEditorContainer}>
                <PropertiesEditor
                  schema={field.children}
                  instances={this.props.instances}
                  mode="column"
                />
              </div>
            </div>
          );
        } else if (field.valueType === 'resource') {
          return this._renderResourceField(field);
        } else {
          if (field.getChoices && field.getValue)
            return this._renderSelectField(field);
          if (field.getValue) return this._renderInputField(field);
          if (field.onClick) return this._renderButton(field);
        }

        return null;
      })
    );
  }
}<|MERGE_RESOLUTION|>--- conflicted
+++ resolved
@@ -10,12 +10,9 @@
 import SelectField from '../UI/SelectField';
 import SelectOption from '../UI/SelectOption';
 import Edit from '@material-ui/icons/Edit';
-<<<<<<< HEAD
-import IconButton from '../UI/IconButton';
 import ColorField from '../UI/ColorField';
 import { hexToRGBColor } from '../Utils/ColorTransformer';
-=======
->>>>>>> bfd6b1c5
+
 import {
   type ResourceKind,
   type ResourceSource,
