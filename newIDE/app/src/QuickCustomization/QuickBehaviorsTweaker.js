// @flow
import * as React from 'react';
import { ObjectPreview } from './ObjectPreview';
import { mapFor } from '../Utils/MapFor';
import { ColumnStackLayout, ResponsiveLineStackLayout } from '../UI/Layout';
import { type ResourceManagementProps } from '../ResourcesList/ResourceSource';
import Text from '../UI/Text';
import { enumerateObjectFolderOrObjects } from '.';
import CompactPropertiesEditor from '../CompactPropertiesEditor';
import propertiesMapToSchema from '../CompactPropertiesEditor/PropertiesMapToCompactSchema';
import { Trans } from '@lingui/macro';
import { CalloutCard } from '../UI/CalloutCard';
import { LargeSpacer } from '../UI/Grid';
import { useForceRecompute } from '../Utils/UseForceUpdate';

const gd: libGDevelop = global.gd;

const QuickBehaviorPropertiesEditor = ({
  project,
  behavior,
  object,
  onBehaviorUpdated,
  resourceManagementProps,
}: {|
  project: gdProject,
  behavior: gdBehavior,
  object: gdObject,
  onBehaviorUpdated: () => void,
  resourceManagementProps: ResourceManagementProps,
|}) => {
  const [schemaRecomputeTrigger, forceRecomputeSchema] = useForceRecompute();
  const basicPropertiesSchema = React.useMemo(
    () => {
      if (schemaRecomputeTrigger) {
        // schemaRecomputeTrigger allows to invalidate the schema when required.
      }
      return propertiesMapToSchema(
        behavior.getProperties(),
        behavior => behavior.getProperties(),
        (behavior, name, value) => {
          behavior.updateProperty(name, value);
        },
        object,
        'Basic-Quick'
<<<<<<< HEAD
      ),
    // schemaRecomputeTrigger allows to invalidate the schema when required.
    // eslint-disable-next-line react-hooks/exhaustive-deps
=======
      );
    },
>>>>>>> 9391fc28
    [behavior, object, schemaRecomputeTrigger]
  );

  return (
    <CompactPropertiesEditor
      project={project}
      schema={basicPropertiesSchema}
      instances={[behavior]}
      onInstancesModified={onBehaviorUpdated}
      resourceManagementProps={resourceManagementProps}
      onRefreshAllFields={forceRecomputeSchema}
    />
  );
};

const getObjectBehaviorNamesToTweak = (object: gdObject) => {
  return object
    .getAllBehaviorNames()
    .toJSArray()
    .filter(behaviorName => {
      const behavior = object.getBehavior(behaviorName);
      if (behavior.isDefaultBehavior()) {
        return false;
      }
      if (
        behavior
          .getProperties()
          .keys()
          .size() === 0
      ) {
        return false;
      }

      const behaviorMetadata = gd.MetadataProvider.getBehaviorMetadata(
        gd.JsPlatform.get(),
        behavior.getTypeName()
      );
      if (gd.MetadataProvider.isBadBehaviorMetadata(behaviorMetadata)) {
        return false;
      }
      if (
        behaviorMetadata.getQuickCustomizationVisibility() ===
        gd.QuickCustomization.Hidden
      ) {
        return false;
      }

      return true;
    });
};

type Props = {|
  project: gdProject,
  resourceManagementProps: ResourceManagementProps,
|};

export const QuickBehaviorsTweaker = ({
  project,
  resourceManagementProps,
}: Props) => {
  return (
    <ColumnStackLayout noMargin expand>
      {mapFor(0, project.getLayoutsCount(), i => {
        const layout = project.getLayoutAt(i);
        const folderObjects = enumerateObjectFolderOrObjects(
          layout.getObjects().getRootFolder()
        );

        if (!folderObjects.length) return null;

        const objectEditorsPerFolderNodes = folderObjects
          .map(({ folderName, objects }) => {
            const behaviorPropertiesEditorsNodes = objects
              .map(object => {
                const behaviorNamesToTweak = getObjectBehaviorNamesToTweak(
                  object
                );
                if (!behaviorNamesToTweak.length) {
                  return null;
                }

                return (
                  <ResponsiveLineStackLayout noMargin expand>
                    <ObjectPreview object={object} project={project} />
                    <ColumnStackLayout noMargin expand noOverflowParent>
                      {behaviorNamesToTweak.map(behaviorName => {
                        const behavior = object.getBehavior(behaviorName);

                        return (
                          <QuickBehaviorPropertiesEditor
                            project={project}
                            behavior={behavior}
                            object={object}
                            onBehaviorUpdated={() => {}}
                            resourceManagementProps={resourceManagementProps}
                          />
                        );
                      })}
                    </ColumnStackLayout>
                  </ResponsiveLineStackLayout>
                );
              })
              .filter(Boolean);

            if (!behaviorPropertiesEditorsNodes.length) {
              return null;
            }

            return (
              <ColumnStackLayout noMargin expand noOverflowParent>
                <Text noMargin size={'sub-title'}>
                  {folderName}
                </Text>
                <ColumnStackLayout
                  noMargin
                  expand
                  noOverflowParent
                  useLargeSpacer
                >
                  {behaviorPropertiesEditorsNodes}
                </ColumnStackLayout>
              </ColumnStackLayout>
            );
          })
          .filter(Boolean);

        if (!objectEditorsPerFolderNodes.length) {
          return null;
        }

        return (
          <ColumnStackLayout noMargin expand noOverflowParent>
            {project.getLayoutsCount() > 1 && (
              <Text noMargin size={'block-title'}>
                {layout.getName()}
              </Text>
            )}
            {objectEditorsPerFolderNodes}
          </ColumnStackLayout>
        );
      }).filter(Boolean)}
      <LargeSpacer />
      <CalloutCard
        renderImage={style => (
          <img
            src="res/quick_customization/tweak_gameplay.svg"
            style={style}
            alt=""
          />
        )}
      >
        <ResponsiveLineStackLayout noMargin expand alignItems="stretch">
          <ColumnStackLayout alignItems="flex-start" expand noMargin>
            <Text noMargin size="block-title">
              <Trans>Making a fun game with behaviors</Trans>
            </Text>
            <Text noMargin size="body">
              <Trans>
                Behaviors are attached to objects and make them alive. The rules
                of the game can be created using behaviors and events.
              </Trans>
            </Text>
          </ColumnStackLayout>
        </ResponsiveLineStackLayout>
      </CalloutCard>
    </ColumnStackLayout>
  );
};<|MERGE_RESOLUTION|>--- conflicted
+++ resolved
@@ -42,14 +42,8 @@
         },
         object,
         'Basic-Quick'
-<<<<<<< HEAD
-      ),
-    // schemaRecomputeTrigger allows to invalidate the schema when required.
-    // eslint-disable-next-line react-hooks/exhaustive-deps
-=======
       );
     },
->>>>>>> 9391fc28
     [behavior, object, schemaRecomputeTrigger]
   );
 
