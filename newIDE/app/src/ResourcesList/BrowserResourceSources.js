--- conflicted
+++ resolved
@@ -166,166 +166,6 @@
   );
 };
 
-<<<<<<< HEAD
-export default [
-  {
-    name: 'publicAudioUrlChooser',
-    displayName: 'Choose an audio file from library',
-    kind: 'audio',
-    component: class AudioResourceChooser extends React.Component<ResourceSourceComponentProps> {
-      _chooser: ?GenericResourcesChooser;
-      chooseResources = () => {
-        if (this._chooser) return this._chooser.chooseResources();
-      };
-      render() {
-        return (
-          <GenericResourcesChooser
-            {...this.props}
-            resourceKind="audio"
-            createNewResource={() => new gd.AudioResource()}
-            title={<Trans>Choose an audio file from the library</Trans>}
-            ref={chooser => (this._chooser = chooser)}
-          />
-        );
-      }
-    },
-  },
-  {
-    name: 'publicImageUrlChooser',
-    displayName: 'Choose an image from library',
-    kind: 'image',
-    component: class ImageResourceChooser extends React.Component<ResourceSourceComponentProps> {
-      _chooser: ?GenericResourcesChooser;
-      chooseResources = () => {
-        if (this._chooser) return this._chooser.chooseResources();
-      };
-      render() {
-        return (
-          <GenericResourcesChooser
-            {...this.props}
-            resourceKind="image"
-            urlsAreImages
-            createNewResource={() => new gd.ImageResource()}
-            title={<Trans>Choose an image from the library</Trans>}
-            ref={chooser => (this._chooser = chooser)}
-          />
-        );
-      }
-    },
-  },
-  {
-    name: 'publicFontUrlChooser',
-    displayName: 'Choose a font from library',
-    kind: 'font',
-    component: class FontResourceChooser extends React.Component<ResourceSourceComponentProps> {
-      _chooser: ?GenericResourcesChooser;
-      chooseResources = () => {
-        if (this._chooser) return this._chooser.chooseResources();
-      };
-      render() {
-        return (
-          <GenericResourcesChooser
-            {...this.props}
-            resourceKind="font"
-            createNewResource={() => new gd.FontResource()}
-            title={<Trans>Choose a font from the library</Trans>}
-            ref={chooser => (this._chooser = chooser)}
-          />
-        );
-      }
-    },
-  },
-  {
-    name: 'publicVideoUrlChooser',
-    displayName: 'Choose a video from library',
-    kind: 'video',
-    component: class VideoResourceChooser extends React.Component<ResourceSourceComponentProps> {
-      _chooser: ?GenericResourcesChooser;
-      chooseResources = () => {
-        if (this._chooser) return this._chooser.chooseResources();
-      };
-      render() {
-        return (
-          <GenericResourcesChooser
-            {...this.props}
-            resourceKind="video"
-            createNewResource={() => new gd.VideoResource()}
-            title={<Trans>Choose a video from the library</Trans>}
-            ref={chooser => (this._chooser = chooser)}
-          />
-        );
-      }
-    },
-  },
-  {
-    name: 'publicJsonUrlChooser',
-    displayName: 'Choose a json file from library',
-    kind: 'json',
-    component: class JsonResourceChooser extends React.Component<ResourceSourceComponentProps> {
-      _chooser: ?GenericResourcesChooser;
-      chooseResources = () => {
-        if (this._chooser) return this._chooser.chooseResources();
-      };
-      render() {
-        return (
-          <GenericResourcesChooser
-            {...this.props}
-            resourceKind="json"
-            createNewResource={() => new gd.JsonResource()}
-            title={<Trans>Choose a Json File from the library</Trans>}
-            ref={chooser => (this._chooser = chooser)}
-          />
-        );
-      }
-    },
-  },
-  {
-    name: 'publicTilemapUrlChooser',
-    displayName: 'Choose a tilemap file from library',
-    kind: 'tilemap',
-    component: class JsonResourceChooser extends React.Component<ResourceSourceComponentProps> {
-      _chooser: ?GenericResourcesChooser;
-      chooseResources = () => {
-        if (this._chooser) return this._chooser.chooseResources();
-      };
-      render() {
-        return (
-          <GenericResourcesChooser
-            {...this.props}
-            resourceKind="tilemap"
-            createNewResource={() => new gd.TilemapResource()}
-            title={<Trans>Choose a Tilemap File from the library</Trans>}
-            ref={chooser => (this._chooser = chooser)}
-          />
-        );
-      }
-    },
-  },
-  {
-    name: 'publicBitmapFontUrlChooser',
-    displayName: 'Choose a bitmap font from library',
-    kind: 'bitmapFont',
-    component: class BitmapFontResourceChooser extends React.Component<ResourceSourceComponentProps> {
-      _chooser: ?GenericResourcesChooser;
-      chooseResources = () => {
-        if (this._chooser) return this._chooser.chooseResources();
-      };
-      render() {
-        return (
-          <GenericResourcesChooser
-            {...this.props}
-            urlsAreImages={false}
-            resourceKind="bitmapFont"
-            createNewResource={() => new gd.BitmapFontResource()}
-            title={<Trans>Choose a bitmap font from the library</Trans>}
-            ref={chooser => (this._chooser = chooser)}
-          />
-        );
-      }
-    },
-  },
-];
-=======
 const browserResourceSources: Array<ResourceSource> = [
   ...allResourceKindsAndMetadata.map(({ kind, createNewResource }) => ({
     name: `resource-store-${kind}`,
@@ -355,5 +195,4 @@
   })),
 ];
 
-export default browserResourceSources;
->>>>>>> bc979031
+export default browserResourceSources;