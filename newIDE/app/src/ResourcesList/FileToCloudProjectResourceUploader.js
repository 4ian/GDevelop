--- conflicted
+++ resolved
@@ -40,17 +40,13 @@
   tilemap: ['application/json'],
   tileset: ['application/json'],
   bitmapFont: [],
-<<<<<<< HEAD
-  model3D: ['model/gltf-binary'],
-  atlas: [],
-=======
   model3D: [
     'file',
     // The following mime type is not handled by Safari. The verification will be handled
     // after the files have been picked.
     // 'model/gltf-binary'
   ],
->>>>>>> 9e8a1554
+  atlas: [],
 };
 
 const getAcceptedExtensions = (
