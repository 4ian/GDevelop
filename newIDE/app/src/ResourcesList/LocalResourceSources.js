// @flow
import { t } from '@lingui/macro';
import {
  type ResourceSource,
  allResourceKindsAndMetadata,
} from './ResourceSource';
import {
  isPathInProjectFolder,
  copyAllToProjectFolder,
} from './ResourceUtils.js';
import optionalRequire from '../Utils/OptionalRequire.js';
import Window from '../Utils/Window';
const electron = optionalRequire('electron');
const dialog = electron ? electron.remote.dialog : null;
const path = optionalRequire('path');

const localResourceSources: Array<ResourceSource> = [
  ...allResourceKindsAndMetadata.map(
    ({ kind, displayName, fileExtensions, createNewResource }) => ({
      name: 'local-file-opener-' + kind,
      displayName: t`Choose a file`,
      displayTab: 'import',
      kind,
      selectResourcesHeadless: async ({
        i18n,
        getLastUsedPath,
        setLastUsedPath,
        project,
        options,
      }) => {
        if (!dialog)
          throw new Error('Electron dialog not supported in this environment.');

        const properties = ['openFile'];
        if (options.multiSelection) properties.push('multiSelections');

        const projectPath = path.dirname(project.getProjectFile());
        const latestPath = getLastUsedPath(project, kind) || projectPath;

        const browserWindow = electron.remote.getCurrentWindow();
        let { filePaths } = await dialog.showOpenDialog(browserWindow, {
          title: i18n._(t`Choose a file`),
          properties,
          filters: [
            { name: i18n._(t`Supported files`), extensions: fileExtensions },
          ],
          defaultPath: latestPath,
        });
        if (!filePaths || !filePaths.length) return [];

        const lastUsedPath = path.parse(filePaths[0]).dir;
        setLastUsedPath(project, kind, lastUsedPath);

        const outsideProjectFolderPaths = filePaths.filter(
          path => !isPathInProjectFolder(project, path)
        );

<<<<<<< HEAD
      render() {
        return null;
      }
    },
  },
  {
    name: 'localJsonFileOpener',
    displayName: 'Choose a new json file',
    kind: 'json',
    component: class LocalJsonFileOpener extends Component<ResourceSourceComponentProps> {
      chooseResources = (
        project: gdProject,
        multiSelections: boolean = true
      ): Promise<Array<any>> => {
        const { i18n, getLastUsedPath, setLastUsedPath } = this.props;
        const options = {
          multiSelections,
          title: i18n._(t`Choose a json file`),
          name: i18n._(t`JSON file`),
          extensions: ['json', 'ldtk'],
        };
        return selectLocalResourcePath(
          i18n,
          project,
          options,
          getLastUsedPath,
          setLastUsedPath,
          'json'
        ).then(resources => {
          return resources.map(resourcePath => {
            const jsonResource = new gd.JsonResource();
            const projectPath = path.dirname(project.getProjectFile());
            jsonResource.setFile(path.relative(projectPath, resourcePath));
            jsonResource.setName(path.relative(projectPath, resourcePath));
=======
        if (outsideProjectFolderPaths.length) {
          const answer = Window.showConfirmDialog(
            i18n._(
              t`This/these file(s) are outside the project folder. Would you like to make a copy of them in your project folder first (recommended)?`
            )
          );
>>>>>>> bc979031

          if (answer) {
            filePaths = await copyAllToProjectFolder(project, filePaths);
          }
        }

<<<<<<< HEAD
      render() {
        return null;
      }
    },
  },
  {
    name: 'localTilemapFileOpener',
    displayName: 'Choose a new json or ldtk file',
    kind: 'tilemap',
    component: class localTilemapFileOpener extends Component<ResourceSourceComponentProps> {
      chooseResources = (
        project: gdProject,
        multiSelections: boolean = true
      ): Promise<Array<any>> => {
        const { i18n, getLastUsedPath, setLastUsedPath } = this.props;
        const options = {
          multiSelections,
          title: i18n._(t`Choose a tilemap file`),
          name: i18n._(t`Tilemap file`),
          extensions: ['ldtk', 'json'],
        };
        return selectLocalResourcePath(
          i18n,
          project,
          options,
          getLastUsedPath,
          setLastUsedPath,
          'tilemap'
        ).then(resources => {
          return resources.map(resourcePath => {
            const jsonResource = new gd.TilemapResource();
            const projectPath = path.dirname(project.getProjectFile());
            jsonResource.setFile(path.relative(projectPath, resourcePath));
            jsonResource.setName(path.relative(projectPath, resourcePath));

            console.log(
              jsonResource,
              jsonResource.getKind(),
              jsonResource.getFile()
            );
            return jsonResource;
          });
        });
      };

      render() {
        return null;
      }
    },
  },
  {
    name: 'localBitmapFontFileOpener',
    displayName: 'Choose a new bitmap font file (.fnt, .xml)',
    kind: 'bitmapFont',
    component: class LocalBitmapFontFileOpener extends Component<ResourceSourceComponentProps> {
      chooseResources = (
        project: gdProject,
        multiSelections: boolean = true
      ): Promise<Array<any>> => {
        const { i18n, getLastUsedPath, setLastUsedPath } = this.props;
        const options = {
          multiSelections,
          title: i18n._(t`Choose a bitmap font file`),
          name: i18n._(t`FNT, XML file`),
          extensions: ['fnt', 'xml'],
        };
        return selectLocalResourcePath(
          i18n,
          project,
          options,
          getLastUsedPath,
          setLastUsedPath,
          'bitmapFont'
        ).then(resources => {
          return resources.map(resourcePath => {
            const bitmapFontResource = new gd.BitmapFontResource();
            const projectPath = path.dirname(project.getProjectFile());
            bitmapFontResource.setFile(
              path.relative(projectPath, resourcePath)
            );
            bitmapFontResource.setName(
              path.relative(projectPath, resourcePath)
            );
=======
        return filePaths.map(filePath => {
          const newResource = createNewResource();
          const projectPath = path.dirname(project.getProjectFile());
          newResource.setFile(path.relative(projectPath, filePath));
          newResource.setName(path.relative(projectPath, filePath));
>>>>>>> bc979031

          return newResource;
        });
      },
      renderComponent: () => null,
    })
  ),
];

export default localResourceSources;<|MERGE_RESOLUTION|>--- conflicted
+++ resolved
@@ -55,146 +55,23 @@
           path => !isPathInProjectFolder(project, path)
         );
 
-<<<<<<< HEAD
-      render() {
-        return null;
-      }
-    },
-  },
-  {
-    name: 'localJsonFileOpener',
-    displayName: 'Choose a new json file',
-    kind: 'json',
-    component: class LocalJsonFileOpener extends Component<ResourceSourceComponentProps> {
-      chooseResources = (
-        project: gdProject,
-        multiSelections: boolean = true
-      ): Promise<Array<any>> => {
-        const { i18n, getLastUsedPath, setLastUsedPath } = this.props;
-        const options = {
-          multiSelections,
-          title: i18n._(t`Choose a json file`),
-          name: i18n._(t`JSON file`),
-          extensions: ['json', 'ldtk'],
-        };
-        return selectLocalResourcePath(
-          i18n,
-          project,
-          options,
-          getLastUsedPath,
-          setLastUsedPath,
-          'json'
-        ).then(resources => {
-          return resources.map(resourcePath => {
-            const jsonResource = new gd.JsonResource();
-            const projectPath = path.dirname(project.getProjectFile());
-            jsonResource.setFile(path.relative(projectPath, resourcePath));
-            jsonResource.setName(path.relative(projectPath, resourcePath));
-=======
         if (outsideProjectFolderPaths.length) {
           const answer = Window.showConfirmDialog(
             i18n._(
               t`This/these file(s) are outside the project folder. Would you like to make a copy of them in your project folder first (recommended)?`
             )
           );
->>>>>>> bc979031
 
           if (answer) {
             filePaths = await copyAllToProjectFolder(project, filePaths);
           }
         }
 
-<<<<<<< HEAD
-      render() {
-        return null;
-      }
-    },
-  },
-  {
-    name: 'localTilemapFileOpener',
-    displayName: 'Choose a new json or ldtk file',
-    kind: 'tilemap',
-    component: class localTilemapFileOpener extends Component<ResourceSourceComponentProps> {
-      chooseResources = (
-        project: gdProject,
-        multiSelections: boolean = true
-      ): Promise<Array<any>> => {
-        const { i18n, getLastUsedPath, setLastUsedPath } = this.props;
-        const options = {
-          multiSelections,
-          title: i18n._(t`Choose a tilemap file`),
-          name: i18n._(t`Tilemap file`),
-          extensions: ['ldtk', 'json'],
-        };
-        return selectLocalResourcePath(
-          i18n,
-          project,
-          options,
-          getLastUsedPath,
-          setLastUsedPath,
-          'tilemap'
-        ).then(resources => {
-          return resources.map(resourcePath => {
-            const jsonResource = new gd.TilemapResource();
-            const projectPath = path.dirname(project.getProjectFile());
-            jsonResource.setFile(path.relative(projectPath, resourcePath));
-            jsonResource.setName(path.relative(projectPath, resourcePath));
-
-            console.log(
-              jsonResource,
-              jsonResource.getKind(),
-              jsonResource.getFile()
-            );
-            return jsonResource;
-          });
-        });
-      };
-
-      render() {
-        return null;
-      }
-    },
-  },
-  {
-    name: 'localBitmapFontFileOpener',
-    displayName: 'Choose a new bitmap font file (.fnt, .xml)',
-    kind: 'bitmapFont',
-    component: class LocalBitmapFontFileOpener extends Component<ResourceSourceComponentProps> {
-      chooseResources = (
-        project: gdProject,
-        multiSelections: boolean = true
-      ): Promise<Array<any>> => {
-        const { i18n, getLastUsedPath, setLastUsedPath } = this.props;
-        const options = {
-          multiSelections,
-          title: i18n._(t`Choose a bitmap font file`),
-          name: i18n._(t`FNT, XML file`),
-          extensions: ['fnt', 'xml'],
-        };
-        return selectLocalResourcePath(
-          i18n,
-          project,
-          options,
-          getLastUsedPath,
-          setLastUsedPath,
-          'bitmapFont'
-        ).then(resources => {
-          return resources.map(resourcePath => {
-            const bitmapFontResource = new gd.BitmapFontResource();
-            const projectPath = path.dirname(project.getProjectFile());
-            bitmapFontResource.setFile(
-              path.relative(projectPath, resourcePath)
-            );
-            bitmapFontResource.setName(
-              path.relative(projectPath, resourcePath)
-            );
-=======
         return filePaths.map(filePath => {
           const newResource = createNewResource();
           const projectPath = path.dirname(project.getProjectFile());
           newResource.setFile(path.relative(projectPath, filePath));
           newResource.setName(path.relative(projectPath, filePath));
->>>>>>> bc979031
 
           return newResource;
         });
