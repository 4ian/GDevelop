// @flow
import { t, Trans } from '@lingui/macro';
import * as React from 'react';
import {
  type ChooseResourceOptions,
  type ChooseResourceProps,
  type ResourceSourceComponentProps,
  type ResourceSource,
  allResourceKindsAndMetadata,
} from './ResourceSource';
import { ResourceStore } from '../AssetStore/ResourceStore';
import { isPathInProjectFolder, copyAllToProjectFolder } from './ResourceUtils';
import optionalRequire from '../Utils/OptionalRequire';
import Window from '../Utils/Window';
<<<<<<< HEAD
import {
  copyEmbeddedToProjectFolder,
  mapEmbeddedFiles,
} from './EmbeddedResourceSources';
=======
import { Line } from '../UI/Grid';
import RaisedButton from '../UI/RaisedButton';
import { FileToCloudProjectResourceUploader } from './FileToCloudProjectResourceUploader';
>>>>>>> 4cb62d15
const remote = optionalRequire('@electron/remote');
const dialog = remote ? remote.dialog : null;
const path = optionalRequire('path');

type ResourceStoreChooserProps = {
  options: ChooseResourceOptions,
  onChooseResources: (resources: Array<gdResource>) => void,
  createNewResource: () => gdResource,
};

const ResourceStoreChooser = ({
  options,
  onChooseResources,
  createNewResource,
}: ResourceStoreChooserProps) => {
  return (
    <ResourceStore
      onChoose={resource => {
        const chosenResourceUrl = resource.url;
        const newResource = createNewResource();
        newResource.setFile(chosenResourceUrl);
        newResource.setName(path.basename(chosenResourceUrl));
        newResource.setOrigin('gdevelop-asset-store', chosenResourceUrl);

        onChooseResources([newResource]);
      }}
      resourceKind={options.resourceKind}
    />
  );
};

// Search "activate cloud projects" in the codebase for everything to
// remove once cloud projects are activated for the desktop app.
const supportsCloudProjects = Window.isDev();

const localResourceSources: Array<ResourceSource> = [
  // Have the local resource sources first, so they are used by default/shown first when
  // the project is saved locally.
  ...allResourceKindsAndMetadata.map(
<<<<<<< HEAD
    ({
      kind,
      displayName,
      fileExtensions,
      createNewResource,
      listEmbeddedFiles,
    }) => ({
      name: 'local-file-opener-' + kind,
      displayName: t`Choose a file`,
      displayTab: 'import',
      kind,
      selectResourcesHeadless: async ({
=======
    ({ kind, displayName, fileExtensions, createNewResource }) => {
      const selectLocalFileResources = async ({
>>>>>>> 4cb62d15
        i18n,
        getLastUsedPath,
        setLastUsedPath,
        project,
        options,
      }: ChooseResourceProps) => {
        if (!dialog)
          throw new Error('Electron dialog not supported in this environment.');

        const properties = ['openFile'];
        if (options.multiSelection) properties.push('multiSelections');

        const projectPath = path.dirname(project.getProjectFile());
        const latestPath = getLastUsedPath(project, kind) || projectPath;

        const browserWindow = remote.getCurrentWindow();
        let { filePaths } = await dialog.showOpenDialog(browserWindow, {
          title: i18n._(t`Choose a file`),
          properties,
          filters: [
            { name: i18n._(t`Supported files`), extensions: fileExtensions },
          ],
          defaultPath: latestPath,
        });
        if (!filePaths || !filePaths.length) return [];

        const lastUsedPath = path.parse(filePaths[0]).dir;
        setLastUsedPath(project, kind, lastUsedPath);

        let outside = filePaths.some(
          path => !isPathInProjectFolder(project, path)
        );

        const embeddedFiles = new Map();
        if (listEmbeddedFiles) {
          for (const filePath of filePaths) {
            const result = await listEmbeddedFiles(project, filePath);

            if (result) {
              embeddedFiles.set(filePath, result);

              outside = outside || result.outside;
            }
          }
        }
        const hasEmbeddedFiles = embeddedFiles.size > 0;

        const newToOldFilePaths = new Map();

        if (outside) {
          const answer = Window.showConfirmDialog(
            i18n._(
              t`This/these file(s) are outside the project folder. Would you like to make a copy of them in your project folder first (recommended)?`
            )
          );

          if (answer) {
            filePaths = await copyAllToProjectFolder(
              project,
              filePaths,
              newToOldFilePaths
            );

            if (hasEmbeddedFiles) {
              await copyEmbeddedToProjectFolder(project, embeddedFiles);
            }
          }

          if (hasEmbeddedFiles) {
            mapEmbeddedFiles(project, embeddedFiles);
          }
        }

        return filePaths.map(filePath => {
          const newResource = createNewResource();
          newResource.setFile(path.relative(projectPath, filePath));
          newResource.setName(path.relative(projectPath, filePath));

          if (hasEmbeddedFiles) {
            let mapping;

            if (newToOldFilePaths.has(filePath)) {
              const oldFilePath = newToOldFilePaths.get(filePath);

              if (embeddedFiles.has(oldFilePath)) {
                mapping = embeddedFiles.get(oldFilePath).mapping;
              }
            } else if (embeddedFiles.has(filePath)) {
              mapping = embeddedFiles.get(filePath).mapping;
            }

            if (mapping) {
              newResource.setMetadata(
                JSON.stringify({
                  embeddedResourcesMapping: mapping,
                })
              );
            }
          }

          return newResource;
        });
      };

      return {
        name: 'local-file-opener-' + kind,
        displayName: t`Choose a file`,
        displayTab: 'import',
        onlyForStorageProvider: 'LocalFile',
        kind,
        selectResourcesHeadless: selectLocalFileResources,
        renderComponent: (props: ResourceSourceComponentProps) => (
          <Line justifyContent="center">
            <RaisedButton
              primary
              label={
                props.options.multiSelection ? (
                  <Trans>Choose one or more files</Trans>
                ) : (
                  <Trans>Choose a file</Trans>
                )
              }
              onClick={async () => {
                const resources = await selectLocalFileResources({
                  i18n: props.i18n,
                  project: props.project,
                  fileMetadata: props.fileMetadata,
                  getStorageProvider: props.getStorageProvider,
                  getLastUsedPath: props.getLastUsedPath,
                  setLastUsedPath: props.setLastUsedPath,
                  options: props.options,
                });

                props.onChooseResources(resources);
              }}
            />
          </Line>
        ),
      };
    }
  ),
  // Have the "asset store" source before the "file(s) from your device" source,
  // for cloud projects, so that the asset store is opened by default when clicking
  // on a button without opening a menu showing all sources.
  ...(supportsCloudProjects
    ? allResourceKindsAndMetadata.map(({ kind, createNewResource }) => ({
        name: `resource-store-${kind}`,
        displayName: t`Choose from asset store`,
        displayTab: 'standalone',
        kind,
        renderComponent: (props: ResourceSourceComponentProps) => (
          <ResourceStoreChooser
            createNewResource={createNewResource}
            onChooseResources={props.onChooseResources}
            options={props.options}
            key={`resource-store-${kind}`}
          />
        ),
      }))
    : []),
  ...allResourceKindsAndMetadata.map(({ kind, createNewResource }) => ({
    name: `upload-${kind}`,
    displayName: t`File(s) from your device`,
    displayTab: 'import',
    onlyForStorageProvider: 'Cloud',
    kind,
    renderComponent: (props: ResourceSourceComponentProps) => (
      <FileToCloudProjectResourceUploader
        createNewResource={createNewResource}
        onChooseResources={props.onChooseResources}
        options={props.options}
        fileMetadata={props.fileMetadata}
        getStorageProvider={props.getStorageProvider}
        key={`url-chooser-${kind}`}
      />
    ),
  })),
];

export default localResourceSources;<|MERGE_RESOLUTION|>--- conflicted
+++ resolved
@@ -12,16 +12,14 @@
 import { isPathInProjectFolder, copyAllToProjectFolder } from './ResourceUtils';
 import optionalRequire from '../Utils/OptionalRequire';
 import Window from '../Utils/Window';
-<<<<<<< HEAD
 import {
   copyEmbeddedToProjectFolder,
   mapEmbeddedFiles,
 } from './EmbeddedResourceSources';
-=======
 import { Line } from '../UI/Grid';
 import RaisedButton from '../UI/RaisedButton';
 import { FileToCloudProjectResourceUploader } from './FileToCloudProjectResourceUploader';
->>>>>>> 4cb62d15
+
 const remote = optionalRequire('@electron/remote');
 const dialog = remote ? remote.dialog : null;
 const path = optionalRequire('path');
@@ -61,23 +59,14 @@
   // Have the local resource sources first, so they are used by default/shown first when
   // the project is saved locally.
   ...allResourceKindsAndMetadata.map(
-<<<<<<< HEAD
     ({
       kind,
       displayName,
       fileExtensions,
       createNewResource,
       listEmbeddedFiles,
-    }) => ({
-      name: 'local-file-opener-' + kind,
-      displayName: t`Choose a file`,
-      displayTab: 'import',
-      kind,
-      selectResourcesHeadless: async ({
-=======
-    ({ kind, displayName, fileExtensions, createNewResource }) => {
+    }) => {
       const selectLocalFileResources = async ({
->>>>>>> 4cb62d15
         i18n,
         getLastUsedPath,
         setLastUsedPath,
