--- conflicted
+++ resolved
@@ -5,23 +5,16 @@
 import Divider from 'material-ui/Divider';
 import IconButton from 'material-ui/IconButton';
 import Add from 'material-ui/svg-icons/content/add';
-<<<<<<< HEAD
 import Brush from 'material-ui/svg-icons/image/brush';
-import { fuzzyOrEmptyFilter } from '../Utils/FuzzyOrEmptyFilter';
-=======
->>>>>>> 2977f0b1
 import {
   type ResourceSource,
   type ChooseResourceFunction,
   type ResourceKind,
 } from '../ResourcesList/ResourceSource.flow';
-<<<<<<< HEAD
 import { type ResourceExternalEditor } from '../ResourcesList/ResourceExternalEditor.flow';
 import IconMenu from '../UI/Menu/IconMenu';
 import ResourcesLoader from '../ResourcesLoader';
-=======
 import { defaultAutocompleteProps } from '../UI/AutocompleteProps';
->>>>>>> 2977f0b1
 
 type Props = {|
   project: gdProject,
@@ -200,11 +193,10 @@
     );
 
     return (
-<<<<<<< HEAD
       <div style={styles.container}>
         <AutoComplete
+          {...defaultAutocompleteProps}
           floatingLabelText={this.props.floatingLabelText || 'Select an image'}
-          filter={fuzzyOrEmptyFilter}
           openOnFocus
           dataSource={this.autoCompleteData || []}
           onUpdateInput={this._onUpdate}
@@ -213,9 +205,6 @@
           searchText={this.state.resourceName}
           fullWidth={this.props.fullWidth}
           style={styles.autoComplete}
-          menuProps={{
-            maxHeight: 250,
-          }}
         />
         {!!externalEditors.length && (
           <IconMenu
@@ -232,20 +221,6 @@
           />
         )}
       </div>
-=======
-      <AutoComplete
-        {...defaultAutocompleteProps}
-        floatingLabelText={this.props.floatingLabelText || 'Select an image'}
-        openOnFocus
-        dataSource={this.autoCompleteData || []}
-        onUpdateInput={this._onUpdate}
-        onNewRequest={this._onItemChosen}
-        errorText={errorText}
-        searchText={this.state.resourceName}
-        fullWidth={this.props.fullWidth}
-        style={styles.autoComplete}
-      />
->>>>>>> 2977f0b1
     );
   }
 }