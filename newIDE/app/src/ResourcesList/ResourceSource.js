--- conflicted
+++ resolved
@@ -4,12 +4,9 @@
 import { type MessageDescriptor } from '../Utils/i18n/MessageDescriptor.flow';
 import { t } from '@lingui/macro';
 import { type StorageProvider, type FileMetadata } from '../ProjectsStorage';
-<<<<<<< HEAD
 import { listTileMapEmbeddedFiles } from './EmbeddedResourceSources';
-=======
 import { type ResourceExternalEditor } from './ResourceExternalEditor.flow';
 import { type OnFetchNewlyAddedResourcesFunction } from '../ProjectsStorage/ResourceFetcher';
->>>>>>> 4cb62d15
 
 const gd: libGDevelop = global.gd;
 
