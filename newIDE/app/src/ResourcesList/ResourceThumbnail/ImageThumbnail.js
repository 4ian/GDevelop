import React from 'react';
import Checkbox from '../../UI/Checkbox';
import ThemeConsumer from '../../UI/Theme/ThemeConsumer';
<<<<<<< HEAD
import {
  checkImageElementSize,
  confirmationImportImage,
} from '../../Utils/ImageSizeChecker';
import Tooltip from '@material-ui/core/Tooltip';
import Warning from '@material-ui/icons/Warning';
=======
import { useLongTouch } from '../../Utils/UseLongTouch';
>>>>>>> d1aa54b2

const SPRITE_SIZE = 100;
export const thumbnailContainerStyle = {
  position: 'relative',
  display: 'inline-block',
  width: SPRITE_SIZE,
  height: SPRITE_SIZE,
  justifyContent: 'center',
  alignItems: 'center',
  lineHeight: SPRITE_SIZE + 'px',
  textAlign: 'center',
  border: '#AAAAAA 1px solid',
  borderColor: '#AAAAAA',
};

const styles = {
  spriteThumbnail: {
    ...thumbnailContainerStyle,
    background: 'url("res/transparentback.png") repeat',
  },
  spriteThumbnailImage: {
    maxWidth: SPRITE_SIZE,
    maxHeight: SPRITE_SIZE,
    verticalAlign: 'middle',
    pointerEvents: 'none',
  },
  checkboxContainer: {
    textAlign: 'initial',
    position: 'absolute',
    width: 34, // Used to position the checkbox near the right border with a proper margin
    height: 64,
    bottom: 0,
    right: 0,
  },
  spriteWarning: {
    position: 'absolute',
    display: 'flex',
    top: 0,
    right: 0,
  },
  icon: { width: 28, height: 28 },
};

const ImageThumbnail = ({
  project,
  resourceName,
  resourcesLoader,
  style,
  selectable,
  selected,
  onSelect,
  deleteSprite,
  onContextMenu,
  muiTheme,
}) => {
<<<<<<< HEAD
  const [hasSizeWarning, setHasWarningSize] = React.useState(false);
  const [hasThumbnailMissing, setThumbnailMissing] = React.useState(false);

  const _callbackImageThumbnailLoaded = (imageElement: HTMLImageElement) => {
    const existAlready = resourcesLoader.getStatusCode(project, resourceName);
    if (existAlready === 'WARNING_IMAGE_EXCEEDED_2048_PIXELS') {
      setHasWarningSize(true);
      return;
    } else {
      if (checkImageElementSize(imageElement)) {
        onSelect(selected);
        setHasWarningSize(true);
        if (!confirmationImportImage()) {
          deleteSprite(true);
          // TODO Supprimer la resource
          //deleteResource(PATH);
        }
      } else {
        setHasWarningSize(false);
      }
    }
    setThumbnailMissing(false);
  };
=======
  // Allow a long press to show the context menu
  const longTouchForContextMenuProps = useLongTouch(
    React.useCallback(
      event => {
        if (onContextMenu) onContextMenu(event.clientX, event.clientY);
      },
      [onContextMenu]
    )
  );

>>>>>>> d1aa54b2
  return (
    <ThemeConsumer>
      {muiTheme => (
        <div
          title={resourceName}
          style={{
            ...styles.spriteThumbnail,
            borderColor: selected
              ? muiTheme.imageThumbnail.selectedBorderColor
              : hasThumbnailMissing
              ? muiTheme.message.error
              : undefined,
            ...style,
          }}
          onContextMenu={e => {
            e.stopPropagation();
            if (onContextMenu) onContextMenu(e.clientX, e.clientY);
          }}
          {...longTouchForContextMenuProps}
        >
          <img
            style={styles.spriteThumbnailImage}
<<<<<<< HEAD
            alt={hasThumbnailMissing ? '' : resourceName}
            src={resourcesLoader.getResourceFullUrl(project, resourceName)}
            crossOrigin="anonymous"
            onLoad={_callbackImageThumbnailLoaded}
            onError={() => {
              setThumbnailMissing(true);
            }}
=======
            alt={resourceName}
            src={resourcesLoader.getResourceFullUrl(project, resourceName, {})}
>>>>>>> d1aa54b2
          />
          {selectable && (
            <div style={styles.checkboxContainer}>
              <Checkbox
                checked={selected}
                onCheck={(e, check) => onSelect(check)}
              />
            </div>
          )}
          {hasSizeWarning && (
            <div style={styles.spriteWarning}>
              <Tooltip
                title={`Sprite is taller than 2048px wide, this have consequence on performance.`}
                placement="top"
              >
                <Warning
                  style={{
                    ...styles.icon,
                    color: muiTheme.message.warning,
                  }}
                />
              </Tooltip>
            </div>
          )}
          {hasThumbnailMissing && (
            <div style={styles.spriteWarning}>
              <Tooltip
                title={`Image ${resourceName} is missing in resource panel.`}
                placement="top"
              >
                <Warning
                  style={{
                    ...styles.icon,
                    color: muiTheme.message.error,
                  }}
                />
              </Tooltip>
            </div>
          )}
        </div>
      )}
    </ThemeConsumer>
  );
};

export default ImageThumbnail;<|MERGE_RESOLUTION|>--- conflicted
+++ resolved
@@ -1,16 +1,13 @@
 import React from 'react';
 import Checkbox from '../../UI/Checkbox';
 import ThemeConsumer from '../../UI/Theme/ThemeConsumer';
-<<<<<<< HEAD
 import {
   checkImageElementSize,
   confirmationImportImage,
 } from '../../Utils/ImageSizeChecker';
 import Tooltip from '@material-ui/core/Tooltip';
 import Warning from '@material-ui/icons/Warning';
-=======
 import { useLongTouch } from '../../Utils/UseLongTouch';
->>>>>>> d1aa54b2
 
 const SPRITE_SIZE = 100;
 export const thumbnailContainerStyle = {
@@ -66,7 +63,7 @@
   onContextMenu,
   muiTheme,
 }) => {
-<<<<<<< HEAD
+
   const [hasSizeWarning, setHasWarningSize] = React.useState(false);
   const [hasThumbnailMissing, setThumbnailMissing] = React.useState(false);
 
@@ -90,7 +87,7 @@
     }
     setThumbnailMissing(false);
   };
-=======
+
   // Allow a long press to show the context menu
   const longTouchForContextMenuProps = useLongTouch(
     React.useCallback(
@@ -101,7 +98,6 @@
     )
   );
 
->>>>>>> d1aa54b2
   return (
     <ThemeConsumer>
       {muiTheme => (
@@ -124,18 +120,13 @@
         >
           <img
             style={styles.spriteThumbnailImage}
-<<<<<<< HEAD
             alt={hasThumbnailMissing ? '' : resourceName}
-            src={resourcesLoader.getResourceFullUrl(project, resourceName)}
+            src={resourcesLoader.getResourceFullUrl(project, resourceName, {})}
             crossOrigin="anonymous"
             onLoad={_callbackImageThumbnailLoaded}
             onError={() => {
               setThumbnailMissing(true);
             }}
-=======
-            alt={resourceName}
-            src={resourcesLoader.getResourceFullUrl(project, resourceName, {})}
->>>>>>> d1aa54b2
           />
           {selectable && (
             <div style={styles.checkboxContainer}>
