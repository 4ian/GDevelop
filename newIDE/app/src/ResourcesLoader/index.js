--- conflicted
+++ resolved
@@ -17,12 +17,9 @@
 
   getCachedUrl(project: gdProject, url: string): ?string {
     const cache = this._getProjectCache(project);
-<<<<<<< HEAD
-    if(!cache[filename]) return;
-    return cache[filename]["systemFilename"];
-=======
+
+    if(!cache[url]) return;
     return cache[url];
->>>>>>> d1aa54b2
   }
 
   cacheUrl(project: gdProject, url: string): string {
