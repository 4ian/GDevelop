// @flow
import { Trans } from '@lingui/macro';
import { I18n } from '@lingui/react';
import { type I18n as I18nType } from '@lingui/core';
import { t } from '@lingui/macro';

import * as React from 'react';
import LayerRemoveDialog from '../LayersList/LayerRemoveDialog';
import LayerEditorDialog from '../LayersList/LayerEditorDialog';
import ObjectInstanceVariablesDialog from '../VariablesList/ObjectInstanceVariablesDialog';
import ObjectEditorDialog from '../ObjectEditor/ObjectEditorDialog';
import ObjectExporterDialog from '../ObjectEditor/ObjectExporterDialog';
import ObjectGroupEditorDialog from '../ObjectGroupEditor/ObjectGroupEditorDialog';
import InstancesSelection from '../InstancesEditor/InstancesSelection';
import SetupGridDialog from './SetupGridDialog';
import ScenePropertiesDialog from './ScenePropertiesDialog';
import EventsBasedObjectScenePropertiesDialog from './EventsBasedObjectScenePropertiesDialog';
import ExtractAsExternalLayoutDialog from './ExtractAsExternalLayoutDialog';
import ExtractAsCustomObjectDialog from './CustomObjectExtractor/ExtractAsCustomObjectDialog';
import { type ObjectEditorTab } from '../ObjectEditor/ObjectEditorDialog';
import MosaicEditorsDisplayToolbar from './MosaicEditorsDisplay/Toolbar';
import SwipeableDrawerEditorsDisplayToolbar from './SwipeableDrawerEditorsDisplay/Toolbar';
import { serializeToJSObject } from '../Utils/Serializer';
import Clipboard from '../Utils/Clipboard';
import { SafeExtractor } from '../Utils/SafeExtractor';
import Window from '../Utils/Window';
import { ResponsiveWindowMeasurer } from '../UI/Responsive/ResponsiveWindowMeasurer';
import DismissableInfoBar from '../UI/Messages/DismissableInfoBar';
import ContextMenu, { type ContextMenuInterface } from '../UI/Menu/ContextMenu';
import { shortenString } from '../Utils/StringHelpers';
import getObjectByName from '../Utils/GetObjectByName';
import UseSceneEditorCommands from './UseSceneEditorCommands';
import { type InstancesEditorSettings } from '../InstancesEditor/InstancesEditorSettings';
import { type ResourceManagementProps } from '../ResourcesList/ResourceSource';
import { type PreviewDebuggerServer } from '../ExportAndShare/PreviewLauncher.flow';
import EditSceneIcon from '../UI/CustomSvgIcons/EditScene';
import {
  type HistoryState,
  undo,
  redo,
  canUndo,
  canRedo,
  getHistoryInitialState,
  saveToHistory,
} from '../Utils/History';
import PixiResourcesLoader from '../ObjectsRendering/PixiResourcesLoader';
import {
  type ObjectWithContext,
  type GroupWithContext,
} from '../ObjectsList/EnumerateObjects';
import InfoBar from '../UI/Messages/InfoBar';
import { type UnsavedChanges } from '../MainFrame/UnsavedChangesContext';
import SceneVariablesDialog from '../VariablesList/SceneVariablesDialog';
import { onObjectAdded, onInstanceAdded } from '../Hints/ObjectsAdditionalWork';
import { type InfoBarDetails } from '../Hints/ObjectsAdditionalWork';
import { type HotReloadPreviewButtonProps } from '../HotReload/HotReloadPreviewButton';
import EventsRootVariablesFinder from '../Utils/EventsRootVariablesFinder';
import { MOVEMENT_BIG_DELTA } from '../UI/KeyboardShortcuts';
import {
  getInstanceInLayoutWithPersistentUuid,
  getInstancesInLayoutForObject,
} from '../Utils/Layout';
import { zoomInFactor, zoomOutFactor } from '../Utils/ZoomUtils';
import debounce from 'lodash/debounce';
import { mapFor } from '../Utils/MapFor';
import MosaicEditorsDisplay from './MosaicEditorsDisplay';
import SwipeableDrawerEditorsDisplay from './SwipeableDrawerEditorsDisplay';
import { type SceneEditorsDisplayInterface } from './EditorsDisplay.flow';
import newNameGenerator from '../Utils/NewNameGenerator';
import ObjectsRenderingService from '../ObjectsRendering/ObjectsRenderingService';
import {
  getObjectFolderOrObjectUnifiedName,
  type ObjectFolderOrObjectWithContext,
} from '../ObjectsList/EnumerateObjectFolderOrObject';
import uniq from 'lodash/uniq';
import {
  cleanNonExistingObjectFolderOrObjectWithContexts,
  getObjectFolderOrObjectWithContextFromObjectName,
} from './ObjectFolderOrObjectsSelection';
import {
  registerOnResourceExternallyChangedCallback,
  unregisterOnResourceExternallyChangedCallback,
} from '../MainFrame/ResourcesWatcher';
import { unserializeFromJSObject } from '../Utils/Serializer';
import { ProjectScopedContainersAccessor } from '../InstructionOrExpression/EventsScope';
import { type TileMapTileSelection } from '../InstancesEditor/TileSetVisualizer';
import { extractAsCustomObject } from './CustomObjectExtractor/CustomObjectExtractor';
import { isVariantEditable } from '../ObjectEditor/Editors/CustomObjectPropertiesEditor';
import { addSerializedInstances } from '../InstancesEditor/InstancesAdder';
import { type EditorViewPosition2D } from '../InstancesEditor';
import {
  changeViewPosition,
  setCameraState,
} from '../EmbeddedGame/EmbeddedGameFrame';
import Rectangle from '../Utils/Rectangle';

const gd: libGDevelop = global.gd;

const BASE_LAYER_NAME = '';
const INSTANCES_CLIPBOARD_KIND = 'Instances';

interface InstancePersistentUuidData {
  persistentUuid: string;
}

interface SelectedInstanceData {
  persistentUuid: string;
  defaultWidth: number;
  defaultHeight: number;
  defaultDepth: number;
}

interface InstanceNumberProperty {
  name: string;
  value: number;
}
interface InstanceStringProperty {
  name: string;
  value: string;
}

interface InstanceData extends InstancePersistentUuidData {
  layer: string;
  locked?: boolean;
  sealed?: boolean;
  name: string;

  x: number;
  y: number;
  z?: number;

  angle: number;
  rotationX?: number;
  rotationY?: number;

  zOrder: number;
  opacity?: number;

  flippedX?: boolean;
  flippedY?: boolean;
  flippedZ?: boolean;

  customSize: boolean;
  width: number;
  height: number;
  depth?: number;

  defaultWidth: number;
  defaultHeight: number;
  defaultDepth: number;

  numberProperties: InstanceNumberProperty[];
  stringProperties: InstanceStringProperty[];
  initialVariables: any[];
}

type InstanceChanges = {|
  isSendingBackSelectionForDefaultSize: boolean,
  updatedInstances: Array<InstanceData>,
  addedInstances: Array<InstanceData>,
  selectedInstances: Array<SelectedInstanceData>,
  removedInstances: Array<InstancePersistentUuidData>,
|};

export type EditorId =
  | 'objects-list'
  | 'properties'
  | 'object-groups-list'
  | 'instances-list'
  | 'layers-list';

const styles = {
  container: {
    display: 'flex',
    flex: 1,
    position: 'relative',
    overflow: 'hidden',
  },
};

type Props = {|
  editorId: string,
  gameEditorMode: 'embedded-game' | 'instances-editor',
  setGameEditorMode: ('embedded-game' | 'instances-editor') => void,
  project: gdProject,
  projectScopedContainersAccessor: ProjectScopedContainersAccessor,
  layout: gdLayout | null,
  eventsFunctionsExtension: gdEventsFunctionsExtension | null,
  eventsBasedObject: gdEventsBasedObject | null,
  eventsBasedObjectVariant: gdEventsBasedObjectVariant | null,

  globalObjectsContainer: gdObjectsContainer | null,
  objectsContainer: gdObjectsContainer,
  layersContainer: gdLayersContainer,
  initialInstances: gdInitialInstancesContainer,

  getInitialInstancesEditorSettings: () => InstancesEditorSettings,

  onOpenMoreSettings?: ?() => void,
  onOpenEvents: (sceneName: string) => void,
  onObjectEdited: (objectWithContext: ObjectWithContext) => void,
  onObjectGroupEdited: (objectGroupWithContext: GroupWithContext) => void,
  onEventsBasedObjectChildrenEdited: (
    eventsBasedObject: gdEventsBasedObject
  ) => void,

  onObjectsDeleted: () => void,
  onObjectGroupsDeleted: () => void,

  setToolbar: (?React.Node) => void,
  resourceManagementProps: ResourceManagementProps,
  isActive: boolean,
  unsavedChanges?: ?UnsavedChanges,
  openBehaviorEvents: (extensionName: string, behaviorName: string) => void,
  onExtractAsExternalLayout?: (name: string) => void,
  onExtractAsEventBasedObject: (
    extensionName: string,
    eventsBasedObjectName: string
  ) => void,
  onOpenEventBasedObjectEditor: (
    extensionName: string,
    eventsBasedObjectName: string
  ) => void,
  onOpenEventBasedObjectVariantEditor: (
    extensionName: string,
    eventsBasedObjectName: string,
    variantName: string
  ) => void,
  onExtensionInstalled: (extensionNames: Array<string>) => void,
  onDeleteEventsBasedObjectVariant: (
    eventsFunctionsExtension: gdEventsFunctionsExtension,
    eventBasedObject: gdEventsBasedObject,
    variant: gdEventsBasedObjectVariant
  ) => void,
  onEffectAdded: () => void,
  onObjectListsModified: ({ isNewObjectTypeUsed: boolean }) => void,
  triggerHotReloadInGameEditorIfNeeded: () => void,

  // Preview:
  hotReloadPreviewButtonProps: HotReloadPreviewButtonProps,
  previewDebuggerServer: ?PreviewDebuggerServer,
|};

type State = {|
  setupGridOpen: boolean,
  scenePropertiesDialogOpen: boolean,
  layersListOpen: boolean,
  onCloseLayerRemoveDialog: ?(
    doRemove: boolean,
    newLayer: string | null
  ) => void,
  layerRemoved: ?string,
  editedLayer: ?gdLayer,
  editedLayerInitialTab: 'properties' | 'effects',
  isAssetExporterDialogOpen: boolean,
  editedObjectWithContext: ?ObjectWithContext,
  editedObjectInitialTab: ?ObjectEditorTab,
  variablesEditedInstance: ?gdInitialInstance,
  newObjectInstanceSceneCoordinates: ?[number, number],
  invisibleLayerOnWhichInstancesHaveJustBeenAdded: string | null,
  extractAsExternalLayoutDialogOpen: boolean,
  extractAsCustomObjectDialogOpen: boolean,

  editedGroup: gdObjectGroup | null,
  isCreatingNewGroup: boolean,

  instancesEditorSettings: InstancesEditorSettings,
  history: HistoryState,

  layoutVariablesDialogOpen: boolean,
  showAdditionalWorkInfoBar: boolean,
  additionalWorkInfoBar: InfoBarDetails,

  selectedObjectFolderOrObjectsWithContext: Array<ObjectFolderOrObjectWithContext>,
  selectedLayer: string,

  tileMapTileSelection: ?TileMapTileSelection,

  lastSelectionType: 'instance' | 'object',
|};

type CopyCutPasteOptions = {|
  useLastCursorPosition?: boolean,
  pasteInTheForeground?: boolean,
|};

const editSceneIconReactNode = <EditSceneIcon />;

export default class SceneEditor extends React.Component<Props, State> {
  instancesSelection: InstancesSelection;
  contextMenu: ?ContextMenuInterface;
  editorDisplay: ?SceneEditorsDisplayInterface;
  resourceExternallyChangedCallbackId: ?string;
  unregisterDebuggerCallback: (() => void) | null = null;
  editorViewPosition2D: EditorViewPosition2D = { viewX: null, viewY: null };
  _isEditingObject = false;

  constructor(props: Props) {
    super(props);

    this.instancesSelection = new InstancesSelection();

    const initialInstancesEditorSettings = props.getInitialInstancesEditorSettings();

    this.state = {
      setupGridOpen: false,
      scenePropertiesDialogOpen: false,
      layersListOpen: false,
      onCloseLayerRemoveDialog: null,
      layerRemoved: null,
      editedLayer: null,
      editedLayerInitialTab: 'properties',
      isAssetExporterDialogOpen: false,
      editedObjectWithContext: null,
      editedObjectInitialTab: 'properties',
      variablesEditedInstance: null,
      newObjectInstanceSceneCoordinates: null,
      editedGroup: null,
      isCreatingNewGroup: false,
      extractAsExternalLayoutDialogOpen: false,
      extractAsCustomObjectDialogOpen: false,

      instancesEditorSettings: initialInstancesEditorSettings,
      history: getHistoryInitialState(props.initialInstances, {
        historyMaxSize: 50,
      }),

      layoutVariablesDialogOpen: false,

      showAdditionalWorkInfoBar: false,
      additionalWorkInfoBar: {
        identifier: 'default-additional-work',
        message: '',
        touchScreenMessage: '',
      },
      tileMapTileSelection: null,

      selectedObjectFolderOrObjectsWithContext: [],
      selectedLayer:
        initialInstancesEditorSettings.selectedLayer || BASE_LAYER_NAME,
      invisibleLayerOnWhichInstancesHaveJustBeenAdded: null,

      lastSelectionType: 'instance',
    };
  }

  componentDidUpdate(prevProps: Props, prevState: State) {
    if (this.state.history !== prevState.history)
      if (this.props.unsavedChanges)
        this.props.unsavedChanges.triggerUnsavedChanges();
  }

  componentDidMount() {
    this.resourceExternallyChangedCallbackId = registerOnResourceExternallyChangedCallback(
      this.onResourceExternallyChanged.bind(this)
    );
    if (this.props.previewDebuggerServer && !this.unregisterDebuggerCallback) {
      this.unregisterDebuggerCallback = this.props.previewDebuggerServer.registerCallbacks(
        {
          onErrorReceived: () => {},
          onConnectionClosed: () => {},
          onConnectionOpened: () => {},
          onConnectionErrored: () => {},
          onServerStateChanged: () => {},
          onHandleParsedMessage: ({ id, parsedMessage }) => {
            if (
              this.props.gameEditorMode !== 'embedded-game' ||
              parsedMessage.editorId !== this.props.editorId
            ) {
              return;
            }
            if (parsedMessage.command === 'updateInstances') {
              this.onReceiveInstanceChanges(parsedMessage.payload);
            } else if (parsedMessage.command === 'setCameraState') {
              setCameraState(parsedMessage.editorId, parsedMessage.payload);
            } else if (parsedMessage.command === 'openContextMenu') {
              this._onContextMenu(
                parsedMessage.payload.cursorX,
                parsedMessage.payload.cursorY
              );
            } else if (parsedMessage.command === 'undo') {
              if (canUndo(this.state.history)) {
                this.undo();
              }
            } else if (parsedMessage.command === 'redo') {
              if (canRedo(this.state.history)) {
                this.redo();
              }
            } else if (parsedMessage.command === 'copy') {
              this.copySelection();
            } else if (parsedMessage.command === 'paste') {
              this.paste();
            } else if (parsedMessage.command === 'cut') {
              this.cutSelection();
            }
          },
        }
      );
    }
  }

  componentWillUnmount() {
    unregisterOnResourceExternallyChangedCallback(
      this.resourceExternallyChangedCallbackId
    );
    if (this.unregisterDebuggerCallback) {
      this.unregisterDebuggerCallback();
      this.unregisterDebuggerCallback = null;
    }
  }

  onEditorReloaded() {
    this._sendSelectedInstances();
  }

  getInstancesEditorSettings() {
    return this.state.instancesEditorSettings;
  }

  onReceiveInstanceChanges(changes: InstanceChanges) {
    // TODO: adapt all of this to get all instances in one shot.
    // and reorganize this.
    const modifiedInstances: gdInitialInstance[] = [];
    changes.updatedInstances.forEach(instanceData => {
      const {
        persistentUuid,
        x,
        y,
        z,
        angle,
        rotationY,
        rotationX,
        customSize,
        width,
        height,
        depth,
        defaultWidth,
        defaultHeight,
        defaultDepth,
      } = instanceData;
      const instance = getInstanceInLayoutWithPersistentUuid(
        this.props.initialInstances,
        persistentUuid
      );
      if (!instance) return;

      instance.setX(x);
      instance.setY(y);
      if (z !== undefined) {
        instance.setZ(z);
      }
      instance.setAngle(angle);
      if (rotationY !== undefined) {
        instance.setRotationY(rotationY);
      }
      if (rotationX !== undefined) {
        instance.setRotationX(rotationX);
      }
      instance.setHasCustomSize(customSize);
      if (customSize) {
        instance.setCustomWidth(width);
        instance.setCustomHeight(height);
      }
      const hasCustomDepth = Number.isFinite(depth);
      instance.setHasCustomDepth(hasCustomDepth);
      if (hasCustomDepth && depth !== undefined) {
        instance.setCustomDepth(depth);
      }
      instance.setDefaultWidth(defaultWidth);
      instance.setDefaultHeight(defaultHeight);
      instance.setDefaultDepth(defaultDepth);

      modifiedInstances.push(instance);
    });
    if (modifiedInstances.length > 0) {
      this._onInstancesMoved(modifiedInstances);
    }

    const newlySelectedInstances = changes.selectedInstances
      .map(selectedInstanceData => {
        const {
          persistentUuid,
          defaultWidth,
          defaultHeight,
          defaultDepth,
        } = selectedInstanceData;
        const instance = getInstanceInLayoutWithPersistentUuid(
          this.props.initialInstances,
          persistentUuid
        );
        if (instance) {
          instance.setDefaultWidth(defaultWidth);
          instance.setDefaultHeight(defaultHeight);
          instance.setDefaultDepth(defaultDepth);
        }
        return instance || null;
      })
      .filter(Boolean);

    const justRemovedInstances = changes.removedInstances
      .map(removedInstanceData => {
        const { persistentUuid } = removedInstanceData;
        const instance = getInstanceInLayoutWithPersistentUuid(
          this.props.initialInstances,
          persistentUuid
        );
        return instance || null;
      })
      .filter(Boolean);

    justRemovedInstances.forEach(instance => {
      this.props.initialInstances.removeInstance(instance);
    });
    if (justRemovedInstances.length) {
      this.setState(
        {
          selectedObjectFolderOrObjectsWithContext: [],
          history: saveToHistory(
            this.state.history,
            this.props.initialInstances,
            'DELETE'
          ),
        },
        () => {
          // Make sure no deleted instance stays selected.
          this.instancesSelection.selectInstances({
            instances: [],
            layersLocks: null,
            multiSelect: false,
          });
          this.updateToolbar();
          this.forceUpdatePropertiesEditor();
        }
      );
    }

    const justAddedInstances = changes.addedInstances.map(addedInstance => {
      const instance: gdInitialInstance = this.props.initialInstances.insertNewInitialInstance();
      unserializeFromJSObject(instance, addedInstance);
      return instance;
    });
    if (justAddedInstances.length) {
      this._onInstancesAdded(justAddedInstances);
    }

    if (!changes.isSendingBackSelectionForDefaultSize) {
      this.instancesSelection.selectInstances({
        instances: newlySelectedInstances,
        multiSelect: false,
        layersLocks: null,
        ignoreSeal: true,
      });
      this._selectObjectOfInstances(newlySelectedInstances);
    }
  }

  onResourceExternallyChanged = async (resourceInfo: {|
    identifier: string,
  |}) => {
    const { project } = this.props;

    const resourceName = project
      .getResourcesManager()
      .getResourceNameWithFile(resourceInfo.identifier);
    if (resourceName) {
      const { editorDisplay } = this;
      if (!editorDisplay) return;
      try {
        // When reloading textures, there can be a short time during which
        // the existing texture is removed but the InstancesEditor tries to use it
        // through the RenderedInstance's, triggering crashes. So the scene rendering
        // is paused during this period.
        editorDisplay.startSceneRendering(false);
        await PixiResourcesLoader.reloadResource(project, resourceName);

        editorDisplay.forceUpdateObjectsList();

        const objectsCollector = new gd.ObjectsUsingResourceCollector(
          project.getResourcesManager(),
          resourceName
        );
        // $FlowIgnore - Flow does not know ObjectsUsingResourceCollector inherits from ArbitraryObjectsWorker
        gd.ProjectBrowserHelper.exposeProjectObjects(project, objectsCollector);
        const objectNames = objectsCollector.getObjectNames().toJSArray();
        objectsCollector.delete();
        ObjectsRenderingService.renderersCacheClearingMethods.forEach(clear =>
          clear(project)
        );
        objectNames.forEach(objectName => {
          editorDisplay.instancesHandlers.resetInstanceRenderersFor(objectName);
        });
      } finally {
        editorDisplay.startSceneRendering(true);
      }
    }
  };

  onInstancesModifiedOutsideEditor = () => {
    // /!\ Drop the selection to avoid keeping any references to deleted instances.
    // This could be avoided if the selection used something like UUID to address instances.
    this.instancesSelection.clearSelection();

    // /!\ Force the instances editor to destroy and mount again the
    // renderers to avoid keeping any references to existing instances
    if (this.editorDisplay)
      this.editorDisplay.instancesHandlers.forceRemountInstancesRenderers();
    this.updateToolbar();

    this._sendHotReloadAllInstances();
  };

  updateToolbar = () => {
    const { editorDisplay } = this;
    if (!editorDisplay) return;

    if (editorDisplay.getName() === 'mosaic') {
      this.props.setToolbar(
        <MosaicEditorsDisplayToolbar
          gameEditorMode={this.props.gameEditorMode}
          setGameEditorMode={this.props.setGameEditorMode}
          selectedInstancesCount={
            this.instancesSelection.getSelectedInstances().length
          }
          toggleObjectsList={this.toggleObjectsList}
          isObjectsListShown={editorDisplay.isEditorVisible('objects-list')}
          toggleObjectGroupsList={this.toggleObjectGroupsList}
          isObjectGroupsListShown={editorDisplay.isEditorVisible(
            'object-groups-list'
          )}
          toggleProperties={this.toggleProperties}
          isPropertiesShown={editorDisplay.isEditorVisible('properties')}
          deleteSelection={this.deleteSelection}
          toggleInstancesList={this.toggleInstancesList}
          isInstancesListShown={editorDisplay.isEditorVisible('instances-list')}
          toggleLayersList={this.toggleLayersList}
          isLayersListShown={editorDisplay.isEditorVisible('layers-list')}
          toggleWindowMask={this.toggleWindowMask}
          isWindowMaskShown={!!this.state.instancesEditorSettings.windowMask}
          toggleGrid={this.toggleGrid}
          isGridShown={!!this.state.instancesEditorSettings.grid}
          openSetupGrid={this.openSetupGrid}
          setZoomFactor={this.setZoomFactor}
          getContextMenuZoomItems={this.getContextMenuZoomItems}
          canUndo={canUndo(this.state.history)}
          canRedo={canRedo(this.state.history)}
          undo={this.undo}
          redo={this.redo}
          onOpenSettings={this.openSceneProperties}
          settingsIcon={editSceneIconReactNode}
          onOpenSceneVariables={this.editLayoutVariables}
        />
      );
    } else {
      this.props.setToolbar(
        <SwipeableDrawerEditorsDisplayToolbar
          gameEditorMode={this.props.gameEditorMode}
          setGameEditorMode={this.props.setGameEditorMode}
          selectedInstancesCount={
            this.instancesSelection.getSelectedInstances().length
          }
          toggleObjectsList={this.toggleObjectsList}
          toggleObjectGroupsList={this.toggleObjectGroupsList}
          toggleProperties={this.toggleProperties}
          deleteSelection={this.deleteSelection}
          toggleInstancesList={this.toggleInstancesList}
          toggleLayersList={this.toggleLayersList}
          toggleWindowMask={this.toggleWindowMask}
          isWindowMaskShown={!!this.state.instancesEditorSettings.windowMask}
          toggleGrid={this.toggleGrid}
          isGridShown={!!this.state.instancesEditorSettings.grid}
          openSetupGrid={this.openSetupGrid}
          setZoomFactor={this.setZoomFactor}
          getContextMenuZoomItems={this.getContextMenuZoomItems}
          canUndo={canUndo(this.state.history)}
          canRedo={canRedo(this.state.history)}
          undo={this.undo}
          redo={this.redo}
          onOpenSettings={this.openSceneProperties}
          settingsIcon={editSceneIconReactNode}
          onOpenSceneVariables={this.editLayoutVariables}
        />
      );
    }
  };

  // To be updated, see https://reactjs.org/docs/react-component.html#unsafe_componentwillreceiveprops.
  UNSAFE_componentWillReceiveProps(nextProps: Props) {
    if (
      this.props.layout !== nextProps.layout ||
      this.props.initialInstances !== nextProps.initialInstances ||
      this.props.project !== nextProps.project
    ) {
      this.instancesSelection.clearSelection();
      this.openSetupGrid(false);
      this.editInstanceVariables(null);
      this.openSceneProperties(false);
    }
    if (!this.props.isActive && nextProps.isActive) {
      // When the scene is refocused, the selections are cleaned
      // to avoid cases where we hold references to instances or objects
      // deleted by something outside of the scene (for example,
      // a global object deleted in another scene).
      this.instancesSelection.cleanNonExistingInstances(
        this.props.initialInstances
      );
      this.setState(({ selectedObjectFolderOrObjectsWithContext }) => ({
        selectedObjectFolderOrObjectsWithContext: cleanNonExistingObjectFolderOrObjectWithContexts(
          this.props.globalObjectsContainer,
          this.props.objectsContainer,
          selectedObjectFolderOrObjectsWithContext
        ),
      }));
    }
  }

  toggleObjectsList = () => {
    if (!this.editorDisplay) return;
    this.editorDisplay.toggleEditorView('objects-list');
  };

  toggleProperties = () => {
    if (!this.editorDisplay) return;
    this.editorDisplay.toggleEditorView('properties');
  };

  toggleObjectGroupsList = () => {
    if (!this.editorDisplay) return;
    this.editorDisplay.toggleEditorView('object-groups-list');
  };

  toggleInstancesList = () => {
    if (!this.editorDisplay) return;
    this.editorDisplay.toggleEditorView('instances-list');
  };

  toggleLayersList = () => {
    if (!this.editorDisplay) return;
    this.editorDisplay.toggleEditorView('layers-list');
  };

  toggleWindowMask = () => {
    this.setInstancesEditorSettings({
      ...this.state.instancesEditorSettings,
      windowMask: !this.state.instancesEditorSettings.windowMask,
    });
  };

  toggleGrid = () => {
    this.setInstancesEditorSettings({
      ...this.state.instancesEditorSettings,
      grid: !this.state.instancesEditorSettings.grid,
      snap: !this.state.instancesEditorSettings.grid,
    });
  };

  openSetupGrid = (open: boolean = true) => {
    this.setState({ setupGridOpen: open });
  };

  openSceneProperties = (open: boolean = true) => {
    this.setState({ scenePropertiesDialogOpen: open });
  };

  openObjectEditor = () => {
    if (!this.instancesSelection.hasSelectedInstances()) {
      return;
    }
    const selectedInstanceObjectName = this.instancesSelection
      .getSelectedInstances()[0]
      .getObjectName();
    this.editObjectByName(selectedInstanceObjectName);
  };

  editLayerEffects = (layer: ?gdLayer) => {
    this.setState({ editedLayer: layer, editedLayerInitialTab: 'effects' });
  };

  editLayer = (layer: ?gdLayer) => {
    this.setState({ editedLayer: layer, editedLayerInitialTab: 'properties' });
  };

  editInstanceVariables = (instance: ?gdInitialInstance) => {
    this.setState({ variablesEditedInstance: instance });
  };

  editLayoutVariables = (open: boolean = true) => {
    this.setState({ layoutVariablesDialogOpen: open });
  };

  editObject = (editedObject: ?gdObject, initialTab: ?ObjectEditorTab) => {
    const { project } = this.props;
    if (editedObject) {
      this.setState({
        editedObjectWithContext: {
          object: editedObject,
          global: project.getObjects().hasObjectNamed(editedObject.getName()),
        },
        editedObjectInitialTab: initialTab || 'properties',
      });
    } else {
      this.setState({
        editedObjectWithContext: null,
        editedObjectInitialTab: 'properties',
      });
    }
  };

  isEditingObject = (): boolean => {
    return this._isEditingObject;
  };

  openObjectExporterDialog = (open: boolean = true) => {
    this.setState({
      isAssetExporterDialogOpen: open,
    });
  };

  editObjectByName = (objectName: string, initialTab?: ObjectEditorTab) => {
    const { globalObjectsContainer, objectsContainer } = this.props;
    if (objectsContainer.hasObjectNamed(objectName))
      this.editObject(objectsContainer.getObject(objectName), initialTab);
    else if (
      globalObjectsContainer &&
      globalObjectsContainer.hasObjectNamed(objectName)
    )
      this.editObject(globalObjectsContainer.getObject(objectName), initialTab);
  };

  editObjectInPropertiesPanel = (objectName: string) => {
    const objectFolderOrObjectWithContext = getObjectFolderOrObjectWithContextFromObjectName(
      this.props.globalObjectsContainer,
      this.props.objectsContainer,
      objectName
    );
    if (!objectFolderOrObjectWithContext) return;

    this.setState({
      selectedObjectFolderOrObjectsWithContext: [
        objectFolderOrObjectWithContext,
      ],
      lastSelectionType: 'object',
    });
  };

  _editObjectGroup = (group: ?gdObjectGroup) => {
    this.setState({ editedGroup: group, isCreatingNewGroup: false });
  };

  _createObjectGroup = () => {
    this.setState({ editedGroup: null, isCreatingNewGroup: true });
  };

  _closeObjectGroupEditorDialog = () => {
    if (this.state.editedGroup) {
      // TODO Set the `global` attribute correctly.
      this.props.onObjectGroupEdited({
        group: this.state.editedGroup,
        global: false,
      });
    }
    this.setState({ editedGroup: null, isCreatingNewGroup: false });
  };

  setInstancesEditorSettings = (
    instancesEditorSettings: InstancesEditorSettings
  ) => {
    this.setState(
      {
        instancesEditorSettings,
      },
      () => {
        this.updateToolbar();
      }
    );
    const { previewDebuggerServer } = this.props;
    if (!previewDebuggerServer) return;

    previewDebuggerServer.getExistingDebuggerIds().forEach(debuggerId => {
      previewDebuggerServer.sendMessage(debuggerId, {
        command: 'setInstancesEditorSettings',
        payload: {
          instancesEditorSettings,
        },
      });
    });
  };

  /**
   * Debounced version of `setInstancesEditorSettings` to be called when the
   * settings have been mutated. The `InstancesEditor` can mutate these settings
   * very quickly (the zoom factor changes 60 times per second when the user does a
   * "pinch to zoom"). In this case, we don't want to have the React updates to be a
   * bottleneck. We let the mutations be done and trigger an update only when the user
   * is done.
   */
  _onInstancesEditorSettingsMutated = debounce(
    (instancesEditorSettings: InstancesEditorSettings) => {
      this.setInstancesEditorSettings(instancesEditorSettings);
    },
    1000,
    { leading: false, trailing: true }
  );

  undo = () => {
    // /!\ Drop the selection to avoid keeping any references to deleted instances.
    // This could be avoided if the selection used something like UUID to address instances.
    this.instancesSelection.clearSelection();
    this.setState(
      {
        history: undo(this.state.history, this.props.initialInstances),
      },
      () => {
        // /!\ Force the instances editor to destroy and mount again the
        // renderers to avoid keeping any references to existing instances
        if (this.editorDisplay)
          this.editorDisplay.instancesHandlers.forceRemountInstancesRenderers();
        this.updateToolbar();
        this._sendHotReloadAllInstances();
      }
    );
  };

  redo = () => {
    // /!\ Drop the selection to avoid keeping any references to deleted instances.
    // This could be avoided if the selection used something like UUID to address instances.
    this.instancesSelection.clearSelection();
    this.setState(
      {
        history: redo(this.state.history, this.props.initialInstances),
      },
      () => {
        // /!\ Force the instances editor to destroy and mount again the
        // renderers to avoid keeping any references to existing instances
        if (this.editorDisplay)
          this.editorDisplay.instancesHandlers.forceRemountInstancesRenderers();
        this.updateToolbar();
        this._sendHotReloadAllInstances();
      }
    );
  };

  _sendHotReloadAllInstances = () => {
    const { previewDebuggerServer } = this.props;
    if (!previewDebuggerServer) return;

    const instances = serializeToJSObject(this.props.initialInstances);

    previewDebuggerServer.getExistingDebuggerIds().forEach(debuggerId => {
      previewDebuggerServer.sendMessage(debuggerId, {
        command: 'hotReloadAllInstances',
        payload: {
          instances,
        },
      });
    });
  };

  _onObjectFolderOrObjectWithContextSelected = (
    objectFolderOrObjectWithContext: ?ObjectFolderOrObjectWithContext = null
  ) => {
    const selectedObjectFolderOrObjectsWithContext = [];
    if (objectFolderOrObjectWithContext) {
      selectedObjectFolderOrObjectsWithContext.push(
        objectFolderOrObjectWithContext
      );
    }

    this.setState(
      {
        lastSelectionType: 'object',
        selectedObjectFolderOrObjectsWithContext,
      },
      () => {
        // We update the toolbar because we need to update the objects selected
        // (for the rename shortcut)
        this.updateToolbar();
      }
    );
  };

  _createNewObjectAndInstanceUnderCursor = () => {
    const { editorDisplay } = this;
    if (!editorDisplay) {
      return;
    }

    // Remember where to create the instance, when the object will be created.
    this.setState({
      newObjectInstanceSceneCoordinates: editorDisplay.viewControls.getLastCursorSceneCoordinates(),
    });
    editorDisplay.openNewObjectDialog();
  };

  addInstanceOnTheScene = (
    objectName: string,
    targetPosition: 'center' | 'upperCenter' = 'center'
  ) => {
    if (!this.editorDisplay) {
      return;
    }
    const viewPosition = this.editorDisplay.viewControls.getViewPosition();
    let position = [0, 0];
    if (viewPosition) {
      position = viewPosition.toSceneCoordinates(
        viewPosition.getWidth() / 2,
        viewPosition.getHeight() /
          // If the target position is the upper center, the Y position is at the first
          // quarter of the screen. Otherwise, it's at the half of the screen.
          (targetPosition === 'upperCenter' ? 4 : 2)
      );
    }
    this._addInstance(position, objectName);
  };

  _addInstance = (pos: [number, number], objectName: string) => {
    if (!objectName || !this.editorDisplay) return;

    const instances = this.editorDisplay.instancesHandlers.addInstances(
      pos,
      [objectName],
      this.state.selectedLayer
    );
    this._onInstancesAddedAndSendToEditor3D(instances);
  };

  _onInstancesAddedAndSendToEditor3D = (
    instances: Array<gdInitialInstance>
  ) => {
    this._onInstancesAdded(instances);
    this._sendAddedInstances(instances);
  };

  _onInstancesAdded = (instances: Array<gdInitialInstance>) => {
    let invisibleLayerOnWhichInstancesHaveJustBeenAdded = null;
    instances.forEach(instance => {
      if (invisibleLayerOnWhichInstancesHaveJustBeenAdded === null) {
        const layer = this.props.layersContainer.getLayer(instance.getLayer());
        if (!layer.getVisibility()) {
          invisibleLayerOnWhichInstancesHaveJustBeenAdded = instance.getLayer();
        }
      }
      const infoBarDetails = onInstanceAdded({
        instance,
        layersContainer: this.props.layersContainer,
        globalObjectsContainer: this.props.globalObjectsContainer,
        objectsContainer: this.props.objectsContainer,
      });
      if (infoBarDetails) {
        this.setState({
          additionalWorkInfoBar: infoBarDetails,
          showAdditionalWorkInfoBar: true,
        });
      }
    });
    if (invisibleLayerOnWhichInstancesHaveJustBeenAdded !== null) {
      this.onInstanceAddedOnInvisibleLayer(
        invisibleLayerOnWhichInstancesHaveJustBeenAdded
      );
    }

    this.setState(
      {
        history: saveToHistory(
          this.state.history,
          this.props.initialInstances,
          'ADD'
        ),
      },
      () => this.updateToolbar()
    );
  };

  onInstanceAddedOnInvisibleLayer = (layer: ?string) => {
    this.setState({ invisibleLayerOnWhichInstancesHaveJustBeenAdded: layer });
  };

  _sendAddedInstances = (instances: Array<gdInitialInstance>) => {
    const { previewDebuggerServer } = this.props;
    if (previewDebuggerServer) {
      previewDebuggerServer.getExistingDebuggerIds().forEach(debuggerId => {
        previewDebuggerServer.sendMessage(debuggerId, {
          command: 'addInstances',
          payload: {
            instances: instances.map(instance => serializeToJSObject(instance)),
            moveUnderCursor: false,
          },
        });
      });
    }
  };

  _onInstancesSelected = (instances: Array<gdInitialInstance>) => {
    this._sendSelectedInstances();
    this._selectObjectOfInstances(instances);
  };

  _selectObjectOfInstances = (instances: Array<gdInitialInstance>) => {
    if (instances.length === 0) {
      this.setState(
        {
          lastSelectionType: 'instance',
          selectedObjectFolderOrObjectsWithContext: [],
        },
        this.updateToolbar
      );
      return;
    }
    const { globalObjectsContainer, objectsContainer } = this.props;
    // TODO: Find a way to select efficiently the ObjectFolderOrObject instances
    // representing all the instances selected.
    const lastSelectedInstance = instances[instances.length - 1];
    const objectName = lastSelectedInstance.getObjectName();
    if (
      globalObjectsContainer &&
      globalObjectsContainer.hasObjectNamed(objectName)
    ) {
      this.setState(
        {
          lastSelectionType: 'instance',
          selectedObjectFolderOrObjectsWithContext: [
            {
              objectFolderOrObject: globalObjectsContainer
                .getRootFolder()
                .getObjectNamed(objectName),
              global: true,
            },
          ],
        },
        this.updateToolbar
      );
    } else if (objectsContainer.hasObjectNamed(objectName)) {
      this.setState(
        {
          lastSelectionType: 'instance',
          selectedObjectFolderOrObjectsWithContext: [
            {
              objectFolderOrObject: objectsContainer
                .getRootFolder()
                .getObjectNamed(objectName),
              global: false,
            },
          ],
        },
        this.updateToolbar
      );
    }
  };

  _onInstanceDoubleClicked = (instance: gdInitialInstance) => {
    this.editObjectByName(instance.getObjectName());
  };

  _onInstancesMovedAndSendToEditor3D = (
    instances: Array<gdInitialInstance>
  ) => {
    this._onInstancesMoved(instances);
    this._sendUpdatedInstances(instances);
  };

  _onInstancesMoved = (instances: Array<gdInitialInstance>) => {
    this.setState(
      {
        history: saveToHistory(
          this.state.history,
          this.props.initialInstances,
          'EDIT'
        ),
      },
      () => this.forceUpdatePropertiesEditor()
    );
    this._sendUpdatedInstances(instances);
  };

  _onInstancesResized = (instances: Array<gdInitialInstance>) => {
    this.setState(
      {
        history: saveToHistory(
          this.state.history,
          this.props.initialInstances,
          'EDIT'
        ),
      },
      () => this.forceUpdatePropertiesEditor()
    );
    this._sendUpdatedInstances(instances);
  };

  _onInstancesRotated = (instances: Array<gdInitialInstance>) => {
    this.setState(
      {
        history: saveToHistory(
          this.state.history,
          this.props.initialInstances,
          'EDIT'
        ),
      },
      () => this.forceUpdatePropertiesEditor()
    );
    this._sendUpdatedInstances(instances);
  };

  _exportDataOnly = debounce(() => {
    this.props.hotReloadPreviewButtonProps.launchProjectDataOnlyPreview();
  }, 250);

  _onInstancesModified = (instances: Array<gdInitialInstance>) => {
    this._sendUpdatedInstances(instances);
    this.forceUpdate();
    //TODO: Save for redo with debounce (and cancel on unmount)
  };

  _sendUpdatedInstances = (instances: Array<gdInitialInstance>) => {
    const { previewDebuggerServer } = this.props;
    if (!previewDebuggerServer) return;

    previewDebuggerServer.getExistingDebuggerIds().forEach(debuggerId => {
      previewDebuggerServer.sendMessage(debuggerId, {
        command: 'updateInstances',
        payload: {
          instances: instances.map(instance => serializeToJSObject(instance)),
        },
      });
    });
  };

  _onObjectsModified = (objects: Array<gdObject>) => {
    this._hotReloadObjects({ updatedObjects: objects });
  };

  _onSetAsGlobalObject = (object: gdObject) => {
    this.props.onObjectListsModified({ isNewObjectTypeUsed: false });
  };

  _hotReloadObjects = ({
    updatedObjects,
  }: {|
    updatedObjects: Array<gdObject>,
  |}) => {
    const { previewDebuggerServer } = this.props;
    if (previewDebuggerServer) {
      previewDebuggerServer.getExistingDebuggerIds().forEach(debuggerId => {
        previewDebuggerServer.sendMessage(debuggerId, {
          command: 'hotReloadObjects',
          payload: {
            updatedObjects: updatedObjects.map(object =>
              serializeToJSObject(object)
            ),
          },
        });
      });
    }
  };

  _onObjectEdited = (
    objectWithContext: ObjectWithContext,
    hasResourceChanged: boolean
  ) => {
    const { project, layout, resourceManagementProps } = this.props;
    // It triggers forceUpdateRenderedInstancesOfObject on this editor too.
    this.props.onObjectEdited(objectWithContext);
    if (layout) {
      if (objectWithContext.global) {
        gd.WholeProjectRefactorer.behaviorsAddedToGlobalObject(
          project,
          objectWithContext.object.getName()
        );
      } else {
        // TODO EBO Add same refactor for event-based objects
        gd.WholeProjectRefactorer.behaviorsAddedToObjectInScene(
          project,
          layout,
          objectWithContext.object.getName()
        );
      }
    }
    this.updateBehaviorsSharedData();
    if (this.props.unsavedChanges)
      this.props.unsavedChanges.triggerUnsavedChanges();

    if (hasResourceChanged) {
      // ObjectEditorDialog intercepts onResourceUsageChanged callbacks.
      // Send it now that the dialog changes are accepted.
      resourceManagementProps.onResourceUsageChanged();
    } else {
      this._hotReloadObjects({
        updatedObjects: [objectWithContext.object],
      });
    }
  };

  onSelectTileMapTile = (tileMapTileSelection: ?TileMapTileSelection) => {
    this.setState({ tileMapTileSelection });
  };

  _setSelectedInstances = (
    instances: Array<gdInitialInstance>,
    multiSelect: boolean
  ) => {
    this.instancesSelection.selectInstances({
      instances,
      multiSelect,
      layersLocks: null,
      ignoreSeal: true,
    });
    this._onInstancesSelected(instances);
  };

  _sendSelectedInstances = () => {
    const { previewDebuggerServer } = this.props;
    if (previewDebuggerServer) {
      previewDebuggerServer.getExistingDebuggerIds().forEach(debuggerId => {
        previewDebuggerServer.sendMessage(debuggerId, {
          command: 'setSelectedInstances',
          payload: {
            instanceUuids: this.instancesSelection
              .getSelectedInstances()
              .map(instance => instance.getPersistentUuid()),
          },
        });
      });
    }
  };

  _onSelectInstances = (
    instances: Array<gdInitialInstance>,
    multiSelect: boolean,
    targetPosition?: 'center' | 'upperCenter'
  ) => {
    this._setSelectedInstances(instances, multiSelect);
    const { editorDisplay } = this;
    if (editorDisplay) {
      let offset = null;
      const { viewControls } = editorDisplay;
      const viewPosition = viewControls.getViewPosition();
      if (viewPosition && targetPosition === 'upperCenter') {
        offset = [0, viewPosition.toSceneScale(viewPosition.getHeight() / 4)];
      }

      viewControls.centerViewOnLastInstance(instances, offset);
    }

    if (this.props.gameEditorMode === 'embedded-game') {
      changeViewPosition('centerViewOnLastSelectedInstance');
    }
  };

  /**
   * Create an instance of the given object, at the position
   * previously chosen (see `newObjectInstanceSceneCoordinates`).
   */
  _addInstanceForNewObject = (newObjectName: string) => {
    const { newObjectInstanceSceneCoordinates } = this.state;
    if (!newObjectInstanceSceneCoordinates) {
      return;
    }

    this._addInstance(newObjectInstanceSceneCoordinates, newObjectName);
    this.setState({ newObjectInstanceSceneCoordinates: null });
  };

  _onObjectCreated = (
    object: gdObject,
    isTheFirstOfItsTypeInProject: boolean
  ) => {
    const infoBarDetails = onObjectAdded({
      object,
      layersContainer: this.props.layersContainer,
      globalObjectsContainer: this.props.globalObjectsContainer,
      objectsContainer: this.props.objectsContainer,
    });
    if (infoBarDetails) {
      this.setState({
        additionalWorkInfoBar: infoBarDetails,
        showAdditionalWorkInfoBar: true,
      });
    }
    if (this.props.unsavedChanges)
      this.props.unsavedChanges.triggerUnsavedChanges();

    this._addInstanceForNewObject(object.getName());

    this.props.onObjectListsModified({
      isNewObjectTypeUsed: isTheFirstOfItsTypeInProject,
    });
  };

  _onRemoveLayer = (layerName: string, done: boolean => void) => {
    const getNewState = (doRemove: boolean) => {
      const newState: {| layerRemoved: null, selectedLayer?: string |} = {
        layerRemoved: null,
      };
      if (doRemove && layerName === this.state.selectedLayer) {
        newState.selectedLayer = BASE_LAYER_NAME;
      }
      return newState;
    };

    this.setState({
      layerRemoved: layerName,
      onCloseLayerRemoveDialog: (
        doRemove: boolean,
        newLayer: string | null
      ) => {
        this.setState(getNewState(doRemove), () => {
          if (doRemove) {
            if (newLayer === null) {
              this.instancesSelection.unselectInstancesOnLayer(layerName);

              if (this.props.layout) {
                gd.WholeProjectRefactorer.removeLayerInScene(
                  this.props.project,
                  this.props.layout,
                  layerName
                );
              } else if (this.props.eventsBasedObject) {
                gd.WholeProjectRefactorer.removeLayerInEventsBasedObject(
                  this.props.eventsBasedObject,
                  layerName
                );
              }
            } else {
              // Instances are not invalidated, so we can keep the selection.
              if (this.props.layout) {
                gd.WholeProjectRefactorer.mergeLayersInScene(
                  this.props.project,
                  this.props.layout,
                  layerName,
                  newLayer
                );
              } else if (this.props.eventsBasedObject) {
                gd.WholeProjectRefactorer.mergeLayersInEventsBasedObject(
                  this.props.eventsBasedObject,
                  layerName,
                  newLayer
                );
              }
            }
          }

          done(doRemove);
          // /!\ Force the instances editor to destroy and mount again the
          // renderers to avoid keeping any references to existing instances
          if (this.editorDisplay)
            this.editorDisplay.instancesHandlers.forceRemountInstancesRenderers();

          this.forceUpdateLayersList();

          // We may have modified the selection, so force an update of editors dealing with it.
          this.forceUpdatePropertiesEditor();
          this.updateToolbar();
        });
      },
    });
  };

  _onSelectLayer = (layer: string) => {
    this.setState({
      selectedLayer: layer,
      instancesEditorSettings: {
        ...this.state.instancesEditorSettings,
        selectedLayer: layer,
      },
    });
  };

  _onLayerRenamed = () => {
    this.forceUpdatePropertiesEditor();
  };

  _sendHotReloadLayers = () => {
    const { previewDebuggerServer, layersContainer, project } = this.props;
    const layers = mapFor(0, layersContainer.getLayersCount(), i => {
      const layer = layersContainer.getLayerAt(i);
      return serializeToJSObject(layer);
    });
    if (previewDebuggerServer) {
      previewDebuggerServer.getExistingDebuggerIds().forEach(debuggerId => {
        previewDebuggerServer.sendMessage(debuggerId, {
          command: 'hotReloadLayers',
          payload: {
            layers,
            areEffectsHidden: project.areEffectsHiddenInEditor(),
          },
        });
      });
    }
  };

  _sendSetBackgroundColor = () => {
    const { previewDebuggerServer, layout } = this.props;
    if (!layout) {
      return;
    }
    if (previewDebuggerServer) {
      previewDebuggerServer.getExistingDebuggerIds().forEach(debuggerId => {
        previewDebuggerServer.sendMessage(debuggerId, {
          command: 'setBackgroundColor',
          payload: {
            backgroundColor: [
              layout.getBackgroundColorRed(),
              layout.getBackgroundColorGreen(),
              layout.getBackgroundColorBlue(),
            ],
          },
        });
      });
    }
  };

  _onLayersModified = (hasAnyEffectBeenAdded: boolean) => {
    const { onEffectAdded } = this.props;
    if (hasAnyEffectBeenAdded) {
      // This triggers a full hot-reload. We don't need to reload layers specifically.
      onEffectAdded();
    } else {
      this._sendHotReloadLayers();
    }
  };

  _onLayersVisibilityInEditorChanged = () => {
    this._sendHotReloadLayers();
  };

  _onSelectLayer = (layerName: string) => {
    this.setState({ selectedLayer: layerName });

    const { previewDebuggerServer } = this.props;
    if (previewDebuggerServer) {
      previewDebuggerServer.getExistingDebuggerIds().forEach(debuggerId => {
        previewDebuggerServer.sendMessage(debuggerId, {
          command: 'setSelectedLayer',
          payload: {
            layerName,
          },
        });
      });
    }
  };

  _onDeleteObjects = (
    i18n: I18nType,
    objectsWithContext: ObjectWithContext[],
    done: boolean => void
  ) => {
    const { project, layout, eventsBasedObject, onObjectsDeleted } = this.props;

    objectsWithContext.forEach(objectWithContext => {
      const { object, global } = objectWithContext;

      // Unselect instances of the deleted object because these instances
      // will be deleted by gd.WholeProjectRefactorer (and after that, they will
      // be invalid references, as pointing to deleted objects).
      this.instancesSelection.unselectInstancesOfObject(object.getName());

      if (layout) {
        if (global) {
          gd.WholeProjectRefactorer.globalObjectRemoved(
            project,
            object.getName()
          );
        } else {
          gd.WholeProjectRefactorer.objectRemovedInScene(
            project,
            layout,
            object.getName()
          );
        }
      } else if (eventsBasedObject) {
        gd.WholeProjectRefactorer.objectRemovedInEventsBasedObject(
          project,
          eventsBasedObject,
          object.getName()
        );
      }
    });

    this.props.onObjectListsModified({ isNewObjectTypeUsed: false });

    // Note: done() actually does the deletion of the objects,
    // so ensure objectsWithContext are not used after this call.
    done(true);
    onObjectsDeleted();

    // We modified the selection, so force an update of editors dealing with it.
    this.forceUpdatePropertiesEditor();
    this.updateToolbar();
  };

  _getValidatedObjectOrGroupName = (
    newName: string,
    global: boolean,
    i18n: I18nType
  ) => {
    const { project, layout, projectScopedContainersAccessor } = this.props;

    const projectScopedContainers = projectScopedContainersAccessor.get();
    const objectsContainersList = projectScopedContainers.getObjectsContainersList();
    const variablesContainersList = projectScopedContainers.getVariablesContainersList();

    const safeAndUniqueNewName = newNameGenerator(
      gd.Project.getSafeName(newName),
      tentativeNewName => {
        if (
          objectsContainersList.hasObjectOrGroupNamed(tentativeNewName) ||
          variablesContainersList.has(tentativeNewName)
        ) {
          return true;
        }

        if (global && layout) {
          // If object or group is global, also check for other layouts' objects and groups names.
          const layoutName = layout.getName();
          const layoutsWithObjectOrGroupWithSameName: Array<string> = mapFor(
            0,
            project.getLayoutsCount(),
            i => {
              const otherLayout = project.getLayoutAt(i);
              const otherLayoutName = otherLayout.getName();
              if (layoutName !== otherLayoutName) {
                if (otherLayout.getObjects().hasObjectNamed(tentativeNewName)) {
                  return otherLayoutName;
                }
                const groupContainer = otherLayout
                  .getObjects()
                  .getObjectGroups();
                if (groupContainer.has(tentativeNewName)) {
                  return otherLayoutName;
                }
              }
              return null;
            }
          ).filter(Boolean);

          if (layoutsWithObjectOrGroupWithSameName.length > 0) {
            return true;
          }
        }

        return false;
      }
    );

    return safeAndUniqueNewName;
  };

  _onRenameEditedObject = (newName: string) => {
    const { editedObjectWithContext } = this.state;

    if (editedObjectWithContext) {
      this._onRenameObjectFinish(editedObjectWithContext, newName);
    }
  };

  _onRenameObjectFinish = (
    objectWithContext: ObjectWithContext,
    newName: string
  ) => {
    const { object, global } = objectWithContext;
    const {
      project,
      layout,
      eventsBasedObject,
      projectScopedContainersAccessor,
    } = this.props;

    // newName is supposed to have been already validated.
    // Avoid triggering renaming refactoring if name has not really changed
    if (object.getName() === newName) {
      return;
    }

    if (layout) {
      if (global) {
        gd.WholeProjectRefactorer.globalObjectOrGroupRenamed(
          project,
          object.getName(),
          newName,
          /* isObjectGroup=*/ false
        );
      } else {
        gd.WholeProjectRefactorer.objectOrGroupRenamedInScene(
          project,
          layout,
          object.getName(),
          newName,
          /* isObjectGroup=*/ false
        );
      }
    } else if (eventsBasedObject) {
      gd.WholeProjectRefactorer.objectOrGroupRenamedInEventsBasedObject(
        project,
        projectScopedContainersAccessor.get(),
        eventsBasedObject,
        object.getName(),
        newName,
        /* isObjectGroup=*/ false
      );
    }

    object.setName(newName);
    this.props.onObjectListsModified({ isNewObjectTypeUsed: false });
  };

  _onRenameObjectFolderOrObjectWithContextFinish = (
    objectFolderOrObjectWithContext: ObjectFolderOrObjectWithContext,
    newName: string,
    done: boolean => void
  ) => {
    const { objectFolderOrObject, global } = objectFolderOrObjectWithContext;

    const unifiedName = getObjectFolderOrObjectUnifiedName(
      objectFolderOrObject
    );
    // Avoid triggering renaming refactoring if name has not really changed
    if (unifiedName === newName) {
      this._onObjectFolderOrObjectWithContextSelected(
        objectFolderOrObjectWithContext
      );
      done(false);
      return;
    }
    // newName is supposed to have been already validated.

    if (objectFolderOrObject.isFolder()) {
      objectFolderOrObject.setFolderName(newName);
      done(true);
      return;
    }

    const object = objectFolderOrObject.getObject();

    this._onRenameObjectFinish({ object, global }, newName);
    this._onObjectFolderOrObjectWithContextSelected(
      objectFolderOrObjectWithContext
    );
    done(true);
  };

  _onMoveInstancesZOrder = (where: 'front' | 'back') => {
    const selectedInstances = this.instancesSelection.getSelectedInstances();

    const layerNames = selectedInstances.reduce(
      (acc: Set<string>, instance) => {
        if (!instance.isLocked()) acc.add(instance.getLayer());
        return acc;
      },
      new Set()
    );

    const highestZOrderFinder = new gd.HighestZOrderFinder();

    const extremeZOrderByLayerName = {};
    layerNames.forEach(layerName => {
      highestZOrderFinder.reset();
      highestZOrderFinder.restrictSearchToLayer(layerName);
      this.props.initialInstances.iterateOverInstances(highestZOrderFinder);
      extremeZOrderByLayerName[layerName] =
        where === 'back'
          ? highestZOrderFinder.getLowestZOrder()
          : highestZOrderFinder.getHighestZOrder();
    });
    highestZOrderFinder.delete();

    selectedInstances.forEach(instance => {
      if (!instance.isLocked()) {
        const extremeZOrder = extremeZOrderByLayerName[instance.getLayer()];
        // If instance is already at the extreme z order, do nothing.
        if (instance.getZOrder() === extremeZOrder) return;

        instance.setZOrder(extremeZOrder + (where === 'front' ? 1 : -1));
      }
    });
    this.forceUpdateInstancesList();
    this.forceUpdatePropertiesEditor();
  };

  _onDeleteObjectGroup = (
    groupWithContext: GroupWithContext,
    done: boolean => void
  ) => {
    // done() actually does the deletion of the object group,
    // so ensure groupWithContext is not used after this call.
    done(true);
    this.props.onObjectGroupsDeleted();
  };

  _onRenameObjectGroup = (
    groupWithContext: GroupWithContext,
    newName: string,
    done: boolean => void
  ) => {
    const { group, global } = groupWithContext;
    const {
      project,
      layout,
      eventsBasedObject,
      projectScopedContainersAccessor,
    } = this.props;

    // newName is supposed to have been already validated

    // Avoid triggering renaming refactoring if name has not really changed
    if (layout) {
      if (group.getName() !== newName) {
        if (global) {
          gd.WholeProjectRefactorer.globalObjectOrGroupRenamed(
            project,
            group.getName(),
            newName,
            /* isObjectGroup=*/ true
          );
        } else {
          gd.WholeProjectRefactorer.objectOrGroupRenamedInScene(
            project,
            layout,
            group.getName(),
            newName,
            /* isObjectGroup=*/ true
          );
        }
      }
    } else if (eventsBasedObject) {
      gd.WholeProjectRefactorer.objectOrGroupRenamedInEventsBasedObject(
        project,
        projectScopedContainersAccessor.get(),
        eventsBasedObject,
        group.getName(),
        newName,
        /* isObjectGroup=*/ true
      );
    }
    done(true);
    this.props.onObjectGroupEdited(groupWithContext);
  };

  canObjectOrGroupBeGlobal = (
    i18n: I18nType,
    objectOrGroupName: string
  ): boolean => {
    const { layout, project } = this.props;
    if (!layout) return false;

    const layoutName = layout.getName();
    const layoutsWithObjectOrGroupWithSameName: Array<string> = mapFor(
      0,
      project.getLayoutsCount(),
      i => {
        const otherLayout = project.getLayoutAt(i);
        const otherLayoutName = otherLayout.getName();
        if (layoutName !== otherLayoutName) {
          if (otherLayout.getObjects().hasObjectNamed(objectOrGroupName)) {
            return otherLayoutName;
          }
          const groupContainer = otherLayout.getObjects().getObjectGroups();
          if (groupContainer.has(objectOrGroupName)) {
            return otherLayoutName;
          }
        }
        return null;
      }
    ).filter(Boolean);

    if (layoutsWithObjectOrGroupWithSameName.length > 0) {
      return Window.showConfirmDialog(
        i18n._(
          t`Making "${objectOrGroupName}" global would conflict with the following scenes that have a group or an object with the same name:${'\n\n - ' +
            layoutsWithObjectOrGroupWithSameName.join('\n\n - ') +
            '\n\n'}Continue only if you know what you're doing.`
        ),
        'warning'
      );
    }
    return true;
  };

  deleteSelection = () => {
    const selectedInstances = this.instancesSelection.getSelectedInstances();
    selectedInstances.forEach(instance => {
      if (instance.isLocked()) return;
      this.props.initialInstances.removeInstance(instance);
    });

    this.instancesSelection.clearSelection();
    if (this.editorDisplay)
      this.editorDisplay.instancesHandlers.clearHighlightedInstance();

    this.setState(
      {
        selectedObjectFolderOrObjectsWithContext: [],
        history: saveToHistory(
          this.state.history,
          this.props.initialInstances,
          'DELETE'
        ),
      },
      () => {
        this.updateToolbar();
        this.forceUpdatePropertiesEditor();
      }
    );

    const { previewDebuggerServer } = this.props;
    if (previewDebuggerServer) {
      previewDebuggerServer.getExistingDebuggerIds().forEach(debuggerId => {
        previewDebuggerServer.sendMessage(debuggerId, {
          command: 'deleteSelection',
          payload: {},
        });
      });
    }
  };

  zoomToInitialPosition = () => {
    const { editorDisplay } = this;
    if (!editorDisplay) {
      return;
    }
    editorDisplay.viewControls.zoomToInitialPosition();

    if (this.props.gameEditorMode === 'embedded-game') {
      changeViewPosition('zoomToInitialPosition');
    }
  };

  zoomToFitContent = () => {
    const { editorDisplay } = this;
    if (!editorDisplay) {
      return;
    }
    editorDisplay.viewControls.zoomToFitContent();

    if (this.props.gameEditorMode === 'embedded-game') {
      changeViewPosition('zoomToFitContent');
    }
  };

  zoomToFitSelection = () => {
    const { editorDisplay } = this;
    if (!editorDisplay) {
      return;
    }
    editorDisplay.viewControls.zoomToFitSelection();

    if (this.props.gameEditorMode === 'embedded-game') {
      changeViewPosition('zoomToFitSelection');
    }
  };

  getContextMenuZoomItems = (i18n: I18nType) => {
    return [
      {
        label: i18n._(t`Zoom in`),
        click: this.zoomIn,
        accelerator: 'CmdOrCtrl+numadd',
      },
      {
        label: i18n._(t`Zoom out`),
        click: this.zoomOut,
        accelerator: 'CmdOrCtrl+numsub',
      },
      {
        label: i18n._(t`Zoom to fit selection`),
        click: this.zoomToFitSelection,
        enabled: this.instancesSelection.hasSelectedInstances(),
        accelerator: 'Shift+num1',
      },
      {
        label: i18n._(t`Zoom to initial position`),
        click: this.zoomToInitialPosition,
        accelerator: 'Shift+num2',
      },
      {
        label: i18n._(t`Zoom to fit content`),
        click: this.zoomToFitContent,
        accelerator: 'Shift+num3',
      },
    ];
  };

  getContextMenuLayoutItems = (i18n: I18nType) => {
    const { layout } = this.props;

    return [
      {
        label: i18n._(t`Open scene events`),
        click: () => this.props.onOpenEvents(layout ? layout.getName() : ''),
      },
      {
        label: i18n._(t`Open scene properties`),
        click: () => this.openSceneProperties(true),
      },
    ].filter(Boolean);
  };

  getContextMenuInstancesWiseItems = (i18n: I18nType) => {
    const hasSelectedInstances = this.instancesSelection.hasSelectedInstances();
    return [
      {
        label: i18n._(t`Copy`),
        click: () => this.copySelection(),
        enabled: hasSelectedInstances,
        accelerator: 'CmdOrCtrl+C',
      },
      {
        label: i18n._(t`Cut`),
        click: () => this.cutSelection(),
        enabled: hasSelectedInstances,
        accelerator: 'CmdOrCtrl+X',
      },
      {
        label: i18n._(t`Paste`),
        click: () => this.paste(),
        enabled: Clipboard.has(INSTANCES_CLIPBOARD_KIND),
        accelerator: 'CmdOrCtrl+V',
      },
      {
        label: i18n._(t`Duplicate`),
        enabled: hasSelectedInstances,
        click: () => {
          this.duplicateSelection();
        },
        accelerator: 'CmdOrCtrl+D',
      },
      {
        label: i18n._(t`Delete`),
        click: () => this.deleteSelection(),
        enabled: hasSelectedInstances,
        accelerator: 'Delete',
      },
      { type: 'separator' },
      {
        label: i18n._(t`Bring to front`),
        enabled: hasSelectedInstances,
        click: () => {
          this._onMoveInstancesZOrder('front');
        },
      },
      {
        label: i18n._(t`Send to back`),
        enabled: hasSelectedInstances,
        click: () => {
          this._onMoveInstancesZOrder('back');
        },
      },
      { type: 'separator' },
      {
        label: i18n._(t`Extract`),
        submenu: [
          {
            label: i18n._(t`Extract as a custom object`),
            click: () =>
              this.setState({ extractAsCustomObjectDialogOpen: true }),
            enabled: hasSelectedInstances,
          },
          this.props.layout && {
            label: i18n._(t`Extract as an external layout`),
            click: () =>
              this.setState({ extractAsExternalLayoutDialogOpen: true }),
            enabled: hasSelectedInstances,
          },
        ].filter(Boolean),
      },
      { type: 'separator' },
      {
        label: i18n._(t`Show/Hide instance properties`),
        click: () => this.toggleProperties(),
        enabled: hasSelectedInstances,
      },
    ].filter(Boolean);
  };

  setZoomFactor = (zoomFactor: number) => {
    if (this.editorDisplay) {
      this.editorDisplay.viewControls.setZoomFactor(zoomFactor);
    }
    this._sendSetZoom(zoomFactor);
  };

  _sendSetZoom(zoom: number): void {
    if (this.props.gameEditorMode === 'embedded-game') {
      const { previewDebuggerServer } = this.props;
      if (!previewDebuggerServer) return;
      previewDebuggerServer.getExistingDebuggerIds().forEach(debuggerId => {
        previewDebuggerServer.sendMessage(debuggerId, {
          command: 'setZoom',
          payload: {
            zoom,
          },
        });
      });
    }
  }

  _sendZoomBy(zoomFactor: number): void {
    if (this.props.gameEditorMode === 'embedded-game') {
      const { previewDebuggerServer } = this.props;
      if (!previewDebuggerServer) return;
      previewDebuggerServer.getExistingDebuggerIds().forEach(debuggerId => {
        previewDebuggerServer.sendMessage(debuggerId, {
          command: 'zoomBy',
          payload: {
            zoomFactor,
          },
        });
      });
    }
  }

  zoomIn = () => {
    if (this.editorDisplay) {
      this.editorDisplay.viewControls.zoomBy(zoomInFactor);
    }
    this._sendZoomBy(zoomInFactor);
  };

  zoomOut = () => {
    if (this.editorDisplay)
      this.editorDisplay.viewControls.zoomBy(zoomOutFactor);

    this._sendZoomBy(zoomOutFactor);
  };

  _onContextMenu = (
    x: number,
    y: number,
    ignoreSelectedObjectsForContextMenu?: boolean = false
  ) => {
    if (this.contextMenu) {
      this.contextMenu.open(x, y, {
        ignoreSelectedObjectsForContextMenu: !!ignoreSelectedObjectsForContextMenu,
      });
    }
  };

  isInstanceOf3DObject = (instance: gdInitialInstance) => {
    const { project, globalObjectsContainer, objectsContainer } = this.props;

    const object = getObjectByName(
      globalObjectsContainer,
      objectsContainer,
      instance.getObjectName()
    );
    return (
      !!object &&
      gd.MetadataProvider.getObjectMetadata(
        project.getCurrentPlatform(),
        object.getType()
      ).isRenderedIn3D()
    );
  };

  buildContextMenu = (i18n: I18nType, options: any) => {
    if (
      options.ignoreSelectedObjectsForContextMenu ||
      !this.instancesSelection.hasSelectedInstances()
    ) {
      return [
        {
          label: i18n._(t`Paste`),
          click: () => this.paste(),
          enabled: Clipboard.has(INSTANCES_CLIPBOARD_KIND),
          accelerator: 'CmdOrCtrl+V',
        },
        { type: 'separator' },
        {
          label: i18n._(t`Insert new...`),
          click: () => this._createNewObjectAndInstanceUnderCursor(),
        },
        { type: 'separator' },
        ...this.getContextMenuZoomItems(i18n),
        { type: 'separator' },
        ...this.getContextMenuLayoutItems(i18n),
      ];
    }
    const instances = this.instancesSelection.getSelectedInstances();
    if (
      instances.length === 1 ||
      uniq(instances.map(instance => instance.getObjectName())).length === 1
    ) {
      const { project, globalObjectsContainer, objectsContainer } = this.props;
      const objectName = instances[0].getObjectName();
      const object = getObjectByName(
        globalObjectsContainer,
        objectsContainer,
        objectName
      );

      const objectMetadata = object
        ? gd.MetadataProvider.getObjectMetadata(
            project.getCurrentPlatform(),
            object.getType()
          )
        : null;

      const objectExtensionName = object
        ? gd.PlatformExtension.getExtensionFromFullObjectType(object.getType())
        : null;
      const customObjectExtension =
        objectExtensionName &&
        project.hasEventsFunctionsExtensionNamed(objectExtensionName)
          ? project.getEventsFunctionsExtension(objectExtensionName)
          : null;

      return [
        ...this.getContextMenuInstancesWiseItems(i18n),
        { type: 'separator' },
        {
          label: i18n._(t`Edit object ${shortenString(objectName, 14)}`),
          click: () => this.editObjectByName(objectName, 'properties'),
        },
        {
          label: i18n._(t`Edit object variables`),
          click: () => this.editObjectByName(objectName, 'variables'),
        },
        {
          label: i18n._(t`Edit behaviors`),
          click: () => this.editObjectByName(objectName, 'behaviors'),
        },
        objectMetadata
          ? {
              label: i18n._(t`Edit effects`),
              click: () => this.editObjectByName(objectName, 'effects'),
              enabled: objectMetadata.hasDefaultBehavior(
                'EffectCapability::EffectBehavior'
              ),
            }
          : null,
        object && project.hasEventsBasedObject(object.getType())
          ? {
              label: i18n._(t`Edit children`),
              enabled: isVariantEditable(
                gd.asCustomObjectConfiguration(object.getConfiguration()),
                project.getEventsBasedObject(object.getType()),
                customObjectExtension
              ),
              click: () => {
                const customObjectConfiguration = gd.asCustomObjectConfiguration(
                  object.getConfiguration()
                );
                this.props.onOpenEventBasedObjectVariantEditor(
                  gd.PlatformExtension.getExtensionFromFullObjectType(
                    object.getType()
                  ),
                  gd.PlatformExtension.getObjectNameFromFullObjectType(
                    object.getType()
                  ),
                  customObjectConfiguration.getVariantName()
                );
              },
            }
          : null,
        { type: 'separator' },
        ...this.getContextMenuLayoutItems(i18n),
      ].filter(Boolean);
    }
    return [
      ...this.getContextMenuInstancesWiseItems(i18n),
      { type: 'separator' },
      ...this.getContextMenuLayoutItems(i18n),
    ];
  };

  copySelection = ({
    useLastCursorPosition,
    pasteInTheForeground,
  }: CopyCutPasteOptions = {}) => {
    const serializedSelection = this.instancesSelection
      .getSelectedInstances()
      .map(instance => serializeToJSObject(instance));

    let x = 0;
    let y = 0;
    if (this.editorDisplay) {
      const selectionAABB = this.editorDisplay.instancesHandlers.getSelectionAABB();
      x = selectionAABB.centerX();
      y = selectionAABB.centerY();
    }

    if (this.editorDisplay) {
      Clipboard.set(INSTANCES_CLIPBOARD_KIND, {
        x,
        y,
        pasteInTheForeground: !!pasteInTheForeground,
        instances: serializedSelection,
      });
    }
  };

  cutSelection = ({ useLastCursorPosition }: CopyCutPasteOptions = {}) => {
    this.copySelection({ useLastCursorPosition, pasteInTheForeground: true });
    this.deleteSelection();
  };

  duplicateSelection = ({
    useLastCursorPosition,
  }: CopyCutPasteOptions = {}) => {
    const serializedSelection = this.instancesSelection
      .getSelectedInstances()
      .map(instance => serializeToJSObject(instance));

    const newInstances = addSerializedInstances({
      instancesContainer: this.props.initialInstances,
      copyReferential: [-2 * MOVEMENT_BIG_DELTA, -2 * MOVEMENT_BIG_DELTA],
      serializedInstances: serializedSelection,
      doesObjectExistInContext:
        // Instance duplication can only be done in the same scene, so no need to check
        () => true,
    });
    this._onInstancesAddedAndSendToEditor3D(newInstances);
    this.instancesSelection.clearSelection();
    this.instancesSelection.selectInstances({
      instances: newInstances,
      multiSelect: true,
      layersLocks: null,
    });

    this.forceUpdatePropertiesEditor();
  };

  paste = ({ useLastCursorPosition }: CopyCutPasteOptions = {}) => {
    const clipboardContent = Clipboard.get(INSTANCES_CLIPBOARD_KIND);
    const instancesContent = SafeExtractor.extractArrayProperty(
      clipboardContent,
      'instances'
    );
    const x = SafeExtractor.extractNumberProperty(clipboardContent, 'x');
    const y = SafeExtractor.extractNumberProperty(clipboardContent, 'y');
    const pasteInTheForeground =
      SafeExtractor.extractBooleanProperty(
        clipboardContent,
        'pasteInTheForeground'
      ) || false;
    if (x === null || y === null || instancesContent === null) return;

    const newInstances = addSerializedInstances({
      instancesContainer: this.props.initialInstances,
      copyReferential: [x, y],
      serializedInstances: instancesContent,
      addInstancesInTheForeground: pasteInTheForeground,
      doesObjectExistInContext: objectName =>
        this.props.projectScopedContainersAccessor
          .get()
          .getObjectsContainersList()
          .hasObjectNamed(objectName),
    });

    this._onInstancesAddedAndSendToEditor3D(newInstances);
    this.instancesSelection.clearSelection();
    this.instancesSelection.selectInstances({
      instances: newInstances,
      multiSelect: true,
      layersLocks: null,
    });

    const { editorDisplay } = this;
    if (editorDisplay) {
      const viewPosition = editorDisplay.viewControls.getViewPosition();
      if (viewPosition) {
        const lastPosition = useLastCursorPosition
          ? editorDisplay.viewControls.getLastCursorSceneCoordinates()
          : editorDisplay.viewControls.getLastContextMenuSceneCoordinates();
        const position = viewPosition.containsPoint(
          lastPosition[0],
          lastPosition[1]
        )
          ? lastPosition
          : [viewPosition.getViewX(), viewPosition.getViewY()];
        for (const instance of newInstances) {
          instance.setX(instance.getX() + position[0]);
          instance.setY(instance.getY() + position[1]);
        }
        editorDisplay.instancesHandlers.snapSelection(newInstances);
        this._sendUpdatedInstances(newInstances);
      }
    }
    this.forceUpdatePropertiesEditor();
  };

  extractAsExternalLayout = (chosenName: string) => {
    const { project, layout, onExtractAsExternalLayout } = this.props;
    if (!layout || !onExtractAsExternalLayout) return;

    const serializedSelection = this.instancesSelection
      .getSelectedInstances()
      .map(instance => serializeToJSObject(instance));

    const newName = newNameGenerator(chosenName, name =>
      project.hasExternalLayoutNamed(name)
    );
    const newExternalLayout = project.insertNewExternalLayout(
      newName,
      project.getExternalLayoutsCount()
    );
    newExternalLayout.setAssociatedLayout(layout.getName());

    for (const serializedInstance of serializedSelection) {
      const instance = new gd.InitialInstance();
      unserializeFromJSObject(instance, serializedInstance);
      newExternalLayout
        .getInitialInstances()
        .insertInitialInstance(instance)
        .resetPersistentUuid();
      instance.delete();
    }

    this.deleteSelection();

    this.setState({ extractAsExternalLayoutDialogOpen: false });

    onExtractAsExternalLayout(newName);
  };

  extractAsCustomObject = async (
    chosenExtensionName: string,
    isNewExtension: boolean,
    chosenEventsBasedObjectName: string,
    shouldRemoveSceneObjectsWhenNoMoreInstance: boolean
  ) => {
    const {
      project,
      globalObjectsContainer,
      objectsContainer,
      initialInstances,
      onExtractAsEventBasedObject,
    } = this.props;
    const { editorDisplay, deleteSelection, instancesSelection } = this;
    if (!onExtractAsEventBasedObject) return;

    let selectionAABB = new Rectangle();
    if (this.props.gameEditorMode === 'embedded-game') {
      const { previewDebuggerServer } = this.props;
      if (!previewDebuggerServer) return;
      try {
        const answer = await previewDebuggerServer.sendMessageWithResponse({
          command: 'getSelectionAABB',
        });
        selectionAABB.set({
          left: answer.payload.minX,
          top: answer.payload.minY,
          right: answer.payload.maxX,
          bottom: answer.payload.maxY,
          zMin: answer.payload.minZ,
          zMax: answer.payload.maxZ,
        });
      } catch (error) {
        console.error("Can't get the selection AABB.", error);
      }
    } else {
      if (!editorDisplay) return;
      selectionAABB = editorDisplay.instancesHandlers.getSelectionAABB();
    }
    extractAsCustomObject({
      project,
      globalObjects: globalObjectsContainer,
      sceneObjects: objectsContainer,
      initialInstances,
      chosenExtensionName,
      isNewExtension,
      chosenEventsBasedObjectName,
      shouldRemoveSceneObjectsWhenNoMoreInstance,
      selectedInstances: instancesSelection.getSelectedInstances(),
      selectionAABB,
      deleteSelection,
      onExtractAsEventBasedObject,
    });

    this.setState({ extractAsCustomObjectDialogOpen: false });
  };

  onSelectAllInstancesOfObjectInLayout = (objectName: string) => {
    const { initialInstances } = this.props;
    const instancesToSelect = getInstancesInLayoutForObject(
      initialInstances,
      objectName
    );
    this._setSelectedInstances(instancesToSelect, false);
    this.forceUpdateInstancesList();
    this._onInstancesSelected(instancesToSelect);
  };

  updateBehaviorsSharedData = () => {
    const { layout, project } = this.props;
    if (layout) {
      gd.WholeProjectRefactorer.updateBehaviorsSharedData(project);
    } else {
      // TODO EBO: refactoring for custom objects.
    }
  };

  forceUpdateObjectsList = () => {
    if (this.editorDisplay) this.editorDisplay.forceUpdateObjectsList();
  };

  forceUpdateObjectGroupsList = () => {
    if (this.editorDisplay) this.editorDisplay.forceUpdateObjectGroupsList();
  };

  forceUpdateLayersList = () => {
    // The selected layer could have been deleted when editing a linked external layout.
    if (!this.props.layersContainer.hasLayerNamed(this.state.selectedLayer)) {
      this.setState({ selectedLayer: BASE_LAYER_NAME });
    }
    if (this.editorDisplay) this.editorDisplay.forceUpdateLayersList();
  };

  forceUpdateInstancesList = () => {
    if (this.editorDisplay) this.editorDisplay.forceUpdateInstancesList();
  };

  forceUpdatePropertiesEditor = () => {
    if (this.editorDisplay) this.editorDisplay.forceUpdatePropertiesEditor();
  };

  forceUpdateCustomObjectRenderedInstances = () => {
    const { project, projectScopedContainersAccessor } = this.props;

    const resourcesInUse = new gd.ResourcesInUseHelper(
      project.getResourcesManager()
    );
    projectScopedContainersAccessor.forEachObject(object => {
      if (project.hasEventsBasedObject(object.getType())) {
        object.getConfiguration().exposeResources(resourcesInUse);
      }
    });
    const objectResourceNames = resourcesInUse
      .getAllImages()
      .toNewVectorString()
      .toJSArray();
    resourcesInUse.delete();

    PixiResourcesLoader.loadTextures(project, objectResourceNames).then(() => {
      // This callback is executed even if there is no image to load.
      const { editorDisplay } = this;
      if (editorDisplay) {
        projectScopedContainersAccessor.forEachObject(object => {
          editorDisplay.instancesHandlers.resetInstanceRenderersFor(
            object.getName()
          );
        });
      }
      this.forceUpdateObjectsList();
    });
  };

  forceUpdateRenderedInstancesOfObject = (object: gdObject) => {
    const { project } = this.props;

    const resourcesInUse = new gd.ResourcesInUseHelper(
      project.getResourcesManager()
    );
    object.getConfiguration().exposeResources(resourcesInUse);
    const objectResourceNames = resourcesInUse
      .getAllImages()
      .toNewVectorString()
      .toJSArray();
    resourcesInUse.delete();

    PixiResourcesLoader.loadTextures(project, objectResourceNames).then(() => {
      // This callback is executed even if there is no image to load.
      // Images need to be loaded first because instance renderers use the
      // image dimensions to evaluate theirs. It may cause flickering otherwise.
      if (this.editorDisplay) {
        this.editorDisplay.instancesHandlers.resetInstanceRenderersFor(
          object.getName()
        );
      }
      this.forceUpdateObjectsList();
    });
  };

  render() {
    const {
      project,
      projectScopedContainersAccessor,
      layout,
      eventsFunctionsExtension,
      eventsBasedObject,
      eventsBasedObjectVariant,
      initialInstances,
      resourceManagementProps,
      isActive,
    } = this.props;
    const {
      editedObjectWithContext,
      selectedObjectFolderOrObjectsWithContext,
    } = this.state;
    this._isEditingObject = this._isEditingObject || !!editedObjectWithContext;
    const variablesEditedAssociatedObjectName = this.state
      .variablesEditedInstance
      ? this.state.variablesEditedInstance.getObjectName()
      : null;
    const variablesEditedAssociatedObject = variablesEditedAssociatedObjectName
      ? getObjectByName(
          this.props.globalObjectsContainer,
          this.props.objectsContainer,
          variablesEditedAssociatedObjectName
        )
      : null;

    // Deactivate prettier on this variable to prevent spaces to be added by
    // line breaks.
    // prettier-ignore
    const infoBarMessage =
      this.state.invisibleLayerOnWhichInstancesHaveJustBeenAdded !== null ? (
        <Trans>
          You just added an instance to a hidden layer
          ("{this.state.invisibleLayerOnWhichInstancesHaveJustBeenAdded || (
            <Trans>Base layer</Trans>
          )}"). Open the layer panel to make it visible.
        </Trans>
      ) : null;

    const isCustomVariant = eventsBasedObject
      ? eventsBasedObject.getDefaultVariant() !== eventsBasedObjectVariant
      : false;

    return (
      <ResponsiveWindowMeasurer>
        {({ isMobile }) => {
          const EditorsDisplay = isMobile
            ? SwipeableDrawerEditorsDisplay
            : MosaicEditorsDisplay;
          return (
            <div
              style={styles.container}
              id="scene-editor"
              data-active={isActive ? 'true' : undefined}
            >
              <UseSceneEditorCommands
                project={project}
                layersContainer={this.props.layersContainer}
                globalObjectsContainer={this.props.globalObjectsContainer}
                objectsContainer={this.props.objectsContainer}
                onEditObject={this.editObject}
                onEditObjectVariables={object => {
                  this.editObject(object, 'variables');
                }}
                onOpenSceneProperties={this.openSceneProperties}
                onEditObjectGroup={this._editObjectGroup}
                onEditLayerEffects={this.editLayerEffects}
                onEditLayer={this.editLayer}
              />
              <EditorsDisplay
                ref={ref => (this.editorDisplay = ref)}
                gameEditorMode={this.props.gameEditorMode}
                project={project}
                layout={layout}
                eventsFunctionsExtension={eventsFunctionsExtension}
                eventsBasedObject={eventsBasedObject}
                eventsBasedObjectVariant={eventsBasedObjectVariant}
                layersContainer={this.props.layersContainer}
                globalObjectsContainer={this.props.globalObjectsContainer}
                objectsContainer={this.props.objectsContainer}
                projectScopedContainersAccessor={
                  projectScopedContainersAccessor
                }
                initialInstances={initialInstances}
                instancesSelection={this.instancesSelection}
                onSelectInstances={this._onSelectInstances}
                onInstancesModified={this._onInstancesModified}
                onAddObjectInstance={this.addInstanceOnTheScene}
                selectedLayer={this.state.selectedLayer}
                editLayer={this.editLayer}
                editLayerEffects={this.editLayerEffects}
                editInstanceVariables={this.editInstanceVariables}
                editObjectByName={this.editObjectByName}
                editObjectInPropertiesPanel={this.editObjectInPropertiesPanel}
                selectedObjectFolderOrObjectsWithContext={
                  selectedObjectFolderOrObjectsWithContext
                }
                onLayerRenamed={this._onLayerRenamed}
<<<<<<< HEAD
                onLayersModified={() => this._onLayersModified(false)}
                onBackgroundColorChanged={this._sendSetBackgroundColor}
                onLayersVisibilityInEditorChanged={
                  this._onLayersVisibilityInEditorChanged
                }
=======
>>>>>>> 11d3c521
                onRemoveLayer={this._onRemoveLayer}
                onSelectLayer={this._onSelectLayer}
                tileMapTileSelection={this.state.tileMapTileSelection}
                onSelectTileMapTile={this.onSelectTileMapTile}
                onExportAssets={this.openObjectExporterDialog}
                onDeleteObjects={this._onDeleteObjects}
                getValidatedObjectOrGroupName={
                  this._getValidatedObjectOrGroupName
                }
                onCreateObjectGroup={this._createObjectGroup}
                onEditObjectGroup={this._editObjectGroup}
                onDeleteObjectGroup={this._onDeleteObjectGroup}
                onRenameObjectGroup={this._onRenameObjectGroup}
                canObjectOrGroupBeGlobal={this.canObjectOrGroupBeGlobal}
                updateBehaviorsSharedData={this.updateBehaviorsSharedData}
                onEditObject={this.editObject}
                onOpenEventBasedObjectEditor={
                  this.props.onOpenEventBasedObjectEditor
                }
                onOpenEventBasedObjectVariantEditor={
                  this.props.onOpenEventBasedObjectVariantEditor
                }
                onDeleteEventsBasedObjectVariant={
                  this.props.onDeleteEventsBasedObjectVariant
                }
                onRenameObjectFolderOrObjectWithContextFinish={
                  this._onRenameObjectFolderOrObjectWithContextFinish
                }
                onObjectCreated={this._onObjectCreated}
                onObjectEdited={this._onObjectEdited}
                onObjectsModified={this._onObjectsModified}
                onObjectFolderOrObjectWithContextSelected={
                  this._onObjectFolderOrObjectWithContextSelected
                }
                onSetAsGlobalObject={this._onSetAsGlobalObject}
                historyHandler={{
                  undo: this.undo,
                  redo: this.redo,
                  canUndo: () => canUndo(this.state.history),
                  canRedo: () => canRedo(this.state.history),
                  saveToHistory: () =>
                    this.setState({
                      history: saveToHistory(
                        this.state.history,
                        this.props.initialInstances
                      ),
                    }),
                }}
                instancesEditorShortcutsCallbacks={{
                  onCopy: () =>
                    this.copySelection({ useLastCursorPosition: true }),
                  onCut: () =>
                    this.cutSelection({ useLastCursorPosition: true }),
                  onPaste: () => this.paste({ useLastCursorPosition: true }),
                  onDuplicate: () =>
                    this.duplicateSelection({ useLastCursorPosition: true }),
                  onDelete: this.deleteSelection,
                  onUndo: this.undo,
                  onRedo: this.redo,
                  onZoomOut: this.zoomOut,
                  onZoomIn: this.zoomIn,
                  onShift1: this.zoomToFitSelection,
                  onShift2: this.zoomToInitialPosition,
                  onShift3: this.zoomToFitContent,
                }}
                onInstancesAdded={this._onInstancesAddedAndSendToEditor3D}
                onInstancesSelected={this._onInstancesSelected}
                onInstanceDoubleClicked={this._onInstanceDoubleClicked}
                onInstancesMoved={this._onInstancesMovedAndSendToEditor3D}
                onInstancesResized={this._onInstancesResized}
                onInstancesRotated={this._onInstancesRotated}
                isInstanceOf3DObject={this.isInstanceOf3DObject}
                onSelectAllInstancesOfObjectInLayout={
                  this.onSelectAllInstancesOfObjectInLayout
                }
                instancesEditorSettings={this.state.instancesEditorSettings}
                onInstancesEditorSettingsMutated={
                  this._onInstancesEditorSettingsMutated
                }
                onContextMenu={this._onContextMenu}
                resourceManagementProps={this.props.resourceManagementProps}
                hotReloadPreviewButtonProps={
                  this.props.hotReloadPreviewButtonProps
                }
                isActive={isActive}
                onOpenedEditorsChanged={this.updateToolbar}
                lastSelectionType={this.state.lastSelectionType}
                onExtensionInstalled={this.props.onExtensionInstalled}
                editorViewPosition2D={this.editorViewPosition2D}
              />
              <I18n>
                {({ i18n }) => (
                  <React.Fragment>
                    {editedObjectWithContext && (
                      <ObjectEditorDialog
                        open
                        object={editedObjectWithContext.object}
                        initialTab={this.state.editedObjectInitialTab}
                        project={project}
                        layout={layout}
                        eventsFunctionsExtension={eventsFunctionsExtension}
                        eventsBasedObject={eventsBasedObject}
                        projectScopedContainersAccessor={
                          projectScopedContainersAccessor
                        }
                        resourceManagementProps={resourceManagementProps}
                        onComputeAllVariableNames={() => {
                          const { editedObjectWithContext } = this.state;
                          if (!editedObjectWithContext) return [];
                          if (!layout) return [];

                          return EventsRootVariablesFinder.findAllObjectVariables(
                            project.getCurrentPlatform(),
                            project,
                            layout, // TODO: Handle this for custom objects?
                            editedObjectWithContext.object.getName()
                          );
                        }}
                        onCancel={() => {
                          this._isEditingObject = false;
                          if (editedObjectWithContext) {
                            // Object changes are reverted but not the
                            // resources modified with an external editor.
                            this.props.onObjectEdited(editedObjectWithContext);
                          }
                          this.editObject(null);
                          // An hot-reload for an edited image may be on hold.
                          this.props.triggerHotReloadInGameEditorIfNeeded();
                        }}
                        getValidatedObjectOrGroupName={newName =>
                          this._getValidatedObjectOrGroupName(
                            newName,
                            editedObjectWithContext.global,
                            i18n
                          )
                        }
                        onRename={newName => {
                          this._onRenameEditedObject(newName);
                        }}
                        onApply={(
                          hasResourceChanged: boolean,
                          hasAnyEffectBeenAdded: boolean
                        ) => {
                          this._isEditingObject = false;
                          // When resource parameters changed an hot-reload is
                          // already triggered by _onObjectEdited.
                          if (!hasResourceChanged) {
                            // An hot-reload for an edited image may be on hold.
                            this.props.triggerHotReloadInGameEditorIfNeeded();
                          }
                          if (editedObjectWithContext) {
                            this._onObjectEdited(
                              editedObjectWithContext,
                              hasResourceChanged
                            );
                          }
                          if (hasAnyEffectBeenAdded) {
                            this.props.onEffectAdded();
                          }
                          this.editObject(null);
                        }}
                        hotReloadPreviewButtonProps={
                          this.props.hotReloadPreviewButtonProps
                        }
                        onUpdateBehaviorsSharedData={() =>
                          this.updateBehaviorsSharedData()
                        }
                        openBehaviorEvents={this.props.openBehaviorEvents}
                        onExtensionInstalled={this.props.onExtensionInstalled}
                        onOpenEventBasedObjectEditor={
                          this.props.onOpenEventBasedObjectEditor
                        }
                        onOpenEventBasedObjectVariantEditor={
                          this.props.onOpenEventBasedObjectVariantEditor
                        }
                        onDeleteEventsBasedObjectVariant={
                          this.props.onDeleteEventsBasedObjectVariant
                        }
                        isBehaviorListLocked={isCustomVariant}
                        isVariableListLocked={isCustomVariant}
                      />
                    )}
                  </React.Fragment>
                )}
              </I18n>
              {this.state.isAssetExporterDialogOpen && layout && (
                <ObjectExporterDialog
                  project={project}
                  layout={layout}
                  onClose={() => this.openObjectExporterDialog(false)}
                />
              )}
              {(this.state.editedGroup || this.state.isCreatingNewGroup) && (
                <ObjectGroupEditorDialog
                  project={project}
                  projectScopedContainersAccessor={
                    projectScopedContainersAccessor
                  }
                  group={this.state.editedGroup}
                  objectsContainer={this.props.objectsContainer}
                  globalObjectsContainer={this.props.globalObjectsContainer}
                  initialInstances={this.props.initialInstances}
                  onCancel={this._closeObjectGroupEditorDialog}
                  onApply={this._closeObjectGroupEditorDialog}
                  onObjectGroupAdded={(objectGroup: gdObjectGroup) => {
                    if (this.editorDisplay) {
                      this.editorDisplay.scrollObjectGroupsListToObjectGroup(
                        objectGroup
                      );
                    }
                    // TODO Set the `global` attribute correctly.
                    this.props.onObjectGroupEdited({
                      group: objectGroup,
                      global: false,
                    });
                  }}
                  initialTab={'objects'}
                  onComputeAllVariableNames={() => {
                    const { editedGroup } = this.state;
                    if (!editedGroup) return [];
                    if (!layout) return [];

                    return EventsRootVariablesFinder.findAllObjectVariables(
                      project.getCurrentPlatform(),
                      project,
                      layout, // TODO: Handle this for custom objects?
                      editedGroup.getName()
                    );
                  }}
                  isVariableListLocked={isCustomVariant}
                  isObjectListLocked={isCustomVariant}
                />
              )}
              {this.state.setupGridOpen && (
                <SetupGridDialog
                  instancesEditorSettings={this.state.instancesEditorSettings}
                  onChangeInstancesEditorSettings={
                    this.setInstancesEditorSettings
                  }
                  onCancel={() => this.openSetupGrid(false)}
                  onApply={() => this.openSetupGrid(false)}
                />
              )}
              {!!this.state.variablesEditedInstance &&
                !!variablesEditedAssociatedObject && (
                  <ObjectInstanceVariablesDialog
                    project={project}
                    layout={layout}
                    objectsContainer={this.props.objectsContainer}
                    globalObjectsContainer={this.props.globalObjectsContainer}
                    projectScopedContainersAccessor={
                      projectScopedContainersAccessor
                    }
                    objectInstance={this.state.variablesEditedInstance}
                    open
                    onCancel={() => this.editInstanceVariables(null)}
                    onApply={() => this.editInstanceVariables(null)}
                    onEditObjectVariables={() => {
                      this.editObject(
                        variablesEditedAssociatedObject,
                        'variables'
                      );
                      this.editInstanceVariables(null);
                    }}
                    hotReloadPreviewButtonProps={
                      this.props.hotReloadPreviewButtonProps
                    }
                    isListLocked={true}
                  />
                )}
              {!!this.state.layerRemoved &&
                this.state.onCloseLayerRemoveDialog && (
                  <LayerRemoveDialog
                    open
                    project={project}
                    layout={layout}
                    layersContainer={this.props.layersContainer}
                    initialInstances={initialInstances}
                    layerRemoved={this.state.layerRemoved}
                    onClose={this.state.onCloseLayerRemoveDialog}
                  />
                )}
              {!!this.state.editedLayer && (
                <LayerEditorDialog
                  project={project}
                  resourceManagementProps={this.props.resourceManagementProps}
                  layout={layout}
                  eventsFunctionsExtension={eventsFunctionsExtension}
                  eventsBasedObject={eventsBasedObject}
                  layer={this.state.editedLayer}
                  initialInstances={initialInstances}
                  initialTab={this.state.editedLayerInitialTab}
                  onApply={(hasAnyEffectBeenAdded: boolean) => {
                    this._onLayersModified(hasAnyEffectBeenAdded);
                    this.setState({
                      editedLayer: null,
                    });
                  }}
                  onCancel={() =>
                    this.setState({
                      editedLayer: null,
                    })
                  }
                  hotReloadPreviewButtonProps={
                    this.props.hotReloadPreviewButtonProps
                  }
                />
              )}
              {this.state.scenePropertiesDialogOpen && layout && (
                <ScenePropertiesDialog
                  open
                  project={project}
                  layout={layout}
                  onClose={() => this.openSceneProperties(false)}
                  onApply={() => this.openSceneProperties(false)}
                  onEditVariables={() => this.editLayoutVariables(true)}
                  onOpenMoreSettings={this.props.onOpenMoreSettings}
                  resourceManagementProps={this.props.resourceManagementProps}
                  onBackgroundColorChanged={this._sendSetBackgroundColor}
                />
              )}
              {this.state.scenePropertiesDialogOpen &&
                eventsBasedObject &&
                eventsBasedObjectVariant && (
                  <EventsBasedObjectScenePropertiesDialog
                    project={project}
                    eventsBasedObject={eventsBasedObject}
                    eventsBasedObjectVariant={eventsBasedObjectVariant}
                    onClose={() => this.openSceneProperties(false)}
                    onApply={() => {
                      this.openSceneProperties(false);

                      const { previewDebuggerServer } = this.props;
                      if (previewDebuggerServer) {
                        previewDebuggerServer
                          .getExistingDebuggerIds()
                          .forEach(debuggerId => {
                            previewDebuggerServer.sendMessage(debuggerId, {
                              command: 'updateInnerArea',
                              payload: {
                                areaMinX: eventsBasedObjectVariant.getAreaMinX(),
                                areaMinY: eventsBasedObjectVariant.getAreaMinY(),
                                areaMinZ: eventsBasedObjectVariant.getAreaMinZ(),
                                areaMaxX: eventsBasedObjectVariant.getAreaMaxX(),
                                areaMaxY: eventsBasedObjectVariant.getAreaMaxY(),
                                areaMaxZ: eventsBasedObjectVariant.getAreaMaxZ(),
                              },
                            });
                          });
                      }
                    }}
                    getContentAABB={
                      this.editorDisplay
                        ? this.editorDisplay.instancesHandlers.getContentAABB
                        : () => null
                    }
                    onEventsBasedObjectChildrenEdited={
                      this.props.onEventsBasedObjectChildrenEdited
                    }
                  />
                )}
              {!!this.state.layoutVariablesDialogOpen && layout && (
                <SceneVariablesDialog
                  open
                  project={project}
                  layout={layout}
                  onApply={() => this.editLayoutVariables(false)}
                  onCancel={() => this.editLayoutVariables(false)}
                  hotReloadPreviewButtonProps={
                    this.props.hotReloadPreviewButtonProps
                  }
                  isListLocked={false}
                />
              )}
              <I18n>
                {({ i18n }) => (
                  <React.Fragment>
                    {this.state.extractAsExternalLayoutDialogOpen && layout && (
                      <ExtractAsExternalLayoutDialog
                        suggestedName={newNameGenerator(
                          i18n._(t`${layout.getName()} part`),
                          name => project.hasExternalLayoutNamed(name)
                        )}
                        onCancel={() =>
                          this.setState({
                            extractAsExternalLayoutDialogOpen: false,
                          })
                        }
                        onApply={chosenName =>
                          this.extractAsExternalLayout(chosenName)
                        }
                      />
                    )}
                    {this.state.extractAsCustomObjectDialogOpen && (
                      <ExtractAsCustomObjectDialog
                        project={project}
                        globalObjectsContainer={
                          this.props.globalObjectsContainer
                        }
                        objectsContainer={this.props.objectsContainer}
                        initialInstances={this.props.initialInstances}
                        selectedInstances={this.instancesSelection.getSelectedInstances()}
                        onCancel={() =>
                          this.setState({
                            extractAsCustomObjectDialogOpen: false,
                          })
                        }
                        onApply={this.extractAsCustomObject}
                      />
                    )}
                    <DismissableInfoBar
                      show={this.state.showAdditionalWorkInfoBar}
                      identifier={this.state.additionalWorkInfoBar.identifier}
                      message={i18n._(this.state.additionalWorkInfoBar.message)}
                      touchScreenMessage={i18n._(
                        this.state.additionalWorkInfoBar.touchScreenMessage
                      )}
                    />
                    <ContextMenu
                      ref={contextMenu => (this.contextMenu = contextMenu)}
                      buildMenuTemplate={this.buildContextMenu}
                    />
                  </React.Fragment>
                )}
              </I18n>
              <InfoBar
                message={infoBarMessage}
                duration={7000}
                visible={!!infoBarMessage}
                hide={() => this.onInstanceAddedOnInvisibleLayer(null)}
              />
            </div>
          );
        }}
      </ResponsiveWindowMeasurer>
    );
  }
}<|MERGE_RESOLUTION|>--- conflicted
+++ resolved
@@ -1453,16 +1453,6 @@
     });
   };
 
-  _onSelectLayer = (layer: string) => {
-    this.setState({
-      selectedLayer: layer,
-      instancesEditorSettings: {
-        ...this.state.instancesEditorSettings,
-        selectedLayer: layer,
-      },
-    });
-  };
-
   _onLayerRenamed = () => {
     this.forceUpdatePropertiesEditor();
   };
@@ -1522,7 +1512,13 @@
   };
 
   _onSelectLayer = (layerName: string) => {
-    this.setState({ selectedLayer: layerName });
+    this.setState({
+      selectedLayer: layerName,
+      instancesEditorSettings: {
+        ...this.state.instancesEditorSettings,
+        selectedLayer: layerName,
+      },
+    });
 
     const { previewDebuggerServer } = this.props;
     if (previewDebuggerServer) {
@@ -2669,14 +2665,11 @@
                   selectedObjectFolderOrObjectsWithContext
                 }
                 onLayerRenamed={this._onLayerRenamed}
-<<<<<<< HEAD
                 onLayersModified={() => this._onLayersModified(false)}
                 onBackgroundColorChanged={this._sendSetBackgroundColor}
                 onLayersVisibilityInEditorChanged={
                   this._onLayersVisibilityInEditorChanged
                 }
-=======
->>>>>>> 11d3c521
                 onRemoveLayer={this._onRemoveLayer}
                 onSelectLayer={this._onSelectLayer}
                 tileMapTileSelection={this.state.tileMapTileSelection}
