--- conflicted
+++ resolved
@@ -407,10 +407,6 @@
         this.updateToolbar();
       }
     );
-<<<<<<< HEAD
-=======
-    this.props.unsavedChanges.triggerUnsavedChanges();
->>>>>>> 2bdcba21
   };
 
   redo = () => {
@@ -426,10 +422,6 @@
         this.updateToolbar();
       }
     );
-<<<<<<< HEAD
-=======
-    this.props.unsavedChanges.triggerUnsavedChanges();
->>>>>>> 2bdcba21
   };
 
   _onObjectSelected = (selectedObjectName: string) => {
@@ -491,10 +483,6 @@
       },
       () => this.updateToolbar()
     );
-<<<<<<< HEAD
-=======
-    this.props.unsavedChanges.triggerUnsavedChanges();
->>>>>>> 2bdcba21
   };
 
   _onInstancesSelected = (instances: Array<gdInitialInstance>) => {
@@ -514,10 +502,6 @@
       },
       () => this.forceUpdatePropertiesEditor()
     );
-<<<<<<< HEAD
-=======
-    this.props.unsavedChanges.triggerUnsavedChanges();
->>>>>>> 2bdcba21
   };
 
   _onInstancesResized = (instances: Array<gdInitialInstance>) => {
@@ -527,10 +511,6 @@
       },
       () => this.forceUpdatePropertiesEditor()
     );
-<<<<<<< HEAD
-=======
-    this.props.unsavedChanges.triggerUnsavedChanges();
->>>>>>> 2bdcba21
   };
 
   _onInstancesRotated = (instances: Array<gdInitialInstance>) => {
@@ -540,19 +520,11 @@
       },
       () => this.forceUpdatePropertiesEditor()
     );
-<<<<<<< HEAD
-=======
-    this.props.unsavedChanges.triggerUnsavedChanges();
->>>>>>> 2bdcba21
   };
 
   _onInstancesModified = (instances: Array<gdInitialInstance>) => {
     this.forceUpdate();
     //TODO: Save for redo with debounce (and cancel on unmount)
-<<<<<<< HEAD
-=======
-    this.props.unsavedChanges.triggerUnsavedChanges();
->>>>>>> 2bdcba21
   };
 
   _onSelectInstances = (
@@ -682,10 +654,6 @@
 
     if (editedObjectWithContext) {
       this._onRenameObject(editedObjectWithContext, newName, () => {});
-<<<<<<< HEAD
-=======
-      this.props.unsavedChanges.triggerUnsavedChanges();
->>>>>>> 2bdcba21
     }
   };
 
@@ -720,11 +688,6 @@
     }
 
     object.setName(newName);
-<<<<<<< HEAD
-
-=======
-    this.props.unsavedChanges.triggerUnsavedChanges();
->>>>>>> 2bdcba21
     done(true);
   };
 
@@ -756,11 +719,6 @@
         !!answer
       );
     }
-<<<<<<< HEAD
-
-=======
-    this.props.unsavedChanges.triggerUnsavedChanges();
->>>>>>> 2bdcba21
     done(true);
   };
 
@@ -793,10 +751,6 @@
         );
       }
     }
-<<<<<<< HEAD
-=======
-    this.props.unsavedChanges.triggerUnsavedChanges();
->>>>>>> 2bdcba21
     done(true);
   };
 
@@ -819,10 +773,6 @@
         this.forceUpdatePropertiesEditor();
       }
     );
-<<<<<<< HEAD
-=======
-    this.props.unsavedChanges.triggerUnsavedChanges();
->>>>>>> 2bdcba21
   };
 
   centerView = () => {
@@ -1109,10 +1059,6 @@
               this._onRenameEditedObject(newName);
             }}
             onApply={() => {
-<<<<<<< HEAD
-=======
-              this.props.unsavedChanges.triggerUnsavedChanges();
->>>>>>> 2bdcba21
               if (this.state.editedObjectWithContext) {
                 this.reloadResourcesFor(
                   this.state.editedObjectWithContext.object
@@ -1293,10 +1239,6 @@
             layout={layout}
             onClose={() => this.openSceneProperties(false)}
             onApply={() => {
-<<<<<<< HEAD
-=======
-              this.props.unsavedChanges.triggerUnsavedChanges();
->>>>>>> 2bdcba21
               return this.openSceneProperties(false);
             }}
             onEditVariables={() => this.editLayoutVariables(true)}
