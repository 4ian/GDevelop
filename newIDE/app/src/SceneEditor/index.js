// @flow
import { Trans } from '@lingui/macro';
import { I18n } from '@lingui/react';
import { type I18n as I18nType } from '@lingui/core';
import { t } from '@lingui/macro';

import * as React from 'react';
import uniq from 'lodash/uniq';
import ObjectsList from '../ObjectsList';
import ObjectGroupsList from '../ObjectGroupsList';
import ObjectsRenderingService from '../ObjectsRendering/ObjectsRenderingService';
import InstancesEditor from '../InstancesEditor';
import InstancePropertiesEditor from '../InstancesEditor/InstancePropertiesEditor';
import InstancesList from '../InstancesEditor/InstancesList';
import LayersList from '../LayersList';
import LayerRemoveDialog from '../LayersList/LayerRemoveDialog';
import LightingLayerDialog from '../LayersList/LightingLayerDialog';
import EffectsListDialog from '../EffectsList/EffectsListDialog';
import VariablesEditorDialog from '../VariablesList/VariablesEditorDialog';
import ObjectEditorDialog from '../ObjectEditor/ObjectEditorDialog';
import ObjectGroupEditorDialog from '../ObjectGroupEditor/ObjectGroupEditorDialog';
import InstancesSelection from '../InstancesEditor/InstancesSelection';
import SetupGridDialog from './SetupGridDialog';
import ScenePropertiesDialog from './ScenePropertiesDialog';
import Toolbar from './Toolbar';
import {
  serializeToJSObject,
  unserializeFromJSObject,
} from '../Utils/Serializer';
import Clipboard from '../Utils/Clipboard';
import Window from '../Utils/Window';
import FullSizeInstancesEditorWithScrollbars from '../InstancesEditor/FullSizeInstancesEditorWithScrollbars';
import EditorMosaic from '../UI/EditorMosaic';
import InfoBar from '../UI/Messages/InfoBar';
import ContextMenu from '../UI/Menu/ContextMenu';
import { showWarningBox } from '../UI/Messages/MessageBox';
import { shortenString } from '../Utils/StringHelpers';
import getObjectByName from '../Utils/GetObjectByName';
import UseSceneEditorCommands from './UseSceneEditorCommands';

import {
  type ResourceSource,
  type ChooseResourceFunction,
} from '../ResourcesList/ResourceSource.flow';
import { type ResourceExternalEditor } from '../ResourcesList/ResourceExternalEditor.flow';
import {
  type HistoryState,
  undo,
  redo,
  canUndo,
  canRedo,
  getHistoryInitialState,
  saveToHistory,
} from '../Utils/History';
import PixiResourcesLoader from '../ObjectsRendering/PixiResourcesLoader';
import {
  type ObjectWithContext,
  type GroupWithContext,
  enumerateObjects,
} from '../ObjectsList/EnumerateObjects';
import TagsButton from '../UI/EditorMosaic/TagsButton';
import CloseButton from '../UI/EditorMosaic/CloseButton';
import {
  type SelectedTags,
  buildTagsMenuTemplate,
  getTagsFromString,
} from '../Utils/TagsHelper';
import { ResponsiveWindowMeasurer } from '../UI/Reponsive/ResponsiveWindowMeasurer';
import { type UnsavedChanges } from '../MainFrame/UnsavedChangesContext';
import SceneVariablesDialog from './SceneVariablesDialog';
import PreferencesContext from '../MainFrame/Preferences/PreferencesContext';
<<<<<<< HEAD
import { onObjectAdded, onInstanceAdded } from '../Hints/ObjectsAdditionalWork';
import { type InfoBarDetails } from '../Hints/ObjectsAdditionalWork';
=======
import { type HotReloadPreviewButtonProps } from '../HotReload/HotReloadPreviewButton';
>>>>>>> bb9e8a2e
const gd: libGDevelop = global.gd;

const INSTANCES_CLIPBOARD_KIND = 'Instances';

const styles = {
  container: {
    display: 'flex',
    flex: 1,
    position: 'relative',
    overflow: 'hidden',
  },
};

const initialMosaicEditorNodes = {
  direction: 'row',
  first: 'properties',
  splitPercentage: 23,
  second: {
    direction: 'row',
    first: 'instances-editor',
    second: 'objects-list',
    splitPercentage: 77,
  },
};

const initialMosaicEditorNodesSmallWindow = {
  direction: 'row',
  first: 'instances-editor',
  second: 'objects-list',
  splitPercentage: 70,
};

type Props = {|
  initialInstances: gdInitialInstancesContainer,
  initialUiSettings: Object,
  layout: gdLayout,
  onEditObject?: ?(object: gdObject) => void,
  onOpenMoreSettings?: ?() => void,
  project: gdProject,
  setToolbar: (?React.Node) => void,
  resourceSources: Array<ResourceSource>,
  onChooseResource: ChooseResourceFunction,
  resourceExternalEditors: Array<ResourceExternalEditor>,
  isActive: boolean,
  unsavedChanges?: ?UnsavedChanges,

  // Preview:
  hotReloadPreviewButtonProps: HotReloadPreviewButtonProps,
|};

type State = {|
  setupGridOpen: boolean,
  scenePropertiesDialogOpen: boolean,
  layersListOpen: boolean,
  layerRemoveDialogOpen: boolean,
  onCloseLayerRemoveDialog: ?(doRemove: boolean, newLayer: string) => void,
  layerRemoved: ?string,
  effectsEditedLayer: ?gdLayer,
  lightingEditLayer: ?gdLayer,
  editedObjectWithContext: ?ObjectWithContext,
  variablesEditedInstance: ?gdInitialInstance,
  variablesEditedObject: ?gdObject,
  selectedObjectNames: Array<string>,
  newObjectInstanceSceneCoordinates: ?[number, number],

  editedGroup: ?gdObjectGroup,

  uiSettings: Object,
  history: HistoryState,

  showObjectsListInfoBar: boolean,
  layoutVariablesDialogOpen: boolean,
  showPropertiesInfoBar: boolean,
  showLayersInfoBar: boolean,
  showInstancesInfoBar: boolean,
  showAdditionalWorkInfoBar: boolean,
  additionalWorkInfoBar: InfoBarDetails,

  // State for tags of objects:
  selectedObjectTags: SelectedTags,
|};

type CopyCutPasteOptions = { useLastCursorPosition?: boolean };

export default class SceneEditor extends React.Component<Props, State> {
  static defaultProps = {
    setToolbar: () => {},
  };

  zOrderFinder: ?gd.HighestZOrderFinder;
  instancesSelection: InstancesSelection;
  editor: ?InstancesEditor;
  contextMenu: ?ContextMenu;
  editorMosaic: ?EditorMosaic;
  _objectsList: ?ObjectsList;
  _layersList: ?LayersList;
  _propertiesEditor: ?InstancePropertiesEditor;

  constructor(props: Props) {
    super(props);

    this.instancesSelection = new InstancesSelection();
    this.state = {
      setupGridOpen: false,
      scenePropertiesDialogOpen: false,
      layersListOpen: false,
      layerRemoveDialogOpen: false,
      onCloseLayerRemoveDialog: null,
      layerRemoved: null,
      effectsEditedLayer: null,
      lightingEditLayer: null,
      editedObjectWithContext: null,
      variablesEditedInstance: null,
      variablesEditedObject: null,
      selectedObjectNames: [],
      newObjectInstanceSceneCoordinates: null,
      editedGroup: null,

      uiSettings: props.initialUiSettings,
      history: getHistoryInitialState(props.initialInstances, {
        historyMaxSize: 50,
      }),

      showObjectsListInfoBar: false,
      layoutVariablesDialogOpen: false,
      showPropertiesInfoBar: false,
      showLayersInfoBar: false,
      showInstancesInfoBar: false,

      showAdditionalWorkInfoBar: false,
      additionalWorkInfoBar: {
        identifier: 'default-additional-work',
        message: '',
        touchScreenMessage: '',
      },

      selectedObjectTags: [],
    };
  }

  componentWillMount() {
    this.zOrderFinder = new gd.HighestZOrderFinder();
  }

  componentDidUpdate(prevProps: Props, prevState: State) {
    if (this.state.history !== prevState.history)
      if (this.props.unsavedChanges)
        this.props.unsavedChanges.triggerUnsavedChanges();
  }

  getUiSettings() {
    return this.state.uiSettings;
  }

  updateToolbar() {
    this.props.setToolbar(
      <Toolbar
        instancesSelection={this.instancesSelection}
        openObjectsList={this.openObjectsList}
        openObjectGroupsList={this.openObjectGroupsList}
        openProperties={this.openProperties}
        deleteSelection={this.deleteSelection}
        toggleInstancesList={this.toggleInstancesList}
        toggleLayersList={this.toggleLayersList}
        toggleWindowMask={this.toggleWindowMask}
        toggleGrid={this.toggleGrid}
        isGridShown={() => !!this.state.uiSettings.grid}
        isWindowMaskShown={() => !!this.state.uiSettings.windowMask}
        openSetupGrid={this.openSetupGrid}
        setZoomFactor={this.setZoomFactor}
        centerView={this.centerView}
        canUndo={canUndo(this.state.history)}
        canRedo={canRedo(this.state.history)}
        undo={this.undo}
        redo={this.redo}
        zoomIn={this.zoomIn}
        zoomOut={this.zoomOut}
        onOpenSettings={this.openSceneProperties}
      />
    );
  }

  componentWillReceiveProps(nextProps: Props) {
    if (
      this.props.layout !== nextProps.layout ||
      this.props.initialInstances !== nextProps.initialInstances ||
      this.props.project !== nextProps.project
    ) {
      this.instancesSelection.clearSelection();
      this.openSetupGrid(false);
      this.editInstanceVariables(null);
      this.openSceneProperties(false);
    }
  }

  openObjectsList = () => {
    if (!this.editorMosaic) return;
    if (!this.editorMosaic.openEditor('objects-list', 'end', 75, 'column')) {
      this.setState({
        showObjectsListInfoBar: true,
      });
    }
  };

  openProperties = () => {
    if (!this.editorMosaic) return;
    if (!this.editorMosaic.openEditor('properties', 'start', 25, 'column')) {
      this.setState({
        showPropertiesInfoBar: true,
      });
    }
  };

  openObjectGroupsList = () => {
    if (!this.editorMosaic) return;
    this.editorMosaic.openEditor('object-groups-list', 'end', 75, 'column');
  };

  toggleInstancesList = () => {
    if (!this.editorMosaic) return;
    if (!this.editorMosaic.openEditor('instances-list', 'end', 75, 'row')) {
      this.setState({
        showInstancesInfoBar: true,
      });
    }
  };

  toggleLayersList = () => {
    if (!this.editorMosaic) return;
    if (!this.editorMosaic.openEditor('layers-list', 'end', 75, 'row')) {
      this.setState({
        showLayersInfoBar: true,
      });
    }
  };

  toggleWindowMask = () => {
    this.setState({
      uiSettings: {
        ...this.state.uiSettings,
        windowMask: !this.state.uiSettings.windowMask,
      },
    });
  };

  toggleGrid = () => {
    this.setState({
      uiSettings: {
        ...this.state.uiSettings,
        grid: !this.state.uiSettings.grid,
        snap: !this.state.uiSettings.grid,
      },
    });
  };

  openSetupGrid = (open: boolean = true) => {
    this.setState({ setupGridOpen: open });
  };

  openSceneProperties = (open: boolean = true) => {
    this.setState({ scenePropertiesDialogOpen: open });
  };

  openObjectEditor = () => {
    if (!this.instancesSelection.hasSelectedInstances()) {
      return;
    }
    const selectedInstanceObjectName = this.instancesSelection
      .getSelectedInstances()[0]
      .getObjectName();
    this.editObjectByName(selectedInstanceObjectName);
  };

  editLayerEffects = (layer: ?gdLayer) => {
    this.setState({ effectsEditedLayer: layer });
  };

  editLightingLayer = (layer: ?gdLayer) => {
    this.setState({ lightingEditLayer: layer });
  };

  editInstanceVariables = (instance: ?gdInitialInstance) => {
    this.setState({ variablesEditedInstance: instance });
  };

  editObjectVariables = (object: ?gdObject) => {
    this.setState({ variablesEditedObject: object });
  };

  editLayoutVariables = (open: boolean = true) => {
    this.setState({ layoutVariablesDialogOpen: open });
  };

  editObject = (editedObject: ?gdObject) => {
    const { project } = this.props;
    if (editedObject) {
      this.setState({
        editedObjectWithContext: {
          object: editedObject,
          global: project.hasObjectNamed(editedObject.getName()),
        },
      });
    } else {
      this.setState({
        editedObjectWithContext: null,
      });
    }
  };

  editObjectByName = (objectName: string) => {
    const { project, layout } = this.props;
    if (layout.hasObjectNamed(objectName))
      this.editObject(layout.getObject(objectName));
    else if (project.hasObjectNamed(objectName))
      this.editObject(project.getObject(objectName));
  };

  editGroup = (group: ?gdObjectGroup) => {
    this.setState({ editedGroup: group });
  };

  setUiSettings = (uiSettings: Object) => {
    this.setState({
      uiSettings: {
        ...this.state.uiSettings,
        ...uiSettings,
      },
    });
  };

  undo = () => {
    this.instancesSelection.clearSelection();
    this.setState(
      {
        history: undo(this.state.history, this.props.initialInstances),
      },
      () => {
        // /!\ Force the instances editor to destroy and mount again the
        // renderers to avoid keeping any references to existing instances
        if (this.editor) this.editor.forceRemount();
        this.updateToolbar();
      }
    );
  };

  redo = () => {
    this.instancesSelection.clearSelection();
    this.setState(
      {
        history: redo(this.state.history, this.props.initialInstances),
      },
      () => {
        // /!\ Force the instances editor to destroy and mount again the
        // renderers to avoid keeping any references to existing instances
        if (this.editor) this.editor.forceRemount();
        this.updateToolbar();
      }
    );
  };

  _onObjectSelected = (selectedObjectName: string) => {
    if (!selectedObjectName) {
      this.setState({
        selectedObjectNames: [],
      });
    } else {
      this.setState({
        selectedObjectNames: [selectedObjectName],
      });
    }
  };

  _createNewObjectAndInstanceUnderCursor = () => {
    if (!this.editor) {
      return;
    }

    // Remember where to create the instance, when the object will be created
    this.setState({
      newObjectInstanceSceneCoordinates: this.editor.getLastCursorSceneCoordinates(),
    });

    if (this._objectsList)
      this._objectsList.setState({ newObjectDialogOpen: true });
  };

  _onAddInstanceUnderCursor = () => {
    if (!this.state.selectedObjectNames.length || !this.editor) {
      return;
    }

    const objectSelected = this.state.selectedObjectNames[0];
    const cursorPosition = this.editor.getLastCursorSceneCoordinates();
    this._addInstance(cursorPosition, objectSelected);
    this.setState({
      selectedObjectNames: [objectSelected],
    });
  };

  _addInstance = (pos: [number, number], objectName: string) => {
    if (!objectName || !this.editor) return;

    const instances = this.editor.addInstances(pos, [objectName]);
    instances.forEach(instance => {
      const infoBarDetails = onInstanceAdded(
        instance,
        this.props.layout,
        this.props.project
      );
      if (infoBarDetails) {
        this.setState({
          additionalWorkInfoBar: infoBarDetails,
          showAdditionalWorkInfoBar: true,
        });
      }
    });

    this.setState(
      {
        selectedObjectNames: [],
        history: saveToHistory(this.state.history, this.props.initialInstances),
      },
      () => this.updateToolbar()
    );
  };

  _onInstancesAdded = (instances: Array<gdInitialInstance>) => {
    instances.forEach(instance => {
      const infoBarDetails = onInstanceAdded(
        instance,
        this.props.layout,
        this.props.project
      );
      if (infoBarDetails) {
        this.setState({
          additionalWorkInfoBar: infoBarDetails,
          showAdditionalWorkInfoBar: true,
        });
      }
    });

    this.setState(
      {
        history: saveToHistory(this.state.history, this.props.initialInstances),
      },
      () => this.updateToolbar()
    );
  };

  _onInstancesSelected = (instances: Array<gdInitialInstance>) => {
    this.setState({
      selectedObjectNames: uniq(
        instances.map(instance => instance.getObjectName())
      ),
    });
    this.forceUpdatePropertiesEditor();
    this.updateToolbar();
  };

  _onInstanceDoubleClicked = (instance: gdInitialInstance) => {
    this.editObjectByName(instance.getObjectName());
  };

  _onInstancesMoved = (instances: Array<gdInitialInstance>) => {
    this.setState(
      {
        history: saveToHistory(this.state.history, this.props.initialInstances),
      },
      () => this.forceUpdatePropertiesEditor()
    );
  };

  _onInstancesResized = (instances: Array<gdInitialInstance>) => {
    this.setState(
      {
        history: saveToHistory(this.state.history, this.props.initialInstances),
      },
      () => this.forceUpdatePropertiesEditor()
    );
  };

  _onInstancesRotated = (instances: Array<gdInitialInstance>) => {
    this.setState(
      {
        history: saveToHistory(this.state.history, this.props.initialInstances),
      },
      () => this.forceUpdatePropertiesEditor()
    );
  };

  _onInstancesModified = (instances: Array<gdInitialInstance>) => {
    this.forceUpdate();
    //TODO: Save for redo with debounce (and cancel on unmount)
  };

  _onSelectInstances = (
    instances: Array<gdInitialInstance>,
    centerView: boolean = true
  ) => {
    this.instancesSelection.selectInstances(instances, false);

    if (centerView) {
      if (this.editor) this.editor.centerViewOn(instances);
    }
    this.forceUpdatePropertiesEditor();
    this.updateToolbar();
  };

  /**
   * Create an instance of the given object, at the position
   * previously chosen (see `newObjectInstanceSceneCoordinates`).
   */
  _addInstanceForNewObject = (newObjectName: string) => {
    const { newObjectInstanceSceneCoordinates } = this.state;
    if (!newObjectInstanceSceneCoordinates) {
      return;
    }

    this._addInstance(newObjectInstanceSceneCoordinates, newObjectName);
    this.setState({ newObjectInstanceSceneCoordinates: null });
  };

  _onObjectCreated = (object: gdObject) => {
    const infoBarDetails = onObjectAdded(
      object,
      this.props.layout,
      this.props.project
    );
    if (infoBarDetails) {
      this.setState({
        additionalWorkInfoBar: infoBarDetails,
        showAdditionalWorkInfoBar: true,
      });
    }

    this._addInstanceForNewObject(object.getName());
  };

  _onRemoveLayer = (layerName: string, done: boolean => void) => {
    this.setState({
      layerRemoveDialogOpen: true,
      layerRemoved: layerName,
      onCloseLayerRemoveDialog: (doRemove, newLayer) => {
        this.setState(
          {
            layerRemoveDialogOpen: false,
          },
          () => {
            if (doRemove) {
              if (newLayer === null) {
                this.props.initialInstances.removeAllInstancesOnLayer(
                  layerName
                );
              } else {
                this.props.initialInstances.moveInstancesToLayer(
                  layerName,
                  newLayer
                );
              }
            }

            done(doRemove);
            // /!\ Force the instances editor to destroy and mount again the
            // renderers to avoid keeping any references to existing instances
            if (this.editor) this.editor.forceRemount();
            this.forceUpdateLayersList();
            this.updateToolbar();
          }
        );
      },
    });
  };

  _onRenameLayer = (
    oldName: string,
    newName: string,
    done: boolean => void
  ) => {
    this.props.initialInstances.moveInstancesToLayer(oldName, newName);
    done(true);
  };

  _onDeleteObject = (
    objectWithContext: ObjectWithContext,
    done: boolean => void
  ) => {
    const { object, global } = objectWithContext;
    const { project, layout } = this.props;

    const answer = Window.showConfirmDialog(
      'Do you want to remove all references to this object in groups and events (actions and conditions using the object)?'
    );

    if (global) {
      gd.WholeProjectRefactorer.globalObjectOrGroupRemoved(
        project,
        object.getName(),
        /* isObjectGroup=*/ false,
        !!answer
      );
    } else {
      gd.WholeProjectRefactorer.objectOrGroupRemovedInLayout(
        project,
        layout,
        object.getName(),
        /* isObjectGroup=*/ false,
        !!answer
      );
    }
    done(true);
  };

  _canObjectOrGroupUseNewName = (newName: string) => {
    const { project, layout } = this.props;

    if (
      layout.hasObjectNamed(newName) ||
      project.hasObjectNamed(newName) ||
      layout.getObjectGroups().has(newName) ||
      project.getObjectGroups().has(newName)
    ) {
      showWarningBox('Another object or group with this name already exists.');
      return false;
    } else if (!gd.Project.validateName(newName)) {
      showWarningBox(
        'This name is invalid. Only use alphanumeric characters (0-9, a-z) and underscores. Digits are not allowed as the first character.'
      );
      return false;
    }

    return true;
  };

  _onRenameEditedObject = (newName: string) => {
    const { editedObjectWithContext } = this.state;

    if (editedObjectWithContext) {
      this._onRenameObject(editedObjectWithContext, newName, () => {});
    }
  };

  _onRenameObject = (
    objectWithContext: ObjectWithContext,
    newName: string,
    done: boolean => void
  ) => {
    const { object, global } = objectWithContext;
    const { project, layout } = this.props;

    // newName is supposed to have been already validated

    // Avoid triggering renaming refactoring if name has not really changed
    if (object.getName() !== newName) {
      if (global) {
        gd.WholeProjectRefactorer.globalObjectOrGroupRenamed(
          project,
          object.getName(),
          newName,
          /* isObjectGroup=*/ false
        );
      } else {
        gd.WholeProjectRefactorer.objectOrGroupRenamedInLayout(
          project,
          layout,
          object.getName(),
          newName,
          /* isObjectGroup=*/ false
        );
      }
    }

    object.setName(newName);
    done(true);
  };

  _onDeleteGroup = (
    groupWithContext: GroupWithContext,
    done: boolean => void
  ) => {
    const { group, global } = groupWithContext;
    const { project, layout } = this.props;

    const answer = Window.showConfirmDialog(
      'Do you want to remove all references to this group in events (actions and conditions using the group)?'
    );

    if (global) {
      gd.WholeProjectRefactorer.globalObjectOrGroupRemoved(
        project,
        group.getName(),
        /* isObjectGroup=*/ true,
        !!answer
      );
    } else {
      gd.WholeProjectRefactorer.objectOrGroupRemovedInLayout(
        project,
        layout,
        group.getName(),
        /* isObjectGroup=*/ true,
        !!answer
      );
    }
    done(true);
  };

  _onRenameGroup = (
    groupWithContext: GroupWithContext,
    newName: string,
    done: boolean => void
  ) => {
    const { group, global } = groupWithContext;
    const { project, layout } = this.props;

    // newName is supposed to have been already validated

    // Avoid triggering renaming refactoring if name has not really changed
    if (group.getName() !== newName) {
      if (global) {
        gd.WholeProjectRefactorer.globalObjectOrGroupRenamed(
          project,
          group.getName(),
          newName,
          /* isObjectGroup=*/ true
        );
      } else {
        gd.WholeProjectRefactorer.objectOrGroupRenamedInLayout(
          project,
          layout,
          group.getName(),
          newName,
          /* isObjectGroup=*/ true
        );
      }
    }

    done(true);
  };

  deleteSelection = () => {
    const selectedInstances = this.instancesSelection.getSelectedInstances();
    selectedInstances.map(instance =>
      this.props.initialInstances.removeInstance(instance)
    );

    this.instancesSelection.clearSelection();
    if (this.editor) this.editor.clearHighlightedInstance();

    this.setState(
      {
        selectedObjectNames: [],
        history: saveToHistory(this.state.history, this.props.initialInstances),
      },
      () => {
        this.updateToolbar();
        this.forceUpdatePropertiesEditor();
      }
    );
  };

  centerView = () => {
    if (this.editor) this.editor.centerView();
  };

  setZoomFactor = (zoomFactor: number) => {
    if (this.editor) this.editor.setZoomFactor(zoomFactor);
  };

  zoomIn = () => {
    if (this.editor) this.editor.zoomBy(0.1);
  };

  zoomOut = () => {
    if (this.editor) this.editor.zoomBy(-0.1);
  };

  _onContextMenu = (x: number, y: number) => {
    if (this.contextMenu) this.contextMenu.open(x, y);
  };

  copySelection = ({ useLastCursorPosition }: CopyCutPasteOptions = {}) => {
    const serializedSelection = this.instancesSelection
      .getSelectedInstances()
      .map(instance => serializeToJSObject(instance));

    if (this.editor) {
      const position = useLastCursorPosition
        ? this.editor.getLastCursorSceneCoordinates()
        : this.editor.getLastContextMenuSceneCoordinates();
      Clipboard.set(INSTANCES_CLIPBOARD_KIND, {
        x: position[0],
        y: position[1],
        instances: serializedSelection,
      });
    }
  };

  cutSelection = (options: CopyCutPasteOptions = {}) => {
    this.copySelection(options);
    this.deleteSelection();
  };

  paste = ({ useLastCursorPosition }: CopyCutPasteOptions = {}) => {
    const clipboardContent = Clipboard.get(INSTANCES_CLIPBOARD_KIND);
    if (!clipboardContent || !this.editor) return;

    const position = useLastCursorPosition
      ? this.editor.getLastCursorSceneCoordinates()
      : this.editor.getLastContextMenuSceneCoordinates();
    const { x, y } = clipboardContent;
    clipboardContent.instances
      .map(serializedInstance => {
        const instance = new gd.InitialInstance();
        unserializeFromJSObject(instance, serializedInstance);
        return instance;
      })
      .forEach(instance => {
        instance.setX(instance.getX() - x + position[0]);
        instance.setY(instance.getY() - y + position[1]);
        this.props.initialInstances
          .insertInitialInstance(instance)
          .resetPersistentUuid();
        instance.delete();
      });
  };

  updateBehaviorsSharedData = () => {
    const { layout, project } = this.props;
    layout.updateBehaviorsSharedData(project);
  };

  forceUpdateObjectsList = () => {
    if (this._objectsList) this._objectsList.forceUpdateList();
  };

  forceUpdateLayersList = () => {
    if (this._layersList) this._layersList.forceUpdate();
  };

  forceUpdatePropertiesEditor = () => {
    if (this._propertiesEditor) this._propertiesEditor.forceUpdate();
  };

  reloadResourcesFor = (object: gdObject) => {
    const { project } = this.props;

    const resourcesInUse = new gd.ResourcesInUseHelper();
    object.exposeResources(resourcesInUse);
    const objectResourceNames = resourcesInUse
      .getAllImages()
      .toNewVectorString()
      .toJSArray();

    PixiResourcesLoader.loadTextures(
      project,
      objectResourceNames,
      () => {},
      () => {
        if (this.editor) this.editor.resetRenderersFor(object.getName());
      }
    );
  };

  _getAllObjectTags = (): Array<string> => {
    const { project, layout } = this.props;

    const tagsSet: Set<string> = new Set();
    enumerateObjects(project, layout).allObjectsList.forEach(({ object }) => {
      getTagsFromString(object.getTags()).forEach(tag => tagsSet.add(tag));
    });

    return Array.from(tagsSet);
  };

  _buildObjectTagsMenuTemplate = (i18n: I18nType): Array<any> => {
    const { selectedObjectTags } = this.state;

    return buildTagsMenuTemplate({
      noTagLabel: i18n._(t`No tags - add a tag to an object first`),
      getAllTags: this._getAllObjectTags,
      selectedTags: selectedObjectTags,
      onChange: selectedObjectTags => {
        this.setState({ selectedObjectTags });
      },
    });
  };

  render() {
    const {
      project,
      layout,
      initialInstances,
      resourceSources,
      onChooseResource,
      resourceExternalEditors,
      isActive,
    } = this.props;
    const selectedInstances = this.instancesSelection.getSelectedInstances();

    const editors = {
      properties: {
        type: 'secondary',
        title: t`Properties`,
        renderEditor: () => (
          <InstancePropertiesEditor
            project={project}
            layout={layout}
            instances={selectedInstances}
            editInstanceVariables={this.editInstanceVariables}
            editObjectVariables={this.editObjectVariables}
            onEditObjectByName={this.editObjectByName}
            ref={propertiesEditor =>
              (this._propertiesEditor = propertiesEditor)
            }
            unsavedChanges={this.props.unsavedChanges}
          />
        ),
      },
      'layers-list': {
        type: 'secondary',
        title: t`Layers`,
        renderEditor: () => (
          <LayersList
            project={project}
            resourceSources={resourceSources}
            resourceExternalEditors={resourceExternalEditors}
            onChooseResource={onChooseResource}
            onEditLayerEffects={this.editLayerEffects}
            onEditLightingLayer={this.editLightingLayer}
            onRemoveLayer={this._onRemoveLayer}
            onRenameLayer={this._onRenameLayer}
            layersContainer={layout}
            unsavedChanges={this.props.unsavedChanges}
<<<<<<< HEAD
            ref={layersList => (this._layersList = layersList)}
=======
            hotReloadPreviewButtonProps={this.props.hotReloadPreviewButtonProps}
>>>>>>> bb9e8a2e
          />
        ),
      },
      'instances-list': {
        type: 'secondary',
        title: t`Instances list`,
        renderEditor: () => (
          <InstancesList
            instances={initialInstances}
            selectedInstances={selectedInstances}
            onSelectInstances={this._onSelectInstances}
          />
        ),
      },
      'instances-editor': {
        type: 'primary',
        noTitleBar: true,
        renderEditor: () => (
          <FullSizeInstancesEditorWithScrollbars
            project={project}
            layout={layout}
            initialInstances={initialInstances}
            options={this.state.uiSettings}
            onChangeOptions={this.setUiSettings}
            instancesSelection={this.instancesSelection}
            onDeleteSelection={this.deleteSelection}
            onInstancesAdded={this._onInstancesAdded}
            onInstancesSelected={this._onInstancesSelected}
            onInstanceDoubleClicked={this._onInstanceDoubleClicked}
            onInstancesMoved={this._onInstancesMoved}
            onInstancesResized={this._onInstancesResized}
            onInstancesRotated={this._onInstancesRotated}
            selectedObjectNames={this.state.selectedObjectNames}
            onContextMenu={this._onContextMenu}
            onCopy={() => this.copySelection({ useLastCursorPosition: true })}
            onCut={() => this.cutSelection({ useLastCursorPosition: true })}
            onPaste={() => this.paste({ useLastCursorPosition: true })}
            onUndo={this.undo}
            onRedo={this.redo}
            onZoomOut={this.zoomOut}
            onZoomIn={this.zoomIn}
            wrappedEditorRef={editor => {
              this.editor = editor;
            }}
            pauseRendering={!isActive}
          />
        ),
      },
      'objects-list': {
        type: 'secondary',
        title: t`Objects`,
        toolbarControls: [
          <I18n key="tags">
            {({ i18n }) => (
              <TagsButton
                buildMenuTemplate={() =>
                  this._buildObjectTagsMenuTemplate(i18n)
                }
              />
            )}
          </I18n>,
          <CloseButton key="close" />,
        ],
        renderEditor: () => (
          <ObjectsList
            getThumbnail={ObjectsRenderingService.getThumbnail.bind(
              ObjectsRenderingService
            )}
            project={project}
            objectsContainer={layout}
            selectedObjectNames={this.state.selectedObjectNames}
            onEditObject={this.props.onEditObject || this.editObject}
            onDeleteObject={this._onDeleteObject}
            canRenameObject={this._canObjectOrGroupUseNewName}
            onObjectCreated={this._onObjectCreated}
            onObjectSelected={this._onObjectSelected}
            onRenameObject={this._onRenameObject}
            onObjectPasted={() => this.updateBehaviorsSharedData()}
            selectedObjectTags={this.state.selectedObjectTags}
            onChangeSelectedObjectTags={selectedObjectTags =>
              this.setState({
                selectedObjectTags,
              })
            }
            getAllObjectTags={this._getAllObjectTags}
            ref={objectsList => (this._objectsList = objectsList)}
            unsavedChanges={this.props.unsavedChanges}
            hotReloadPreviewButtonProps={this.props.hotReloadPreviewButtonProps}
          />
        ),
      },
      'object-groups-list': {
        type: 'secondary',
        title: t`Object Groups`,
        renderEditor: () => (
          <ObjectGroupsList
            globalObjectGroups={project.getObjectGroups()}
            objectGroups={layout.getObjectGroups()}
            onEditGroup={this.editGroup}
            onDeleteGroup={this._onDeleteGroup}
            onRenameGroup={this._onRenameGroup}
            canRenameGroup={this._canObjectOrGroupUseNewName}
            unsavedChanges={this.props.unsavedChanges}
          />
        ),
      },
    };
    return (
      <div style={styles.container}>
        <UseSceneEditorCommands
          project={project}
          layout={layout}
          onEditObject={this.props.onEditObject || this.editObject}
          onEditObjectVariables={this.editObjectVariables}
          onOpenSceneProperties={this.openSceneProperties}
          onOpenSceneVariables={this.editLayoutVariables}
          onEditObjectGroup={this.editGroup}
          onEditLayerEffects={this.editLayerEffects}
          onEditLightingLayer={this.editLightingLayer}
        />
        <ResponsiveWindowMeasurer>
          {windowWidth => (
            <PreferencesContext.Consumer>
              {({ getDefaultEditorMosaicNode, setDefaultEditorMosaicNode }) => (
                <EditorMosaic
                  editors={editors}
                  limitToOneSecondaryEditor={windowWidth === 'small'}
                  initialNodes={
                    windowWidth === 'small'
                      ? getDefaultEditorMosaicNode('scene-editor-small') ||
                        initialMosaicEditorNodesSmallWindow
                      : getDefaultEditorMosaicNode('scene-editor') ||
                        initialMosaicEditorNodes
                  }
                  onPersistNodes={node =>
                    setDefaultEditorMosaicNode(
                      windowWidth === 'small'
                        ? 'scene-editor-small'
                        : 'scene-editor',
                      node
                    )
                  }
                  ref={editorMosaic => (this.editorMosaic = editorMosaic)}
                />
              )}
            </PreferencesContext.Consumer>
          )}
        </ResponsiveWindowMeasurer>
        {this.state.editedObjectWithContext && (
          <ObjectEditorDialog
            open
            object={this.state.editedObjectWithContext.object}
            project={project}
            layout={layout}
            resourceSources={resourceSources}
            resourceExternalEditors={resourceExternalEditors}
            onChooseResource={onChooseResource}
            onCancel={() => {
              if (this.state.editedObjectWithContext) {
                this.reloadResourcesFor(
                  this.state.editedObjectWithContext.object
                );
              }
              this.editObject(null);
            }}
            canRenameObject={this._canObjectOrGroupUseNewName}
            onRename={newName => {
              this._onRenameEditedObject(newName);
            }}
            onApply={() => {
              if (this.state.editedObjectWithContext) {
                this.reloadResourcesFor(
                  this.state.editedObjectWithContext.object
                );
              }
              this.editObject(null);
              this.updateBehaviorsSharedData();
              this.forceUpdateObjectsList();

              if (this.props.unsavedChanges)
                this.props.unsavedChanges.triggerUnsavedChanges();
            }}
            hotReloadPreviewButtonProps={this.props.hotReloadPreviewButtonProps}
            onUpdateBehaviorsSharedData={() => this.updateBehaviorsSharedData()}
          />
        )}
        {!!this.state.editedGroup && (
          <ObjectGroupEditorDialog
            project={project}
            group={this.state.editedGroup}
            objectsContainer={layout}
            globalObjectsContainer={project}
            onCancel={() => this.editGroup(null)}
            onApply={() => this.editGroup(null)}
          />
        )}
        <InfoBar
          identifier="instance-drag-n-drop-explanation"
          message={
            <Trans>
              Drag and Drop the object to the scene or use the right click menu
              to add an instance of it.
            </Trans>
          }
          touchScreenMessage={
            <Trans>
              Drag and Drop the object icon to the scene or long press to show
              options to edit the object.
            </Trans>
          }
          show={!!this.state.selectedObjectNames.length}
        />
        <InfoBar
          identifier="objects-panel-explanation"
          message={
            <Trans>
              Objects panel is already opened: use it to add and edit objects.
            </Trans>
          }
          show={!!this.state.showObjectsListInfoBar}
        />
        <InfoBar
          identifier="instance-properties-panel-explanation"
          message={
            <Trans>
              Properties panel is already opened. After selecting an instance on
              the scene, inspect and change its properties from this panel.
            </Trans>
          }
          show={!!this.state.showPropertiesInfoBar}
        />
        <InfoBar
          identifier="layers-panel-explanation"
          message={
            <Trans>
              Layers panel is already opened. You can add new layers and apply
              effects on them from this panel.
            </Trans>
          }
          show={!!this.state.showLayersInfoBar}
        />
        <InfoBar
          identifier="instances-panel-explanation"
          message={
            <Trans>
              Instances panel is already opened. You can search instances in the
              scene and click one to move the view to it.
            </Trans>
          }
          show={!!this.state.showInstancesInfoBar}
        />
        {this.state.setupGridOpen && (
          <SetupGridDialog
            open
            gridOptions={this.state.uiSettings}
            onCancel={() => this.openSetupGrid(false)}
            onApply={gridOptions => {
              this.setUiSettings(gridOptions);
              this.openSetupGrid(false);
            }}
          />
        )}
        {!!this.state.variablesEditedInstance && (
          <VariablesEditorDialog
            open
            variablesContainer={
              this.state.variablesEditedInstance &&
              this.state.variablesEditedInstance.getVariables()
            }
            onCancel={() => this.editInstanceVariables(null)}
            onApply={() => this.editInstanceVariables(null)}
            emptyExplanationMessage={
              <Trans>
                Instance variables will override the default values of the
                variables of the object.
              </Trans>
            }
            title={<Trans>Instance Variables</Trans>}
            onEditObjectVariables={() => {
              if (!this.instancesSelection.hasSelectedInstances()) {
                return;
              }
              const associatedObjectName = this.instancesSelection
                .getSelectedInstances()[0]
                .getObjectName();
              const object = getObjectByName(
                project,
                layout,
                associatedObjectName
              );
              if (object) {
                this.editObjectVariables(object);
                this.editInstanceVariables(null);
              }
            }}
            hotReloadPreviewButtonProps={this.props.hotReloadPreviewButtonProps}
          />
        )}
        {!!this.state.variablesEditedObject && (
          <VariablesEditorDialog
            open
            variablesContainer={
              this.state.variablesEditedObject &&
              this.state.variablesEditedObject.getVariables()
            }
            onCancel={() => this.editObjectVariables(null)}
            onApply={() => this.editObjectVariables(null)}
            emptyExplanationMessage={
              <Trans>
                When you add variables to an object, any instance of the object
                put on the scene or created during the game will have these
                variables attached to it.
              </Trans>
            }
            title={<Trans>Object Variables</Trans>}
            hotReloadPreviewButtonProps={this.props.hotReloadPreviewButtonProps}
          />
        )}
        {!!this.state.layerRemoveDialogOpen && (
          <LayerRemoveDialog
            open
            layersContainer={layout}
            layerRemoved={this.state.layerRemoved}
            onClose={this.state.onCloseLayerRemoveDialog}
          />
        )}
        {!!this.state.effectsEditedLayer && (
          <EffectsListDialog
            project={project}
            resourceSources={resourceSources}
            onChooseResource={onChooseResource}
            resourceExternalEditors={resourceExternalEditors}
            effectsContainer={this.state.effectsEditedLayer}
            onApply={() =>
              this.setState({
                effectsEditedLayer: null,
              })
            }
            hotReloadPreviewButtonProps={this.props.hotReloadPreviewButtonProps}
          />
        )}
        {!!this.state.lightingEditLayer && (
          <LightingLayerDialog
            layer={this.state.lightingEditLayer}
            onClose={() =>
              this.setState({
                lightingEditLayer: null,
              })
            }
          />
        )}
        {this.state.scenePropertiesDialogOpen && (
          <ScenePropertiesDialog
            open
            project={project}
            layout={layout}
            onClose={() => this.openSceneProperties(false)}
            onApply={() => this.openSceneProperties(false)}
            onEditVariables={() => this.editLayoutVariables(true)}
            onOpenMoreSettings={this.props.onOpenMoreSettings}
          />
        )}
        {!!this.state.layoutVariablesDialogOpen && (
          <SceneVariablesDialog
            open
            layout={layout}
            onApply={() => this.editLayoutVariables(false)}
            onClose={() => this.editLayoutVariables(false)}
            hotReloadPreviewButtonProps={this.props.hotReloadPreviewButtonProps}
          />
        )}
        <I18n>
          {({ i18n }) => (
            <InfoBar
              show={this.state.showAdditionalWorkInfoBar}
              identifier={this.state.additionalWorkInfoBar.identifier}
              message={i18n._(this.state.additionalWorkInfoBar.message)}
              touchScreenMessage={i18n._(
                this.state.additionalWorkInfoBar.touchScreenMessage
              )}
            />
          )}
        </I18n>
        <ContextMenu
          ref={contextMenu => (this.contextMenu = contextMenu)}
          buildMenuTemplate={() => [
            {
              label: this.state.selectedObjectNames.length
                ? 'Add an Instance of ' +
                  shortenString(this.state.selectedObjectNames[0], 7)
                : '',
              click: () => this._onAddInstanceUnderCursor(),
              visible: this.state.selectedObjectNames.length > 0,
            },
            {
              label: 'Insert a New Object',
              click: () => this._createNewObjectAndInstanceUnderCursor(),
              visible: this.state.selectedObjectNames.length === 0,
            },
            {
              label: this.state.selectedObjectNames.length
                ? 'Edit Object ' +
                  shortenString(this.state.selectedObjectNames[0], 14)
                : '',
              click: () =>
                this.editObjectByName(this.state.selectedObjectNames[0]),
              visible: this.state.selectedObjectNames.length > 0,
            },
            {
              label: 'Scene properties',
              click: () => this.openSceneProperties(true),
            },
            { type: 'separator' },
            {
              label: 'Copy',
              click: () => this.copySelection(),
              enabled: this.instancesSelection.hasSelectedInstances(),
              accelerator: 'CmdOrCtrl+C',
            },
            {
              label: 'Cut',
              click: () => this.cutSelection(),
              enabled: this.instancesSelection.hasSelectedInstances(),
              accelerator: 'CmdOrCtrl+X',
            },
            {
              label: 'Paste',
              click: () => this.paste(),
              enabled: Clipboard.has(INSTANCES_CLIPBOARD_KIND),
              accelerator: 'CmdOrCtrl+V',
            },
            { type: 'separator' },
            {
              label: 'Undo',
              click: this.undo,
              enabled: canUndo(this.state.history),
              accelerator: 'CmdOrCtrl+Z',
            },
            {
              label: 'Redo',
              click: this.redo,
              enabled: canRedo(this.state.history),
              accelerator: 'CmdOrCtrl+Shift+Z',
            },
            {
              label: 'Delete',
              click: () => this.deleteSelection(),
              enabled: this.instancesSelection.hasSelectedInstances(),
            },
          ]}
        />
      </div>
    );
  }
}<|MERGE_RESOLUTION|>--- conflicted
+++ resolved
@@ -69,12 +69,9 @@
 import { type UnsavedChanges } from '../MainFrame/UnsavedChangesContext';
 import SceneVariablesDialog from './SceneVariablesDialog';
 import PreferencesContext from '../MainFrame/Preferences/PreferencesContext';
-<<<<<<< HEAD
 import { onObjectAdded, onInstanceAdded } from '../Hints/ObjectsAdditionalWork';
 import { type InfoBarDetails } from '../Hints/ObjectsAdditionalWork';
-=======
 import { type HotReloadPreviewButtonProps } from '../HotReload/HotReloadPreviewButton';
->>>>>>> bb9e8a2e
 const gd: libGDevelop = global.gd;
 
 const INSTANCES_CLIPBOARD_KIND = 'Instances';
@@ -1007,11 +1004,8 @@
             onRenameLayer={this._onRenameLayer}
             layersContainer={layout}
             unsavedChanges={this.props.unsavedChanges}
-<<<<<<< HEAD
             ref={layersList => (this._layersList = layersList)}
-=======
             hotReloadPreviewButtonProps={this.props.hotReloadPreviewButtonProps}
->>>>>>> bb9e8a2e
           />
         ),
       },
