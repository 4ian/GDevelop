--- conflicted
+++ resolved
@@ -90,7 +90,6 @@
 const BASE_LAYER_NAME = '';
 const INSTANCES_CLIPBOARD_KIND = 'Instances';
 
-<<<<<<< HEAD
 type InstancePersistentUuidData = {|
   persistentUuid: string,
 |};
@@ -109,8 +108,6 @@
   | 'instances-list'
   | 'layers-list';
 
-=======
->>>>>>> 8ea8c421
 const styles = {
   container: {
     display: 'flex',
@@ -363,13 +360,13 @@
       );
     }
 
-    const justAddedInstances = changes.addedInstances.map((addedInstance) => {
+    const justAddedInstances = changes.addedInstances.map(addedInstance => {
       const instance: gdInitialInstance = this.props.initialInstances.insertNewInitialInstance();
       unserializeFromJSObject(instance, addedInstance);
       return instance;
     });
     if (justAddedInstances.length) {
-      console.log("ADDED", justAddedInstances);
+      console.log('ADDED', justAddedInstances);
       this._onInstancesAdded(justAddedInstances);
     }
 
