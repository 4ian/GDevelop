// @flow
import * as React from 'react';
import classes from './CompactToggleField.module.css';
import classNames from 'classnames';

type Props = {|
  id?: string,
  checked: boolean,
  onCheck: (newValue: boolean) => void,
  disabled?: boolean,
  fullWidth?: boolean,
|};

export const CompactToggleField = (props: Props) => {
  return (
    <label
      className={classNames({
        [classes.container]: true,
        [classes.fullWidth]: props.fullWidth,
      })}
      id={props.id}
    >
<<<<<<< HEAD
      <div className={classes.toggleSwitch}>
        <input
          type="checkbox"
          className={classes.checkbox}
=======
      <div
        className={classNames({
          [classes.toggleSwitch]: true,
        })}
      >
        <input
          type="checkbox"
          className={classNames({
            [classes.checkbox]: true,
          })}
>>>>>>> 1fa3f59a
          onChange={() => props.onCheck(!props.checked)}
          disabled={props.disabled}
        />
        <span
          className={classNames({
            [classes.slider]: true,
            [classes.checked]: props.checked,
            [classes.disabled]: props.disabled,
          })}
        >
          <span
            className={classNames({
              [classes.handleContainer]: true,
              [classes.checked]: props.checked,
              [classes.disabled]: props.disabled,
            })}
          >
            <span
              className={classNames({
                [classes.handle]: true,
                [classes.checked]: props.checked,
                [classes.disabled]: props.disabled,
              })}
            />
          </span>
        </span>
      </div>
    </label>
  );
};<|MERGE_RESOLUTION|>--- conflicted
+++ resolved
@@ -20,12 +20,6 @@
       })}
       id={props.id}
     >
-<<<<<<< HEAD
-      <div className={classes.toggleSwitch}>
-        <input
-          type="checkbox"
-          className={classes.checkbox}
-=======
       <div
         className={classNames({
           [classes.toggleSwitch]: true,
@@ -36,7 +30,6 @@
           className={classNames({
             [classes.checkbox]: true,
           })}
->>>>>>> 1fa3f59a
           onChange={() => props.onCheck(!props.checked)}
           disabled={props.disabled}
         />
