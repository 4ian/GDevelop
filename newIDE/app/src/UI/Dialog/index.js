--- conflicted
+++ resolved
@@ -107,13 +107,10 @@
     noTitleMargin,
   } = props;
 
-<<<<<<< HEAD
-=======
   const preferences = React.useContext(PreferencesContext);
   const backdropClickBehavior = preferences.values.backdropClickBehavior;
   const size = useResponsiveWindowWidth();
 
->>>>>>> e19d63ce
   const dialogActions = secondaryActions ? (
     <React.Fragment>
       <div key="secondary-actions">{secondaryActions}</div>
@@ -130,41 +127,6 @@
   };
 
   return (
-<<<<<<< HEAD
-    <ResponsiveWindowMeasurer>
-      {size => (
-        <Dialog
-          open={open}
-          onClose={onRequestClose}
-          fullWidth
-          fullScreen={size === 'small'}
-          className={classNames({
-            'safe-area-aware-container': size === 'small',
-          })}
-          PaperProps={{ style: fullHeight ? styles.fullHeightModal : {} }}
-          maxWidth={maxWidth !== undefined ? maxWidth : 'md'}
-          disableBackdropClick={false}
-          disableEscapeKeyDown={false}
-        >
-          {title && (
-            <DialogTitle
-              style={noTitleMargin ? styles.noTitleMargin : undefined}
-            >
-              {title}
-            </DialogTitle>
-          )}
-          <DialogContent style={dialogContentStyle}>{children}</DialogContent>
-          <DialogActions
-            style={
-              secondaryActions
-                ? styles.actionsContainerWithSecondaryActions
-                : undefined
-            }
-          >
-            {dialogActions}
-          </DialogActions>
-        </Dialog>
-=======
     <DialogMaterialUI
       open={open}
       onClose={(event: any, reason: string) => {
@@ -185,8 +147,8 @@
       fullScreen={size === 'small'}
       className={classNames({
         'safe-area-aware-container': size === 'small',
-        'full-height-modal': fullHeight,
       })}
+      PaperProps={{ style: fullHeight ? styles.fullHeightModal : {} }}
       maxWidth={maxWidth !== undefined ? maxWidth : 'md'}
       disableBackdropClick={false}
     >
@@ -194,7 +156,6 @@
         <DialogTitle style={noTitleMargin ? styles.noTitleMargin : undefined}>
           {title}
         </DialogTitle>
->>>>>>> e19d63ce
       )}
       <DialogContent style={dialogContentStyle}>{children}</DialogContent>
       <DialogActions
