import React from 'react';
import { ListItem } from 'material-ui/List';
import IconMenu from '../Menu/IconMenu';
import ListIcon from '../ListIcon';
import IconButton from 'material-ui/IconButton';
import TextField from 'material-ui/TextField';
import MoreVertIcon from 'material-ui/svg-icons/navigation/more-vert';
import muiThemeable from 'material-ui/styles/muiThemeable';
import { type Item } from '.';

const styles = {
  itemName: {
    overflow: 'hidden',
    whiteSpace: 'nowrap',
    textOverflow: 'ellipsis',
  },
  textField: {
    top: -16,
  },
};

type Props = {
  index: number,
  item: Item,
  onRename: string => void,
  editingName: boolean,
  getThumbnail?: () => string,
  selected: true,
  onItemSelected: () => void,
<<<<<<< HEAD
  buildMenuTemplate: Item => any,
  errorStatus: '' | 'error' | 'warning',
=======
  buildMenuTemplate: () => any,
  hasErrors: boolean,
>>>>>>> e737ab24
};

class ThemableItemRow extends React.Component<Props, *> {
  _renderItemMenu(item) {
    return (
      <IconMenu
        ref={iconMenu => (this._iconMenu = iconMenu)}
        iconButtonElement={
          <IconButton>
            <MoreVertIcon />
          </IconButton>
        }
        buildMenuTemplate={this.props.buildMenuTemplate}
      />
    );
  }

  componentDidUpdate(prevProps) {
    if (!prevProps.editingName && this.props.editingName) {
      setTimeout(() => {
        if (this.textField) this.textField.focus();
      }, 100);
    }
  }

  _onContextMenu = event => {
    if (this._iconMenu) this._iconMenu.open(event);
  };

  render() {
    const {
      item,
      selected,
      style,
      getThumbnail,
      errorStatus,
      muiTheme,
    } = this.props;

    const itemName = item.getName();
    const label = this.props.editingName ? (
      <TextField
        id="rename-item-field"
        ref={textField => (this.textField = textField)}
        defaultValue={itemName}
        onBlur={e => this.props.onRename(e.target.value)}
        onKeyPress={event => {
          if (event.charCode === 13) {
            // enter key pressed
            this.textField.blur();
          }
        }}
        fullWidth
        style={styles.textField}
      />
    ) : (
      <div
        style={{
          ...styles.itemName,
          color: selected ? muiTheme.listItem.selectedTextColor : undefined,
        }}
      >
        {itemName}
      </div>
    );

    const itemStyle = {
      borderBottom: `1px solid ${muiTheme.listItem.separatorColor}`,
      backgroundColor: selected
        ? errorStatus === ''
          ? muiTheme.listItem.selectedBackgroundColor
          : errorStatus === 'error'
          ? muiTheme.listItem.selectedErrorBackgroundColor
          : muiTheme.listItem.selectedWarningBackgroundColor
        : undefined,
      color:
        errorStatus === ''
          ? undefined
          : errorStatus === 'error'
          ? muiTheme.listItem.errorTextColor
          : muiTheme.listItem.warningTextColor,
    };

    return (
      <ListItem
        style={{ ...itemStyle, ...style }}
        onContextMenu={this._onContextMenu}
        primaryText={label}
        leftIcon={
          getThumbnail && <ListIcon iconSize={32} src={getThumbnail()} />
        }
        rightIconButton={this._renderItemMenu(item)}
        onClick={() => {
          if (!this.props.onItemSelected) return;
          if (this.props.editingName) return;

          this.props.onItemSelected(selected ? null : item);
        }}
      />
    );
  }
}

const ItemRow = muiThemeable()(ThemableItemRow);
export default ItemRow;<|MERGE_RESOLUTION|>--- conflicted
+++ resolved
@@ -27,13 +27,9 @@
   getThumbnail?: () => string,
   selected: true,
   onItemSelected: () => void,
-<<<<<<< HEAD
   buildMenuTemplate: Item => any,
   errorStatus: '' | 'error' | 'warning',
-=======
   buildMenuTemplate: () => any,
-  hasErrors: boolean,
->>>>>>> e737ab24
 };
 
 class ThemableItemRow extends React.Component<Props, *> {
