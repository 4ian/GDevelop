--- conflicted
+++ resolved
@@ -39,13 +39,8 @@
   onItemSelected: (?Item) => void,
   renamedItem: ?Item,
   addNewItemLabel: React.Node | string,
-<<<<<<< HEAD
-  buildMenuTemplate: Item => any,
-  erroredItems?: { [string]: 0 | 1 | 2 },
-=======
+  erroredItems?: { [string]: '' | 'error' | 'warning' },
   buildMenuTemplate: (Item, index: number) => any,
-  erroredItems?: { [string]: boolean },
->>>>>>> e737ab24
 };
 
 class ItemsList extends React.Component<ItemsListProps, *> {
@@ -101,15 +96,10 @@
               getThumbnail={getThumbnail ? () => getThumbnail(item) : undefined}
               selected={item === selectedItem}
               onItemSelected={this.props.onItemSelected}
-<<<<<<< HEAD
-              buildMenuTemplate={this.props.buildMenuTemplate}
               errorStatus={erroredItems ? erroredItems[item.getName()] : 0}
-=======
               buildMenuTemplate={() =>
                 this.props.buildMenuTemplate(item, index)
               }
-              hasErrors={erroredItems ? !!erroredItems[item.getName()] : false}
->>>>>>> e737ab24
             />
           );
         }}
