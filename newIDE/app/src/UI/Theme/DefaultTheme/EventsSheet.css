--- conflicted
+++ resolved
@@ -139,20 +139,35 @@
 }
 
 .gd-events-sheet-default-theme .rst__rowSearchFocus {
-<<<<<<< HEAD
-    outline: none;
-    border-left: solid 5px #18DCF2
-=======
   outline: none;
   border-left: solid 5px #18dcf2;
->>>>>>> fb65b56c
 }
 
 /**
 * Drag'n'drop indicator (events)
 */
 .gd-events-sheet-default-theme .drop-indicator {
-<<<<<<< HEAD
+  border-top: 2px solid black;
+  height: 0;
+  margin-top: -1px;
+  margin-bottom: -1px;
+  width: '100%';
+  box-sizing: 'border-box';
+}
+
+.gd-events-sheet-default-theme .cant-drop-indicator {
+  border-top: 2px solid #ff5c5c;
+  height: 0;
+  margin-top: -1px;
+  margin-bottom: -1px;
+  width: '100%';
+  box-sizing: 'border-box';
+}
+
+/**
+* Drag'n'drop indicator (events)
+*/
+.gd-events-sheet-default-theme .drop-indicator {
     border-top: 2px solid #18DCF2;
     height: 0;
     margin-top: -1;
@@ -168,21 +183,4 @@
     margin-bottom: -1;
     width: '100%';
     box-sizing: 'border-box';
-=======
-  border-top: 2px solid black;
-  height: 0;
-  margin-top: -1px;
-  margin-bottom: -1px;
-  width: '100%';
-  box-sizing: 'border-box';
-}
-
-.gd-events-sheet-default-theme .cant-drop-indicator {
-  border-top: 2px solid #ff5c5c;
-  height: 0;
-  margin-top: -1px;
-  margin-bottom: -1px;
-  width: '100%';
-  box-sizing: 'border-box';
->>>>>>> fb65b56c
 }