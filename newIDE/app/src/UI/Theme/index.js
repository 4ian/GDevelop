--- conflicted
+++ resolved
@@ -9,10 +9,7 @@
 import DarkTheme from './DarkTheme';
 import NordTheme from './NordTheme';
 import SolarizedDarkTheme from './SolarizedDarkTheme';
-<<<<<<< HEAD
-=======
 import { type Theme } from './DefaultTheme';
->>>>>>> c9375223
 import './Global.css';
 
 // To add a new theme:
