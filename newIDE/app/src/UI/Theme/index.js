// @flow
import { createMuiTheme } from '@material-ui/core/styles';
import { isLtr } from '../../Utils/i18n/RtlLanguages';
import memoize from '../../Utils/Memoize';
<<<<<<< HEAD
=======
import DefaultTheme, {
  themeName as defaultThemeName,
  type Theme,
} from './DefaultTheme';
import DarkTheme from './DarkTheme';
import NordTheme from './NordTheme';
import SolarizedDarkTheme from './SolarizedDarkTheme';
import { type Theme } from './DefaultTheme';
import './Global.css';
>>>>>>> b8af9eaa

import DefaultTheme from './DefaultTheme';
import { themes as themeList } from './ThemeRegistry';

import 'react-virtualized/styles.css';
// Styles
import './Global/Animation.css';
import './Global/EventsSheet.css';
import './Global/Markdown.css';
import './Global/Scrollbar.css';
import './Global/Mosaic.css';
import './Global/Table.css';

export type Theme = $Exact<typeof DefaultTheme>;
export const themes = themeList;

export type GDevelopTheme = $PropertyType<Theme, 'gdevelopTheme'>;
type ActualTheme = {| gdevelopTheme: GDevelopTheme, muiTheme: Object |};
type MuiThemeOptions = $PropertyType<Theme, 'muiThemeOptions'>;
const defaultThemeName = 'GDevelop default';

export function getTheme({
  themeName,
  language,
}: {|
  themeName: string,
  language: string,
|}): ActualTheme {
  let theme: Theme = themes[themeName];

  if (!theme) {
    console.warn(
      `Theme '${themeName}' is unavailable; '${defaultThemeName}' is used`
    );
    theme = themes[defaultThemeName];
  }

  const ltr = isLtr(language);
  const { gdevelopTheme, muiThemeOptions } = theme;
  return {
    gdevelopTheme,
    muiTheme: ltr
      ? createLtrTheme(muiThemeOptions)
      : createRtlTheme(muiThemeOptions),
  };
}

const createLtrTheme = memoize(
  (muiThemeOptions: MuiThemeOptions): Object => {
    return createMuiTheme(muiThemeOptions);
  }
);

const createRtlTheme = memoize(
  (muiThemeOptions: MuiThemeOptions): Object => {
    return createMuiTheme(muiThemeOptions, { overrides: rtlOverrides });
  }
);

const rtlDirection = { direction: 'rtl' };
const rtlOrder = { order: 100 };
const rtlOverrides = {
  MuiTypography: {
    root: rtlDirection,
  },
  MuiInput: {
    root: rtlDirection,
  },
  MuiTab: {
    root: rtlDirection,
  },
  MuiButton: {
    label: rtlDirection,
  },
  MuiSvgIcon: {
    root: rtlOrder,
  },
  MuiFormControlLabel: {
    root: rtlDirection,
  },
  MuiTextField: {
    root: rtlDirection,
  },
};

export const defaultTheme: ActualTheme = {
  ...DefaultTheme,
  muiThemeOptions: createLtrTheme(DefaultTheme.muiThemeOptions),
};<|MERGE_RESOLUTION|>--- conflicted
+++ resolved
@@ -2,8 +2,6 @@
 import { createMuiTheme } from '@material-ui/core/styles';
 import { isLtr } from '../../Utils/i18n/RtlLanguages';
 import memoize from '../../Utils/Memoize';
-<<<<<<< HEAD
-=======
 import DefaultTheme, {
   themeName as defaultThemeName,
   type Theme,
@@ -13,7 +11,6 @@
 import SolarizedDarkTheme from './SolarizedDarkTheme';
 import { type Theme } from './DefaultTheme';
 import './Global.css';
->>>>>>> b8af9eaa
 
 import DefaultTheme from './DefaultTheme';
 import { themes as themeList } from './ThemeRegistry';
