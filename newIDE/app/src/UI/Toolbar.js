--- conflicted
+++ resolved
@@ -18,11 +18,7 @@
     overflowY: 'hidden',
     paddingLeft: 8,
     paddingRight: 8,
-<<<<<<< HEAD
-    position: 'relative',
-=======
     position: 'relative', // to ensure it is displayed above any global iframe.
->>>>>>> 8ea8c421
   },
 };
 
