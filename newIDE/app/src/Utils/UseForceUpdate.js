--- conflicted
+++ resolved
@@ -10,11 +10,7 @@
 }
 
 export function useForceRecompute() {
-<<<<<<< HEAD
-  const [recomputeTrigger, updateState] = React.useState();
-=======
   const [recomputeTrigger, updateState] = React.useState({});
->>>>>>> 9391fc28
   const forceRecompute = React.useCallback(() => updateState({}), []);
 
   return [recomputeTrigger, forceRecompute];
