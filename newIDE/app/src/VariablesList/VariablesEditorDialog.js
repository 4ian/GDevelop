import { Trans } from '@lingui/macro';
import React, { Component } from 'react';
import FlatButton from 'material-ui/FlatButton';
import Dialog from '../UI/Dialog';
import { withSerializableObject } from '../Utils/SerializableObjectEditorContainer';
import VariablesList from './index';

const gd = global.gd;

export class VariablesEditorDialog extends Component {
  render() {
    const {
      onCancel,
      onApply,
      open,
      onEditObjectVariables,
      title,
      emptyExplanationMessage,
      emptyExplanationSecondMessage,
      variablesContainer,
    } = this.props;
    const actions = [
<<<<<<< HEAD
      <FlatButton label="Cancel" onClick={onCancel} key={'Cancel'} />,
=======
>>>>>>> 2fa3bb7b
      <FlatButton
        label={<Trans>Cancel</Trans>}
        onClick={this.props.onCancel}
      />,
      <FlatButton
        label={<Trans>Apply</Trans>}
        primary
        keyboardFocused
        onClick={onApply}
        key={'Apply'}
      />,
    ];
    const secondaryActions = onEditObjectVariables ? (
      <FlatButton
        label="Edit Object Variables"
        primary={false}
        onClick={onEditObjectVariables}
      />
    ) : null;

    return (
      <Dialog
        noMargin
        actions={actions}
        modal
        open={open}
        onRequestClose={onCancel}
        autoScrollBodyContent
        secondaryActions={secondaryActions}
        title={title}
      >
        <VariablesList
          variablesContainer={variablesContainer}
          emptyExplanationMessage={emptyExplanationMessage}
          emptyExplanationSecondMessage={emptyExplanationSecondMessage}
          onSizeUpdated={
            () =>
              this.forceUpdate() /*Force update to ensure dialog is properly positionned*/
          }
        />
      </Dialog>
    );
  }
}

export default withSerializableObject(VariablesEditorDialog, {
  newObjectCreator: () => new gd.VariablesContainer(),
  propName: 'variablesContainer',
});<|MERGE_RESOLUTION|>--- conflicted
+++ resolved
@@ -20,13 +20,10 @@
       variablesContainer,
     } = this.props;
     const actions = [
-<<<<<<< HEAD
-      <FlatButton label="Cancel" onClick={onCancel} key={'Cancel'} />,
-=======
->>>>>>> 2fa3bb7b
       <FlatButton
         label={<Trans>Cancel</Trans>}
         onClick={this.props.onCancel}
+        key={'Cancel'}
       />,
       <FlatButton
         label={<Trans>Apply</Trans>}
