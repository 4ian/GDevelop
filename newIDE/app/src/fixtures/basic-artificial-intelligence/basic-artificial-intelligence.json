--- conflicted
+++ resolved
@@ -7,7 +7,6 @@
     "revision": 0
   },
   "properties": {
-    "adMobAppId": "",
     "adaptGameResolutionAtRuntime": false,
     "folderProject": false,
     "linuxExecutableFilename": "",
@@ -33,6 +32,7 @@
     "loadingScreen": {
       "showGDevelopSplash": true
     },
+    "extensionProperties": [],
     "extensions": [
       {
         "name": "BuiltinObject"
@@ -276,11 +276,7 @@
           "layer": "",
           "locked": false,
           "name": "Perso",
-<<<<<<< HEAD
-          "persistentUuid": "f9faa5df-7283-482a-ad30-4bdf101736a1",
-=======
-          "persistentUuid": "b065f521-fca3-411e-910e-08390e17e072",
->>>>>>> 2762329d
+          "persistentUuid": "935310c7-0ea5-4478-94d7-af89998ab441",
           "width": 0,
           "x": 272,
           "y": 83,
@@ -301,11 +297,7 @@
           "layer": "",
           "locked": false,
           "name": "Mur",
-<<<<<<< HEAD
-          "persistentUuid": "d1c80ccb-38ea-4236-8c22-fdf72ce7c9bd",
-=======
-          "persistentUuid": "cb26c5ea-c048-4d1e-abf2-15d12f88d353",
->>>>>>> 2762329d
+          "persistentUuid": "15285d84-6cf4-498a-a9ce-36e8dddae81d",
           "width": 0,
           "x": 384,
           "y": 256,
@@ -326,11 +318,7 @@
           "layer": "",
           "locked": false,
           "name": "IA",
-<<<<<<< HEAD
-          "persistentUuid": "e6649f28-5bd8-4346-8aa2-73478ea0176c",
-=======
-          "persistentUuid": "05f244b5-0bcc-467b-93c4-66a5463c18c9",
->>>>>>> 2762329d
+          "persistentUuid": "13dc98ef-85c2-416e-92f2-4b000c3aca4c",
           "width": 0,
           "x": 548,
           "y": 57,
@@ -351,11 +339,7 @@
           "layer": "",
           "locked": false,
           "name": "IA",
-<<<<<<< HEAD
-          "persistentUuid": "5039d764-e94a-409e-9f46-f3e02a88e9fc",
-=======
-          "persistentUuid": "5b0ffc67-d936-402e-9231-4c48cf3056b1",
->>>>>>> 2762329d
+          "persistentUuid": "254a7d4e-12b4-4a13-8d47-b361e96d66dd",
           "width": 0,
           "x": 545,
           "y": 220,
@@ -376,11 +360,7 @@
           "layer": "",
           "locked": false,
           "name": "IA",
-<<<<<<< HEAD
-          "persistentUuid": "c63664c2-9478-4453-bb50-e8717d9745e1",
-=======
-          "persistentUuid": "74c40dfa-043e-4c2d-a783-5142aabd13c1",
->>>>>>> 2762329d
+          "persistentUuid": "dac42bd7-49b1-4cc0-84e2-4464d91e5251",
           "width": 0,
           "x": 107,
           "y": 44,
@@ -401,11 +381,7 @@
           "layer": "",
           "locked": false,
           "name": "IA",
-<<<<<<< HEAD
-          "persistentUuid": "4f6aecc3-c024-4fad-be70-325e5e30eac8",
-=======
-          "persistentUuid": "22ba4fa3-6a4d-4764-acc3-deccfbd52b06",
->>>>>>> 2762329d
+          "persistentUuid": "79be1b2a-d93a-4b7c-a7ae-ba68d79f0d0f",
           "width": 0,
           "x": 111,
           "y": 101,
@@ -426,11 +402,7 @@
           "layer": "",
           "locked": false,
           "name": "IA",
-<<<<<<< HEAD
-          "persistentUuid": "ae177b9b-f3d3-400c-a439-7776b7360f76",
-=======
-          "persistentUuid": "8f98e85c-27b0-439d-a3b8-64e130906186",
->>>>>>> 2762329d
+          "persistentUuid": "af59de28-fb92-4d57-b2fc-dad5aa7e6e2b",
           "width": 0,
           "x": 109,
           "y": 188,
@@ -451,11 +423,7 @@
           "layer": "",
           "locked": false,
           "name": "Mur",
-<<<<<<< HEAD
-          "persistentUuid": "36bf02d7-9492-483d-9bb5-171de494706b",
-=======
-          "persistentUuid": "bc5b7450-b1cf-4a0f-88fb-480d1352d0c9",
->>>>>>> 2762329d
+          "persistentUuid": "41b34f6b-db23-4e40-84d6-3d32f60bf10c",
           "width": 0,
           "x": 480,
           "y": 256,
@@ -476,11 +444,7 @@
           "layer": "",
           "locked": false,
           "name": "Mur",
-<<<<<<< HEAD
-          "persistentUuid": "62bd8b00-1a60-4d1b-b156-304a04b14701",
-=======
-          "persistentUuid": "26d3f41b-7e81-464f-b45d-19dcea317044",
->>>>>>> 2762329d
+          "persistentUuid": "2d914d93-999d-4760-a822-ea5bbd27cbf9",
           "width": 0,
           "x": 576,
           "y": 256,
@@ -501,11 +465,7 @@
           "layer": "Interface",
           "locked": false,
           "name": "Note",
-<<<<<<< HEAD
-          "persistentUuid": "b91d0a71-4ce9-408a-86f2-586422056116",
-=======
-          "persistentUuid": "647e6b0b-98e7-45f8-a61d-7e333a879b93",
->>>>>>> 2762329d
+          "persistentUuid": "8ddfefab-952d-4411-8f6e-9c74adbe7b6b",
           "width": 0,
           "x": 5,
           "y": 548,
@@ -521,11 +481,7 @@
           "layer": "",
           "locked": false,
           "name": "Mur",
-<<<<<<< HEAD
-          "persistentUuid": "ac080ed2-48e6-4637-af8e-ca6e16c32cf6",
-=======
-          "persistentUuid": "8639cbf4-51fd-47a7-b146-975ed638271b",
->>>>>>> 2762329d
+          "persistentUuid": "79ceb9ff-c57d-44a0-826d-44ca8dea04e9",
           "width": 0,
           "x": 160,
           "y": -32,
@@ -546,11 +502,7 @@
           "layer": "",
           "locked": false,
           "name": "Mur",
-<<<<<<< HEAD
-          "persistentUuid": "384a2272-d736-4e23-8b84-b871a68d9fca",
-=======
-          "persistentUuid": "9526a9a7-23f0-43bd-b793-674b66210e2a",
->>>>>>> 2762329d
+          "persistentUuid": "22d3b8b4-dc4e-46ee-85dc-fd173175f5d4",
           "width": 0,
           "x": 640,
           "y": 160,
@@ -571,11 +523,7 @@
           "layer": "",
           "locked": false,
           "name": "Mur",
-<<<<<<< HEAD
-          "persistentUuid": "52fcf334-c8c3-4c46-9308-2c2411bdcc35",
-=======
-          "persistentUuid": "474d772b-7a15-4404-9588-7c71b6b1ac75",
->>>>>>> 2762329d
+          "persistentUuid": "f994fb09-0844-4963-a7da-fd5675678663",
           "width": 0,
           "x": 640,
           "y": 64,
@@ -596,11 +544,7 @@
           "layer": "",
           "locked": false,
           "name": "Mur",
-<<<<<<< HEAD
-          "persistentUuid": "09061e5d-2420-429b-8a79-8faaaa4115cb",
-=======
-          "persistentUuid": "83e98138-099b-41e0-87e1-c57ab45ee595",
->>>>>>> 2762329d
+          "persistentUuid": "b5c63564-6a41-417d-9c9a-c3ad9bba18f8",
           "width": 0,
           "x": 640,
           "y": -32,
@@ -621,11 +565,7 @@
           "layer": "",
           "locked": false,
           "name": "Mur",
-<<<<<<< HEAD
-          "persistentUuid": "aa9f2ccc-4f40-4d73-afc9-b4bfa690672c",
-=======
-          "persistentUuid": "39d1e616-d47f-4665-995f-8e66c9e15032",
->>>>>>> 2762329d
+          "persistentUuid": "2fb01d9c-d0da-44fa-b9ec-04c7c4b2437d",
           "width": 0,
           "x": 384,
           "y": -32,
@@ -646,11 +586,7 @@
           "layer": "",
           "locked": false,
           "name": "Mur",
-<<<<<<< HEAD
-          "persistentUuid": "9f986790-1816-4ddd-a5a8-63b23720cddb",
-=======
-          "persistentUuid": "ad968214-d24d-47ed-89ec-49e91235d262",
->>>>>>> 2762329d
+          "persistentUuid": "9bc9d033-c317-468e-9210-2d101c7ade31",
           "width": 0,
           "x": 384,
           "y": 64,
@@ -671,11 +607,7 @@
           "layer": "",
           "locked": false,
           "name": "Mur",
-<<<<<<< HEAD
-          "persistentUuid": "1e173901-e197-4ae6-b9ab-1a7ff519cc0a",
-=======
-          "persistentUuid": "79b418a5-a168-49b3-9a6b-6ebf9492d583",
->>>>>>> 2762329d
+          "persistentUuid": "5a7a3a5b-c915-4f43-ba5e-f4417eea9a4c",
           "width": 0,
           "x": 160,
           "y": 160,
@@ -696,11 +628,7 @@
           "layer": "",
           "locked": false,
           "name": "Mur",
-<<<<<<< HEAD
-          "persistentUuid": "b7300335-eaf6-4615-b61d-6944eac0552c",
-=======
-          "persistentUuid": "24548587-9355-4f4f-93f3-ca9112618cc5",
->>>>>>> 2762329d
+          "persistentUuid": "3b352265-7e8b-4161-9355-08493677f481",
           "width": 0,
           "x": 160,
           "y": 64,
