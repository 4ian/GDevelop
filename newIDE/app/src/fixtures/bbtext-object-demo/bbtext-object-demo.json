{
  "firstLayout": "",
  "gdVersion": {
    "build": 98,
    "major": 4,
    "minor": 0,
    "revision": 0
  },
  "properties": {
    "adMobAppId": "",
    "adaptGameResolutionAtRuntime": false,
    "folderProject": false,
    "linuxExecutableFilename": "",
    "macExecutableFilename": "",
    "orientation": "default",
    "packageName": "com.example.gamename",
    "projectFile": "/home/fox/DEV/GDevelop/newIDE/app/resources/examples/bbtext-object-demo/manipulate-bbtext-object.json",
    "scaleMode": "linear",
    "sizeOnStartupMode": "",
    "useExternalSourceFiles": false,
    "version": "1.0.0",
    "winExecutableFilename": "",
    "winExecutableIconFile": "",
    "name": "Project",
    "author": "",
    "windowWidth": 800,
    "windowHeight": 600,
    "latestCompilationDirectory": "C:\\Users\\szoszo\\Desktop\\manipulate-text-object",
    "maxFPS": 60,
    "minFPS": 10,
    "verticalSync": false,
    "platformSpecificAssets": {},
    "loadingScreen": {
      "showGDevelopSplash": true
    },
    "extensions": [
      {
        "name": "BuiltinObject"
      },
      {
        "name": "BuiltinAudio"
      },
      {
        "name": "BuiltinVariables"
      },
      {
        "name": "BuiltinTime"
      },
      {
        "name": "BuiltinMouse"
      },
      {
        "name": "BuiltinKeyboard"
      },
      {
        "name": "BuiltinJoystick"
      },
      {
        "name": "BuiltinCamera"
      },
      {
        "name": "BuiltinWindow"
      },
      {
        "name": "BuiltinFile"
      },
      {
        "name": "BuiltinNetwork"
      },
      {
        "name": "BuiltinScene"
      },
      {
        "name": "BuiltinAdvanced"
      },
      {
        "name": "Sprite"
      },
      {
        "name": "BuiltinCommonInstructions"
      },
      {
        "name": "BuiltinCommonConversions"
      },
      {
        "name": "BuiltinStringInstructions"
      },
      {
        "name": "BuiltinMathematicalTools"
      },
      {
        "name": "BuiltinExternalLayouts"
      }
    ],
    "platforms": [
      {
        "name": "GDevelop JS platform"
      }
    ],
    "currentPlatform": "GDevelop JS platform"
  },
  "resources": {
    "resources": [],
    "resourceFolders": []
  },
  "objects": [],
  "objectsGroups": [],
  "variables": [],
  "layouts": [
    {
      "b": 209,
      "disableInputWhenNotFocused": true,
      "mangledName": "NewScene",
      "name": "NewScene",
      "oglFOV": 90,
      "oglZFar": 500,
      "oglZNear": 1,
      "r": 209,
      "standardSortMethod": true,
      "stopSoundsOnStartup": true,
      "title": "",
      "v": 209,
      "uiSettings": {
        "grid": false,
        "gridB": 255,
        "gridG": 180,
        "gridHeight": 32,
        "gridOffsetX": 0,
        "gridOffsetY": 0,
        "gridR": 158,
        "gridWidth": 32,
        "snap": true,
        "windowMask": false,
        "zoomFactor": 1
      },
      "objectsGroups": [],
      "variables": [
        {
          "name": "wrapDir",
          "value": "1"
        }
      ],
      "instances": [
        {
          "angle": 0,
          "customSize": true,
          "height": 56,
          "layer": "",
          "locked": false,
          "name": "change_bbtext",
<<<<<<< HEAD
          "persistentUuid": "bbf4d3ad-cf6a-4de4-8f2b-ee471d204c1e",
=======
          "persistentUuid": "48ca7219-06c9-4a1d-afb5-3437c9eb6121",
>>>>>>> 2762329d
          "width": 369,
          "x": 340,
          "y": 208,
          "zOrder": 4,
          "numberProperties": [],
          "stringProperties": [],
          "initialVariables": []
        },
        {
          "angle": 0,
          "customSize": true,
          "height": 101,
          "layer": "",
          "locked": false,
          "name": "drag_bbtext",
<<<<<<< HEAD
          "persistentUuid": "fe714c8e-dd8c-4d4f-ab61-54889d273da0",
=======
          "persistentUuid": "19fb184e-b2d0-4326-ba94-866e83a3649a",
>>>>>>> 2762329d
          "width": 490,
          "x": 158,
          "y": 399,
          "zOrder": 6,
          "numberProperties": [],
          "stringProperties": [],
          "initialVariables": []
        },
        {
          "angle": 0,
          "customSize": false,
          "height": 0,
          "layer": "",
          "locked": false,
          "name": "line",
<<<<<<< HEAD
          "persistentUuid": "38fa82d4-80bc-4a22-8ecf-fdd0b181045f",
=======
          "persistentUuid": "7e70c026-289c-4760-83f3-097682ca5a4f",
>>>>>>> 2762329d
          "width": 0,
          "x": 1,
          "y": 3,
          "zOrder": 7,
          "numberProperties": [],
          "stringProperties": [],
          "initialVariables": []
        },
        {
          "angle": 0,
          "customSize": false,
          "height": 0,
          "layer": "",
          "locked": false,
          "name": "line",
<<<<<<< HEAD
          "persistentUuid": "d052324d-3960-4f8b-9d0a-0fb677ecf65c",
=======
          "persistentUuid": "5287251e-e891-4a0b-bf0d-1bd9d82704d7",
>>>>>>> 2762329d
          "width": 0,
          "x": 5,
          "y": 558,
          "zOrder": 8,
          "numberProperties": [],
          "stringProperties": [],
          "initialVariables": []
        },
        {
          "angle": 0,
          "customSize": false,
          "height": 0,
          "layer": "",
          "locked": false,
          "name": "another_line",
<<<<<<< HEAD
          "persistentUuid": "20efc8ae-a637-474c-970d-32dc22c660eb",
=======
          "persistentUuid": "f01041db-0beb-4950-abb7-0cbf1e58986e",
>>>>>>> 2762329d
          "width": 0,
          "x": 245,
          "y": 246,
          "zOrder": 9,
          "numberProperties": [],
          "stringProperties": [],
          "initialVariables": []
        },
        {
          "angle": 0,
          "customSize": true,
          "height": 60,
          "layer": "",
          "locked": false,
          "name": "hide_bbtext",
<<<<<<< HEAD
          "persistentUuid": "b03956ce-658b-41a8-b9a5-8d470efb486d",
=======
          "persistentUuid": "8255f5db-98ea-4305-99c1-55b0c13b156c",
>>>>>>> 2762329d
          "width": 246,
          "x": 353,
          "y": 266,
          "zOrder": 10,
          "numberProperties": [],
          "stringProperties": [],
          "initialVariables": []
        },
        {
          "angle": 0,
          "customSize": true,
          "height": 79,
          "layer": "",
          "locked": false,
          "name": "wrapping_demo",
<<<<<<< HEAD
          "persistentUuid": "47203716-ebe9-4d70-a978-3521a002073d",
=======
          "persistentUuid": "2e30bb76-dedb-448d-b1a9-0726df3fd152",
>>>>>>> 2762329d
          "width": 687,
          "x": 5,
          "y": 30,
          "zOrder": 11,
          "numberProperties": [],
          "stringProperties": [],
          "initialVariables": []
        },
        {
          "angle": 0,
          "customSize": false,
          "height": 0,
          "layer": "",
          "locked": false,
          "name": "about",
<<<<<<< HEAD
          "persistentUuid": "d074e165-2d69-4548-9f7f-5a1bd745a135",
=======
          "persistentUuid": "fa95210c-07ae-4eaf-a2ce-562b97117faf",
>>>>>>> 2762329d
          "width": 0,
          "x": 10,
          "y": 448,
          "zOrder": 13,
          "numberProperties": [],
          "stringProperties": [],
          "initialVariables": []
        }
      ],
      "objects": [
        {
          "bold": false,
          "italic": false,
          "name": "line",
          "smoothed": true,
          "tags": "",
          "type": "TextObject::Text",
          "underlined": false,
          "variables": [],
          "behaviors": [],
          "string": "============================================",
          "font": "",
          "characterSize": 31,
          "color": {
            "b": 0,
            "g": 0,
            "r": 0
          }
        },
        {
          "bold": false,
          "italic": false,
          "name": "another_line",
          "smoothed": true,
          "tags": "",
          "type": "TextObject::Text",
          "underlined": false,
          "variables": [],
          "behaviors": [],
          "string": "---------------------------------------------",
          "font": "",
          "characterSize": 31,
          "color": {
            "b": 0,
            "g": 0,
            "r": 0
          }
        },
        {
          "name": "change_bbtext",
          "tags": "",
          "type": "BBText::BBText",
          "variables": [],
          "behaviors": [],
          "content": {
            "text": "Press [b]Space key[/b] or [b]left mouse button[/b] to change this text",
            "opacity": 255,
            "fontSize": "20",
            "visible": true,
            "color": "#027c61",
            "fontFamily": "https://resources.gdevelop-app.com/examples/bbtext-object-demo/Arial",
            "align": "right",
            "wordWrap": true
          }
        },
        {
          "name": "hide_bbtext",
          "tags": "",
          "type": "BBText::BBText",
          "variables": [],
          "behaviors": [],
          "content": {
            "text": "Hold th H button to [b][color=red]hide[/color][/b] this text",
            "opacity": "180",
            "fontSize": "20",
            "visible": true,
            "color": "#696969",
            "fontFamily": "https://resources.gdevelop-app.com/examples/bbtext-object-demo/Arial",
            "align": "center",
            "wordWrap": true
          }
        },
        {
          "name": "drag_bbtext",
          "tags": "",
          "type": "BBText::BBText",
          "variables": [],
          "behaviors": [
            {
              "name": "Draggable",
              "type": "DraggableBehavior::Draggable"
            }
          ],
          "content": {
            "text": "You can [b]drag[/b] this [color=red]text[/color]",
            "opacity": 255,
            "fontSize": "40",
            "visible": true,
            "color": "#000000",
            "fontFamily": "https://resources.gdevelop-app.com/examples/bbtext-object-demo/Arial",
            "align": "left",
            "wordWrap": true
          }
        },
        {
          "name": "wrapping_demo",
          "tags": "",
          "type": "BBText::BBText",
          "variables": [
            {
              "name": "incremetDir",
              "value": ""
            }
          ],
          "behaviors": [],
          "content": {
            "text": "[b]bold[/b] [i]italic[/i] [size=15]smaller[/size] [font=times]times[/font] font [spacing=7]spaced out[/spacing] \n [outline=yellow]outlined[/outline] [shadow=red]DropShadow[/shadow] [b]bold[/b] [i]italic[/i] [size=15]smaller[/size] [font=times]times[/font] font [spacing=7]spaced out[/spacing] \n [outline=yellow]outlined[/outline] [shadow=red]DropShadow[/shadow] [b]bold[/b] [i]italic[/i] [size=15]smaller[/size] [font=times]times[/font] font [spacing=7]spaced out[/spacing] \n [outline=yellow]outlined[/outline] [shadow=red]DropShadow[/shadow] ",
            "opacity": 255,
            "fontSize": "20",
            "visible": true,
            "color": "#000000",
            "fontFamily": "https://resources.gdevelop-app.com/examples/bbtext-object-demo/Arial",
            "align": "left",
            "wordWrap": true
          }
        },
        {
          "name": "about",
          "tags": "",
          "type": "BBText::BBText",
          "variables": [],
          "behaviors": [],
          "content": {
            "text": "[b]BBCode[/b] or [i]Bulletin Board Code[/i] is a lightweight markup language used to format posts in many message boards. ",
            "opacity": 255,
            "fontSize": "20",
            "visible": true,
            "color": "#000000",
            "fontFamily": "https://resources.gdevelop-app.com/examples/bbtext-object-demo/Arial",
            "align": "left",
            "wordWrap": true
          }
        }
      ],
      "events": [
        {
          "disabled": false,
          "folded": false,
          "type": "BuiltinCommonInstructions::Comment",
          "color": {
            "b": 109,
            "g": 230,
            "r": 255,
            "textB": 0,
            "textG": 0,
            "textR": 0
          },
          "comment": "changing width affects the wrapping width",
          "comment2": ""
        },
        {
          "disabled": false,
          "folded": false,
          "type": "BuiltinCommonInstructions::Standard",
          "conditions": [
            {
              "type": {
                "inverted": false,
                "value": "BBText::IsWrappingWidth"
              },
              "parameters": [
                "wrapping_demo",
                ">",
                "600"
              ],
              "subInstructions": []
            },
            {
              "type": {
                "inverted": false,
                "value": "BuiltinCommonInstructions::Once"
              },
              "parameters": [],
              "subInstructions": []
            }
          ],
          "actions": [
            {
              "type": {
                "inverted": false,
                "value": "ModVarScene"
              },
              "parameters": [
                "wrapDir",
                "=",
                "-13"
              ],
              "subInstructions": []
            }
          ],
          "events": []
        },
        {
          "disabled": false,
          "folded": false,
          "type": "BuiltinCommonInstructions::Standard",
          "conditions": [
            {
              "type": {
                "inverted": false,
                "value": "BBText::IsWrappingWidth"
              },
              "parameters": [
                "wrapping_demo",
                "<",
                "100"
              ],
              "subInstructions": []
            },
            {
              "type": {
                "inverted": false,
                "value": "BuiltinCommonInstructions::Once"
              },
              "parameters": [],
              "subInstructions": []
            }
          ],
          "actions": [
            {
              "type": {
                "inverted": false,
                "value": "ModVarScene"
              },
              "parameters": [
                "wrapDir",
                "=",
                "13"
              ],
              "subInstructions": []
            }
          ],
          "events": []
        },
        {
          "disabled": false,
          "folded": false,
          "type": "BuiltinCommonInstructions::Standard",
          "conditions": [],
          "actions": [
            {
              "type": {
                "inverted": false,
                "value": "BBText::SetWrappingWidth"
              },
              "parameters": [
                "wrapping_demo",
                "+",
                "Variable(wrapDir)"
              ],
              "subInstructions": []
            },
            {
              "type": {
                "inverted": false,
                "value": "BBText::SetOpacity"
              },
              "parameters": [
                "hide_bbtext",
                "-",
                "Variable(wrapDir)"
              ],
              "subInstructions": []
            }
          ],
          "events": []
        },
        {
          "disabled": false,
          "folded": false,
          "type": "BuiltinCommonInstructions::Comment",
          "color": {
            "b": 109,
            "g": 230,
            "r": 255,
            "textB": 0,
            "textG": 0,
            "textR": 0
          },
          "comment": "If space key is down but the left mouse button is NOT...change text",
          "comment2": ""
        },
        {
          "disabled": false,
          "folded": false,
          "type": "BuiltinCommonInstructions::Standard",
          "conditions": [
            {
              "type": {
                "inverted": false,
                "value": "KeyPressed"
              },
              "parameters": [
                "",
                "Space"
              ],
              "subInstructions": []
            },
            {
              "type": {
                "inverted": true,
                "value": "SourisBouton"
              },
              "parameters": [
                "",
                "Left"
              ],
              "subInstructions": []
            },
            {
              "type": {
                "inverted": false,
                "value": "BuiltinCommonInstructions::Once"
              },
              "parameters": [],
              "subInstructions": []
            }
          ],
          "actions": [
            {
              "type": {
                "inverted": false,
                "value": "BBText::SetBBText"
              },
              "parameters": [
                "change_bbtext",
                "=",
                "\"You are holding the [color=blue][b]Space key[/b][/color] down\""
              ],
              "subInstructions": []
            }
          ],
          "events": []
        },
        {
          "disabled": false,
          "folded": false,
          "type": "BuiltinCommonInstructions::Comment",
          "color": {
            "b": 109,
            "g": 230,
            "r": 255,
            "textB": 0,
            "textG": 0,
            "textR": 0
          },
          "comment": "if the left mouse button or touch is down but the left mouse buttin is NOT...change text",
          "comment2": ""
        },
        {
          "disabled": false,
          "folded": false,
          "type": "BuiltinCommonInstructions::Standard",
          "conditions": [],
          "actions": [],
          "events": []
        },
        {
          "disabled": false,
          "folded": false,
          "type": "BuiltinCommonInstructions::Standard",
          "conditions": [
            {
              "type": {
                "inverted": false,
                "value": "SourisBouton"
              },
              "parameters": [
                "",
                "Left"
              ],
              "subInstructions": []
            },
            {
              "type": {
                "inverted": true,
                "value": "KeyPressed"
              },
              "parameters": [
                "",
                "Space"
              ],
              "subInstructions": []
            },
            {
              "type": {
                "inverted": false,
                "value": "BuiltinCommonInstructions::Once"
              },
              "parameters": [],
              "subInstructions": []
            }
          ],
          "actions": [
            {
              "type": {
                "inverted": false,
                "value": "BBText::SetBBText"
              },
              "parameters": [
                "change_bbtext",
                "=",
                "\"You are holding the [color=red]Left mouse button[/color] or touch down\""
              ],
              "subInstructions": []
            }
          ],
          "events": []
        },
        {
          "disabled": false,
          "folded": false,
          "type": "BuiltinCommonInstructions::Standard",
          "conditions": [],
          "actions": [],
          "events": []
        },
        {
          "disabled": false,
          "folded": false,
          "type": "BuiltinCommonInstructions::Comment",
          "color": {
            "b": 109,
            "g": 230,
            "r": 255,
            "textB": 0,
            "textG": 0,
            "textR": 0
          },
          "comment": "if both the mouse and the space key is down...change text",
          "comment2": ""
        },
        {
          "disabled": false,
          "folded": false,
          "type": "BuiltinCommonInstructions::Standard",
          "conditions": [
            {
              "type": {
                "inverted": false,
                "value": "KeyPressed"
              },
              "parameters": [
                "",
                "Space"
              ],
              "subInstructions": []
            },
            {
              "type": {
                "inverted": false,
                "value": "SourisBouton"
              },
              "parameters": [
                "",
                "Left"
              ],
              "subInstructions": []
            },
            {
              "type": {
                "inverted": false,
                "value": "BuiltinCommonInstructions::Once"
              },
              "parameters": [],
              "subInstructions": []
            }
          ],
          "actions": [
            {
              "type": {
                "inverted": false,
                "value": "BBText::SetBBText"
              },
              "parameters": [
                "change_bbtext",
                "=",
                "\"You are holding the [color=red][b]Space key[/b][/color] and the [color=blue]mouse or touch down[/color]\""
              ],
              "subInstructions": []
            }
          ],
          "events": []
        },
        {
          "disabled": false,
          "folded": false,
          "type": "BuiltinCommonInstructions::Comment",
          "color": {
            "b": 109,
            "g": 230,
            "r": 255,
            "textB": 0,
            "textG": 0,
            "textR": 0
          },
          "comment": "if the space key and the mouse/touch is NOT down...change text",
          "comment2": ""
        },
        {
          "disabled": false,
          "folded": false,
          "type": "BuiltinCommonInstructions::Standard",
          "conditions": [
            {
              "type": {
                "inverted": true,
                "value": "KeyPressed"
              },
              "parameters": [
                "",
                "Space"
              ],
              "subInstructions": []
            },
            {
              "type": {
                "inverted": true,
                "value": "SourisBouton"
              },
              "parameters": [
                "",
                "Left"
              ],
              "subInstructions": []
            },
            {
              "type": {
                "inverted": false,
                "value": "BuiltinCommonInstructions::Once"
              },
              "parameters": [],
              "subInstructions": []
            }
          ],
          "actions": [
            {
              "type": {
                "inverted": false,
                "value": "BBText::SetBBText"
              },
              "parameters": [
                "change_bbtext",
                "=",
                "\"Press [color=blue][b]Space key[/b][/color] or [color=red]left mouse button[/color] to change this text\""
              ],
              "subInstructions": []
            }
          ],
          "events": []
        },
        {
          "disabled": false,
          "folded": false,
          "type": "BuiltinCommonInstructions::Standard",
          "conditions": [],
          "actions": [],
          "events": []
        },
        {
          "disabled": false,
          "folded": false,
          "type": "BuiltinCommonInstructions::Comment",
          "color": {
            "b": 109,
            "g": 230,
            "r": 255,
            "textB": 0,
            "textG": 0,
            "textR": 0
          },
          "comment": "if h key is down...hide text",
          "comment2": ""
        },
        {
          "disabled": false,
          "folded": false,
          "type": "BuiltinCommonInstructions::Standard",
          "conditions": [],
          "actions": [],
          "events": []
        },
        {
          "disabled": false,
          "folded": false,
          "type": "BuiltinCommonInstructions::Standard",
          "conditions": [
            {
              "type": {
                "inverted": false,
                "value": "KeyPressed"
              },
              "parameters": [
                "",
                "h"
              ],
              "subInstructions": []
            },
            {
              "type": {
                "inverted": false,
                "value": "BuiltinCommonInstructions::Once"
              },
              "parameters": [],
              "subInstructions": []
            }
          ],
          "actions": [
            {
              "type": {
                "inverted": false,
                "value": "Cache"
              },
              "parameters": [
                "hide_bbtext"
              ],
              "subInstructions": []
            }
          ],
          "events": []
        },
        {
          "disabled": false,
          "folded": false,
          "type": "BuiltinCommonInstructions::Standard",
          "conditions": [],
          "actions": [],
          "events": []
        },
        {
          "disabled": false,
          "folded": false,
          "type": "BuiltinCommonInstructions::Comment",
          "color": {
            "b": 109,
            "g": 230,
            "r": 255,
            "textB": 0,
            "textG": 0,
            "textR": 0
          },
          "comment": "if h key is NOT down...show text",
          "comment2": ""
        },
        {
          "disabled": false,
          "folded": false,
          "type": "BuiltinCommonInstructions::Standard",
          "conditions": [],
          "actions": [],
          "events": []
        },
        {
          "disabled": false,
          "folded": false,
          "type": "BuiltinCommonInstructions::Standard",
          "conditions": [
            {
              "type": {
                "inverted": true,
                "value": "KeyPressed"
              },
              "parameters": [
                "",
                "h"
              ],
              "subInstructions": []
            },
            {
              "type": {
                "inverted": false,
                "value": "BuiltinCommonInstructions::Once"
              },
              "parameters": [],
              "subInstructions": []
            }
          ],
          "actions": [
            {
              "type": {
                "inverted": false,
                "value": "Montre"
              },
              "parameters": [
                "hide_bbtext",
                ""
              ],
              "subInstructions": []
            }
          ],
          "events": []
        },
        {
          "disabled": false,
          "folded": false,
          "type": "BuiltinCommonInstructions::Standard",
          "conditions": [],
          "actions": [],
          "events": []
        },
        {
          "disabled": false,
          "folded": false,
          "type": "BuiltinCommonInstructions::Comment",
          "color": {
            "b": 109,
            "g": 230,
            "r": 255,
            "textB": 0,
            "textG": 0,
            "textR": 0
          },
          "comment": "the draggable text object is using the draggable behavior\nif text is dragged...change text and change color of text",
          "comment2": ""
        },
        {
          "disabled": false,
          "folded": false,
          "type": "BuiltinCommonInstructions::Standard",
          "conditions": [
            {
              "type": {
                "inverted": false,
                "value": "DraggableBehavior::Dragged"
              },
              "parameters": [
                "drag_bbtext",
                "Draggable"
              ],
              "subInstructions": []
            }
          ],
          "actions": [
            {
              "type": {
                "inverted": false,
                "value": "Rotate"
              },
              "parameters": [
                "drag_bbtext",
                "122",
                ""
              ],
              "subInstructions": []
            }
          ],
          "events": [
            {
              "disabled": false,
              "folded": false,
              "type": "BuiltinCommonInstructions::Standard",
              "conditions": [
                {
                  "type": {
                    "inverted": false,
                    "value": "BuiltinCommonInstructions::Once"
                  },
                  "parameters": [],
                  "subInstructions": []
                }
              ],
              "actions": [
                {
                  "type": {
                    "inverted": false,
                    "value": "BBText::SetColor"
                  },
                  "parameters": [
                    "drag_bbtext",
                    "\"255;49;245\""
                  ],
                  "subInstructions": []
                },
                {
                  "type": {
                    "inverted": false,
                    "value": "BBText::SetBBText"
                  },
                  "parameters": [
                    "drag_bbtext",
                    "=",
                    "\"The [i]text[/i] is [color=black]being[/color] dragged\""
                  ],
                  "subInstructions": []
                }
              ],
              "events": []
            }
          ]
        },
        {
          "disabled": false,
          "folded": false,
          "type": "BuiltinCommonInstructions::Comment",
          "color": {
            "b": 109,
            "g": 230,
            "r": 255,
            "textB": 0,
            "textG": 0,
            "textR": 0
          },
          "comment": "if text is NOT dragged, change text and change color of text",
          "comment2": ""
        },
        {
          "disabled": false,
          "folded": false,
          "type": "BuiltinCommonInstructions::Standard",
          "conditions": [
            {
              "type": {
                "inverted": true,
                "value": "DraggableBehavior::Dragged"
              },
              "parameters": [
                "drag_bbtext",
                "Draggable"
              ],
              "subInstructions": []
            },
            {
              "type": {
                "inverted": false,
                "value": "BuiltinCommonInstructions::Once"
              },
              "parameters": [],
              "subInstructions": []
            }
          ],
          "actions": [
            {
              "type": {
                "inverted": false,
                "value": "BBText::SetBBText"
              },
              "parameters": [
                "drag_bbtext",
                "=",
                "\"You can [b]drag[/b] [color=yellow]this[/color] text\""
              ],
              "subInstructions": []
            },
            {
              "type": {
                "inverted": false,
                "value": "BBText::SetColor"
              },
              "parameters": [
                "drag_bbtext",
                "\"0;0;0\""
              ],
              "subInstructions": []
            }
          ],
          "events": []
        }
      ],
      "layers": [
        {
          "name": "",
          "visibility": true,
          "cameras": [
            {
              "defaultSize": true,
              "defaultViewport": true,
              "height": 0,
              "viewportBottom": 1,
              "viewportLeft": 0,
              "viewportRight": 1,
              "viewportTop": 0,
              "width": 0
            }
          ],
          "effects": []
        }
      ],
      "behaviorsSharedData": []
    }
  ],
  "externalEvents": [],
  "eventsFunctionsExtensions": [],
  "externalLayouts": [],
  "externalSourceFiles": []
}<|MERGE_RESOLUTION|>--- conflicted
+++ resolved
@@ -7,7 +7,6 @@
     "revision": 0
   },
   "properties": {
-    "adMobAppId": "",
     "adaptGameResolutionAtRuntime": false,
     "folderProject": false,
     "linuxExecutableFilename": "",
@@ -33,6 +32,7 @@
     "loadingScreen": {
       "showGDevelopSplash": true
     },
+    "extensionProperties": [],
     "extensions": [
       {
         "name": "BuiltinObject"
@@ -148,11 +148,7 @@
           "layer": "",
           "locked": false,
           "name": "change_bbtext",
-<<<<<<< HEAD
-          "persistentUuid": "bbf4d3ad-cf6a-4de4-8f2b-ee471d204c1e",
-=======
-          "persistentUuid": "48ca7219-06c9-4a1d-afb5-3437c9eb6121",
->>>>>>> 2762329d
+          "persistentUuid": "600b1648-9180-4922-af3b-3c8c78478ecf",
           "width": 369,
           "x": 340,
           "y": 208,
@@ -168,11 +164,7 @@
           "layer": "",
           "locked": false,
           "name": "drag_bbtext",
-<<<<<<< HEAD
-          "persistentUuid": "fe714c8e-dd8c-4d4f-ab61-54889d273da0",
-=======
-          "persistentUuid": "19fb184e-b2d0-4326-ba94-866e83a3649a",
->>>>>>> 2762329d
+          "persistentUuid": "76048620-c8b4-4a6e-86cf-a697b10d55c7",
           "width": 490,
           "x": 158,
           "y": 399,
@@ -188,11 +180,7 @@
           "layer": "",
           "locked": false,
           "name": "line",
-<<<<<<< HEAD
-          "persistentUuid": "38fa82d4-80bc-4a22-8ecf-fdd0b181045f",
-=======
-          "persistentUuid": "7e70c026-289c-4760-83f3-097682ca5a4f",
->>>>>>> 2762329d
+          "persistentUuid": "798e97d0-ede5-43c2-b017-d619e64b2531",
           "width": 0,
           "x": 1,
           "y": 3,
@@ -208,11 +196,7 @@
           "layer": "",
           "locked": false,
           "name": "line",
-<<<<<<< HEAD
-          "persistentUuid": "d052324d-3960-4f8b-9d0a-0fb677ecf65c",
-=======
-          "persistentUuid": "5287251e-e891-4a0b-bf0d-1bd9d82704d7",
->>>>>>> 2762329d
+          "persistentUuid": "9a6d82fd-3043-4677-812a-b22154e0a5bf",
           "width": 0,
           "x": 5,
           "y": 558,
@@ -228,11 +212,7 @@
           "layer": "",
           "locked": false,
           "name": "another_line",
-<<<<<<< HEAD
-          "persistentUuid": "20efc8ae-a637-474c-970d-32dc22c660eb",
-=======
-          "persistentUuid": "f01041db-0beb-4950-abb7-0cbf1e58986e",
->>>>>>> 2762329d
+          "persistentUuid": "d395e1f9-7e61-4ef0-b612-d5ddf0337263",
           "width": 0,
           "x": 245,
           "y": 246,
@@ -248,11 +228,7 @@
           "layer": "",
           "locked": false,
           "name": "hide_bbtext",
-<<<<<<< HEAD
-          "persistentUuid": "b03956ce-658b-41a8-b9a5-8d470efb486d",
-=======
-          "persistentUuid": "8255f5db-98ea-4305-99c1-55b0c13b156c",
->>>>>>> 2762329d
+          "persistentUuid": "ed2135db-7364-471c-a1b6-0994d4ab8f1a",
           "width": 246,
           "x": 353,
           "y": 266,
@@ -268,11 +244,7 @@
           "layer": "",
           "locked": false,
           "name": "wrapping_demo",
-<<<<<<< HEAD
-          "persistentUuid": "47203716-ebe9-4d70-a978-3521a002073d",
-=======
-          "persistentUuid": "2e30bb76-dedb-448d-b1a9-0726df3fd152",
->>>>>>> 2762329d
+          "persistentUuid": "cb8ec209-e2f2-4941-83f5-41e1f4c31137",
           "width": 687,
           "x": 5,
           "y": 30,
@@ -288,11 +260,7 @@
           "layer": "",
           "locked": false,
           "name": "about",
-<<<<<<< HEAD
-          "persistentUuid": "d074e165-2d69-4548-9f7f-5a1bd745a135",
-=======
-          "persistentUuid": "fa95210c-07ae-4eaf-a2ce-562b97117faf",
->>>>>>> 2762329d
+          "persistentUuid": "4e158ce3-e49e-4f0c-a7f3-2ff5af62d34b",
           "width": 0,
           "x": 10,
           "y": 448,
