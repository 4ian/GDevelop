{
  "firstLayout": "",
  "gdVersion": {
    "build": 98,
    "major": 4,
    "minor": 0,
    "revision": 0
  },
  "properties": {
    "adMobAppId": "",
    "adaptGameResolutionAtRuntime": false,
    "folderProject": false,
    "linuxExecutableFilename": "",
    "macExecutableFilename": "",
    "orientation": "landscape",
    "packageName": "com.dom.tom",
    "projectFile": "G:\\onedrive\\Documents\\GDevelop projects\\Bouncing ball and rope\\bouncing-ball-and-rope.json",
    "scaleMode": "linear",
    "sizeOnStartupMode": "adaptWidth",
    "useExternalSourceFiles": false,
    "version": "1.0.0",
    "winExecutableFilename": "",
    "winExecutableIconFile": "",
    "name": "Rope Example",
    "author": "Zatapov",
    "windowWidth": 800,
    "windowHeight": 600,
    "latestCompilationDirectory": "",
    "maxFPS": 60,
    "minFPS": 10,
    "verticalSync": false,
    "platformSpecificAssets": {
      "android-icon-144": "android-icon-144.png",
      "android-icon-192": "android-icon-192.png",
      "android-icon-36": "android-icon-36.png",
      "android-icon-48": "android-icon-48.png",
      "android-icon-72": "android-icon-72.png",
      "android-icon-96": "android-icon-96.png",
      "desktop-icon-512": "desktop-icon-512.png",
      "ios-icon-100": "ios-icon-100.png",
      "ios-icon-114": "ios-icon-114.png",
      "ios-icon-120": "ios-icon-120.png",
      "ios-icon-144": "ios-icon-144.png",
      "ios-icon-152": "ios-icon-152.png",
      "ios-icon-167": "ios-icon-167.png",
      "ios-icon-180": "ios-icon-180.png",
      "ios-icon-29": "ios-icon-29.png",
      "ios-icon-40": "ios-icon-40.png",
      "ios-icon-50": "ios-icon-50.png",
      "ios-icon-57": "ios-icon-57.png",
      "ios-icon-58": "ios-icon-58.png",
      "ios-icon-60": "ios-icon-60.png",
      "ios-icon-72": "ios-icon-72.png",
      "ios-icon-76": "ios-icon-76.png",
      "ios-icon-80": "ios-icon-80.png"
    },
    "loadingScreen": {
      "showGDevelopSplash": true
    },
    "extensions": [
      {
        "name": "BuiltinObject"
      },
      {
        "name": "BuiltinAudio"
      },
      {
        "name": "BuiltinVariables"
      },
      {
        "name": "BuiltinTime"
      },
      {
        "name": "BuiltinMouse"
      },
      {
        "name": "BuiltinKeyboard"
      },
      {
        "name": "BuiltinJoystick"
      },
      {
        "name": "BuiltinCamera"
      },
      {
        "name": "BuiltinWindow"
      },
      {
        "name": "BuiltinFile"
      },
      {
        "name": "BuiltinNetwork"
      },
      {
        "name": "BuiltinScene"
      },
      {
        "name": "BuiltinAdvanced"
      },
      {
        "name": "Sprite"
      },
      {
        "name": "BuiltinCommonInstructions"
      },
      {
        "name": "BuiltinCommonConversions"
      },
      {
        "name": "BuiltinStringInstructions"
      },
      {
        "name": "BuiltinMathematicalTools"
      },
      {
        "name": "BuiltinExternalLayouts"
      }
    ],
    "platforms": [
      {
        "name": "GDevelop JS platform"
      }
    ],
    "currentPlatform": "GDevelop JS platform"
  },
  "resources": {
    "resources": [
      {
        "alwaysLoaded": true,
        "file": "https://resources.gdevelop-app.com/examples/bouncing-ball-and-rope/Finish.png",
        "kind": "image",
        "metadata": "",
        "name": "Finish.png",
        "smoothed": false,
        "userAdded": false
      },
      {
        "alwaysLoaded": true,
        "file": "https://resources.gdevelop-app.com/examples/bouncing-ball-and-rope/GDevelop.png",
        "kind": "image",
        "metadata": "",
        "name": "GDevelop.png",
        "smoothed": false,
        "userAdded": true
      },
      {
        "alwaysLoaded": true,
        "file": "https://resources.gdevelop-app.com/examples/bouncing-ball-and-rope/Back.jpg",
        "kind": "image",
        "metadata": "",
        "name": "Back.jpg",
        "smoothed": true,
        "userAdded": false
      },
      {
        "alwaysLoaded": true,
        "file": "https://resources.gdevelop-app.com/examples/bouncing-ball-and-rope/Peg.png",
        "kind": "image",
        "metadata": "",
        "name": "Peg.png",
        "smoothed": true,
        "userAdded": true
      },
      {
        "alwaysLoaded": true,
        "file": "https://resources.gdevelop-app.com/examples/bouncing-ball-and-rope/Shelf.png",
        "kind": "image",
        "metadata": "",
        "name": "Shelf.png",
        "smoothed": true,
        "userAdded": true
      },
      {
        "alwaysLoaded": true,
        "file": "https://resources.gdevelop-app.com/examples/bouncing-ball-and-rope/Ball.png",
        "kind": "image",
        "metadata": "",
        "name": "Ball.png",
        "smoothed": true,
        "userAdded": false
      },
      {
        "alwaysLoaded": true,
        "file": "https://resources.gdevelop-app.com/examples/bouncing-ball-and-rope/Shadow.png",
        "kind": "image",
        "metadata": "",
        "name": "Shadow.png",
        "smoothed": true,
        "userAdded": true
      },
      {
        "alwaysLoaded": true,
        "file": "https://resources.gdevelop-app.com/examples/bouncing-ball-and-rope/BoundsLine.png",
        "kind": "image",
        "metadata": "",
        "name": "BoundsLine.png",
        "smoothed": true,
        "userAdded": true
      }
    ],
    "resourceFolders": []
  },
  "objects": [],
  "objectsGroups": [],
  "variables": [],
  "layouts": [
    {
      "b": 209,
      "disableInputWhenNotFocused": true,
      "mangledName": "Title",
      "name": "Title",
      "oglFOV": 90,
      "oglZFar": 500,
      "oglZNear": 1,
      "r": 209,
      "standardSortMethod": true,
      "stopSoundsOnStartup": true,
      "title": "",
      "v": 209,
      "uiSettings": {
        "grid": false,
        "gridB": 255,
        "gridG": 180,
        "gridHeight": 32,
        "gridOffsetX": 0,
        "gridOffsetY": 0,
        "gridR": 158,
        "gridWidth": 32,
        "snap": true,
        "windowMask": false,
        "zoomFactor": 1
      },
      "objectsGroups": [],
      "variables": [],
      "instances": [
        {
          "angle": 0,
          "customSize": false,
          "height": 233,
          "layer": "",
          "locked": false,
          "name": "Instructions",
<<<<<<< HEAD
          "persistentUuid": "912982fe-2b72-41e6-b9d7-31331471e6da",
=======
          "persistentUuid": "d1b8b857-23a9-49a4-a802-c3cf35a0b63e",
>>>>>>> 2762329d
          "width": 562,
          "x": 139,
          "y": 187,
          "zOrder": 1,
          "numberProperties": [],
          "stringProperties": [],
          "initialVariables": []
        },
        {
          "angle": 0,
          "customSize": true,
          "height": 142,
          "layer": "",
          "locked": false,
          "name": "Logo",
<<<<<<< HEAD
          "persistentUuid": "3d9cd4f3-5972-419e-a65a-ec2f27a7355e",
=======
          "persistentUuid": "648957b0-f950-46b5-b233-f1e91cf0eb39",
>>>>>>> 2762329d
          "width": 355,
          "x": 427,
          "y": 446,
          "zOrder": 2,
          "numberProperties": [],
          "stringProperties": [],
          "initialVariables": []
        },
        {
          "angle": 0,
          "customSize": false,
          "height": 0,
          "layer": "",
          "locked": false,
          "name": "Title",
<<<<<<< HEAD
          "persistentUuid": "6993aa88-e668-4c52-82f7-9c3f7fa9ba32",
=======
          "persistentUuid": "fd51ae06-c0df-447c-99ad-84c1bf9effc3",
>>>>>>> 2762329d
          "width": 0,
          "x": 51,
          "y": 33,
          "zOrder": 3,
          "numberProperties": [],
          "stringProperties": [],
          "initialVariables": []
        },
        {
          "angle": 0,
          "customSize": true,
          "height": 1572,
          "layer": "Back",
          "locked": true,
          "name": "Back",
<<<<<<< HEAD
          "persistentUuid": "b4cc2d1e-5325-435a-91df-cb7cfb56a1ca",
=======
          "persistentUuid": "44fb427f-be41-49b9-af3b-4ebfd384663a",
>>>>>>> 2762329d
          "width": 1908,
          "x": -563,
          "y": -493,
          "zOrder": -20,
          "numberProperties": [],
          "stringProperties": [],
          "initialVariables": []
        }
      ],
      "objects": [
        {
          "bold": true,
          "italic": false,
          "name": "Instructions",
          "smoothed": true,
          "tags": "",
          "type": "TextObject::Text",
          "underlined": false,
          "variables": [],
          "behaviors": [],
          "string": "Touch, Left Mouse or Space to attach rope.  \n\nThen release!\n\nTry to get to the finish on the right.\n\nPress to Start",
          "font": "",
          "characterSize": 24,
          "color": {
            "b": 232,
            "g": 232,
            "r": 232
          }
        },
        {
          "name": "Logo",
          "tags": "",
          "type": "Sprite",
          "updateIfNotVisible": false,
          "variables": [],
          "behaviors": [],
          "animations": [
            {
              "name": "",
              "useMultipleDirections": false,
              "directions": [
                {
                  "looping": false,
                  "timeBetweenFrames": 1,
                  "sprites": [
                    {
                      "hasCustomCollisionMask": false,
                      "image": "GDevelop.png",
                      "points": [],
                      "originPoint": {
                        "name": "origine",
                        "x": 0,
                        "y": 0
                      },
                      "centerPoint": {
                        "automatic": true,
                        "name": "centre",
                        "x": 0,
                        "y": 0
                      },
                      "customCollisionMask": []
                    }
                  ]
                }
              ]
            }
          ]
        },
        {
          "bold": true,
          "italic": false,
          "name": "Title",
          "smoothed": true,
          "tags": "",
          "type": "TextObject::Text",
          "underlined": false,
          "variables": [],
          "behaviors": [],
          "string": "Rope Swing Demo",
          "font": "",
          "characterSize": 80,
          "color": {
            "b": 254,
            "g": 254,
            "r": 254
          }
        },
        {
          "height": 64,
          "name": "Back",
          "tags": "",
          "texture": "Back.jpg",
          "type": "TiledSpriteObject::TiledSprite",
          "width": 64,
          "variables": [],
          "behaviors": []
        }
      ],
      "events": [
        {
          "colorB": 228,
          "colorG": 176,
          "colorR": 74,
          "creationTime": 0,
          "disabled": false,
          "folded": false,
          "name": "Change the zoom on the background so it matches the main game size.",
          "source": "",
          "type": "BuiltinCommonInstructions::Group",
          "events": [],
          "parameters": []
        },
        {
          "disabled": false,
          "folded": false,
          "type": "BuiltinCommonInstructions::Standard",
          "conditions": [
            {
              "type": {
                "inverted": false,
                "value": "DepartScene"
              },
              "parameters": [
                ""
              ],
              "subInstructions": []
            }
          ],
          "actions": [
            {
              "type": {
                "inverted": false,
                "value": "ZoomCamera"
              },
              "parameters": [
                "",
                "0.5",
                "\"Back\"",
                ""
              ],
              "subInstructions": []
            }
          ],
          "events": []
        },
        {
          "colorB": 228,
          "colorG": 176,
          "colorR": 74,
          "creationTime": 0,
          "disabled": false,
          "folded": false,
          "name": "Touch the screen to start the game",
          "source": "",
          "type": "BuiltinCommonInstructions::Group",
          "events": [],
          "parameters": []
        },
        {
          "disabled": false,
          "folded": false,
          "type": "BuiltinCommonInstructions::Standard",
          "conditions": [
            {
              "type": {
                "inverted": false,
                "value": "SourisBouton"
              },
              "parameters": [
                "",
                "Left"
              ],
              "subInstructions": []
            }
          ],
          "actions": [
            {
              "type": {
                "inverted": false,
                "value": "Scene"
              },
              "parameters": [
                "",
                "\"Rope Example\"",
                ""
              ],
              "subInstructions": []
            }
          ],
          "events": []
        }
      ],
      "layers": [
        {
          "name": "Back",
          "visibility": true,
          "cameras": [],
          "effects": []
        },
        {
          "name": "",
          "visibility": true,
          "cameras": [
            {
              "defaultSize": true,
              "defaultViewport": true,
              "height": 0,
              "viewportBottom": 1,
              "viewportLeft": 0,
              "viewportRight": 1,
              "viewportTop": 0,
              "width": 0
            }
          ],
          "effects": []
        }
      ],
      "behaviorsSharedData": []
    },
    {
      "b": 209,
      "disableInputWhenNotFocused": true,
      "mangledName": "Rope_32Example",
      "name": "Rope Example",
      "oglFOV": 90,
      "oglZFar": 500,
      "oglZNear": 1,
      "r": 209,
      "standardSortMethod": true,
      "stopSoundsOnStartup": true,
      "title": "",
      "v": 209,
      "uiSettings": {
        "grid": false,
        "gridB": 255,
        "gridG": 180,
        "gridHeight": 32,
        "gridOffsetX": 0,
        "gridOffsetY": 0,
        "gridR": 158,
        "gridWidth": 32,
        "snap": true,
        "windowMask": false,
        "zoomFactor": 0.496
      },
      "objectsGroups": [
        {
          "name": "Group",
          "objects": [
            {
              "name": "SwingBox"
            }
          ]
        }
      ],
      "variables": [
        {
          "name": "attached",
          "value": ""
        },
        {
          "name": "followX",
          "value": ""
        },
        {
          "name": "followY",
          "value": ""
        },
        {
          "name": "speedLerp",
          "value": ""
        },
        {
          "name": "bounceSpeed",
          "value": ""
        },
        {
          "name": "ropeJoint",
          "value": ""
        }
      ],
      "instances": [
        {
          "angle": 0,
          "customSize": false,
          "height": 0,
          "layer": "",
          "locked": false,
          "name": "MainChar",
<<<<<<< HEAD
          "persistentUuid": "cb30ab16-534b-4ce2-9b4c-0ff5dd974365",
=======
          "persistentUuid": "3f8fae15-0ae2-49aa-a8f8-6734f5493b9d",
>>>>>>> 2762329d
          "width": 0,
          "x": 190,
          "y": 65,
          "zOrder": 1100,
          "numberProperties": [],
          "stringProperties": [],
          "initialVariables": []
        },
        {
          "angle": 0,
          "customSize": false,
          "height": 0,
          "layer": "",
          "locked": false,
          "name": "SwingBox",
<<<<<<< HEAD
          "persistentUuid": "e24ca63e-7249-4119-ae1d-fcfd52261f58",
=======
          "persistentUuid": "336e898b-1df4-4ceb-81de-a012b422e04e",
>>>>>>> 2762329d
          "width": 0,
          "x": 707,
          "y": 1222,
          "zOrder": 2,
          "numberProperties": [],
          "stringProperties": [],
          "initialVariables": []
        },
        {
          "angle": 0,
          "customSize": false,
          "height": 0,
          "layer": "",
          "locked": false,
          "name": "SwingBox",
<<<<<<< HEAD
          "persistentUuid": "8b24b7b9-490f-4eef-9313-1c96d44ef5de",
=======
          "persistentUuid": "65099433-cf18-419e-a437-6866229d2865",
>>>>>>> 2762329d
          "width": 0,
          "x": 1083,
          "y": 915,
          "zOrder": 3,
          "numberProperties": [],
          "stringProperties": [],
          "initialVariables": []
        },
        {
          "angle": 0,
          "customSize": false,
          "height": 0,
          "layer": "",
          "locked": false,
          "name": "SwingBox",
<<<<<<< HEAD
          "persistentUuid": "4e0cb0f0-e322-40ed-b7d0-408e64c65c52",
=======
          "persistentUuid": "d1c0f50f-f54a-425f-a9de-06292c687bdd",
>>>>>>> 2762329d
          "width": 0,
          "x": 3899,
          "y": 340,
          "zOrder": 5,
          "numberProperties": [],
          "stringProperties": [],
          "initialVariables": []
        },
        {
          "angle": 0,
          "customSize": true,
          "height": 61,
          "layer": "",
          "locked": false,
          "name": "Rope",
<<<<<<< HEAD
          "persistentUuid": "5a4d76d7-e2a6-4afb-8a0c-7b5ed2ccbfeb",
=======
          "persistentUuid": "6dbb0de8-3abf-4a89-8f15-53722c9d4d66",
>>>>>>> 2762329d
          "width": 130,
          "x": 2971,
          "y": 1150,
          "zOrder": 1000,
          "numberProperties": [],
          "stringProperties": [],
          "initialVariables": []
        },
        {
          "angle": 0,
          "customSize": false,
          "height": 0,
          "layer": "",
          "locked": false,
          "name": "SwingBox",
<<<<<<< HEAD
          "persistentUuid": "946d4512-c5f9-467d-bdb4-2b7b9aa7fbfc",
=======
          "persistentUuid": "cb197ade-d1fc-4d43-bc5b-276baa1db309",
>>>>>>> 2762329d
          "width": 0,
          "x": 2082,
          "y": 1068,
          "zOrder": 10,
          "numberProperties": [],
          "stringProperties": [],
          "initialVariables": []
        },
        {
          "angle": 0,
          "customSize": false,
          "height": 0,
          "layer": "",
          "locked": false,
          "name": "SwingBox",
<<<<<<< HEAD
          "persistentUuid": "d920f718-a035-4631-8c3e-511d5be1853e",
=======
          "persistentUuid": "afd6ab36-e7bd-4b7c-8ac6-e626f28e4025",
>>>>>>> 2762329d
          "width": 0,
          "x": 3190,
          "y": 189,
          "zOrder": 9,
          "numberProperties": [],
          "stringProperties": [],
          "initialVariables": []
        },
        {
          "angle": 0,
          "customSize": false,
          "height": 0,
          "layer": "",
          "locked": false,
          "name": "SwingBox",
<<<<<<< HEAD
          "persistentUuid": "154ae238-3a07-4ade-92bf-6e7bf3fba81a",
=======
          "persistentUuid": "5278bdc4-8627-4955-b722-f6bffa2321c8",
>>>>>>> 2762329d
          "width": 0,
          "x": 1593,
          "y": 1134,
          "zOrder": 10,
          "numberProperties": [],
          "stringProperties": [],
          "initialVariables": []
        },
        {
          "angle": 0,
          "customSize": false,
          "height": 0,
          "layer": "",
          "locked": false,
          "name": "SwingBox",
<<<<<<< HEAD
          "persistentUuid": "2d95dc6c-ac18-4d61-ae29-5d0f198439ce",
=======
          "persistentUuid": "32b8f79c-7ddd-4516-a2c9-e6bce7535ff4",
>>>>>>> 2762329d
          "width": 0,
          "x": 4691,
          "y": 1362,
          "zOrder": 12,
          "numberProperties": [],
          "stringProperties": [],
          "initialVariables": []
        },
        {
          "angle": 0,
          "customSize": false,
          "height": 0,
          "layer": "",
          "locked": false,
          "name": "SwingBox",
<<<<<<< HEAD
          "persistentUuid": "68a29959-5e5f-45fa-86c5-09132c5426f0",
=======
          "persistentUuid": "99201418-b346-4c85-8740-8ba7414e50dd",
>>>>>>> 2762329d
          "width": 0,
          "x": 4446,
          "y": 608,
          "zOrder": 13,
          "numberProperties": [],
          "stringProperties": [],
          "initialVariables": []
        },
        {
          "angle": 0,
          "customSize": false,
          "height": 0,
          "layer": "",
          "locked": false,
          "name": "SwingBox",
<<<<<<< HEAD
          "persistentUuid": "6255db6d-df34-4e07-8385-5b53dd96a955",
=======
          "persistentUuid": "78bc27e2-d151-4ed2-aa57-2d844af68a00",
>>>>>>> 2762329d
          "width": 0,
          "x": 562,
          "y": 673,
          "zOrder": 14,
          "numberProperties": [],
          "stringProperties": [],
          "initialVariables": []
        },
        {
          "angle": 0,
          "customSize": false,
          "height": 0,
          "layer": "",
          "locked": false,
          "name": "SwingBox",
<<<<<<< HEAD
          "persistentUuid": "dd282455-f52e-4ca7-995e-aa36b3f9b9bb",
=======
          "persistentUuid": "a4c77128-e805-48ee-aad2-27792d8bdd17",
>>>>>>> 2762329d
          "width": 0,
          "x": 3068,
          "y": 1399,
          "zOrder": 15,
          "numberProperties": [],
          "stringProperties": [],
          "initialVariables": []
        },
        {
          "angle": 0,
          "customSize": false,
          "height": 0,
          "layer": "",
          "locked": false,
          "name": "SwingBox",
<<<<<<< HEAD
          "persistentUuid": "838d9a8c-1863-4a6b-ba5f-1dd67fe17caa",
=======
          "persistentUuid": "6a770bc4-c328-433c-924b-87ae3d9db540",
>>>>>>> 2762329d
          "width": 0,
          "x": 3431,
          "y": 1102,
          "zOrder": 16,
          "numberProperties": [],
          "stringProperties": [],
          "initialVariables": []
        },
        {
          "angle": 0,
          "customSize": false,
          "height": 0,
          "layer": "",
          "locked": false,
          "name": "SwingBox",
<<<<<<< HEAD
          "persistentUuid": "3456e02f-e251-46eb-94ad-f9d55c4b65b2",
=======
          "persistentUuid": "a0c1224a-52f5-4b76-b759-9a189d35476c",
>>>>>>> 2762329d
          "width": 0,
          "x": 2633,
          "y": 518,
          "zOrder": 17,
          "numberProperties": [],
          "stringProperties": [],
          "initialVariables": []
        },
        {
          "angle": 0,
          "customSize": false,
          "height": 0,
          "layer": "",
          "locked": false,
          "name": "Follow",
<<<<<<< HEAD
          "persistentUuid": "cf42cdf9-5f07-4c06-9daa-fc04f85cda2a",
=======
          "persistentUuid": "d2759df1-2267-4bc1-949f-b76942e9d215",
>>>>>>> 2762329d
          "width": 0,
          "x": 168,
          "y": 42,
          "zOrder": 18,
          "numberProperties": [],
          "stringProperties": [],
          "initialVariables": []
        },
        {
          "angle": -340.156,
          "customSize": true,
          "height": 37,
          "layer": "",
          "locked": false,
          "name": "Platform",
<<<<<<< HEAD
          "persistentUuid": "75392b78-4188-4ea4-8570-0a7885532dd8",
=======
          "persistentUuid": "d0f453fc-a7f6-409d-a939-28fd7a0bae0f",
>>>>>>> 2762329d
          "width": 312,
          "x": 67,
          "y": 854,
          "zOrder": 19,
          "numberProperties": [],
          "stringProperties": [],
          "initialVariables": []
        },
        {
          "angle": 0,
          "customSize": true,
          "height": 84,
          "layer": "",
          "locked": false,
          "name": "Platform",
<<<<<<< HEAD
          "persistentUuid": "fc57a942-c4b2-45f9-a8e3-ce9e547d432c",
=======
          "persistentUuid": "5a16624d-c0bd-4ff5-97e4-9198e5aaacf2",
>>>>>>> 2762329d
          "width": 626,
          "x": 544,
          "y": 1573,
          "zOrder": 20,
          "numberProperties": [],
          "stringProperties": [],
          "initialVariables": []
        },
        {
          "angle": 0,
          "customSize": true,
          "height": 5110,
          "layer": "",
          "locked": false,
          "name": "Platform",
<<<<<<< HEAD
          "persistentUuid": "592bc9bb-a00f-4fc0-ae8e-5110a7f17309",
=======
          "persistentUuid": "f64d0909-ab80-4324-89b1-24d5aa22e863",
>>>>>>> 2762329d
          "width": 46,
          "x": 61,
          "y": -2500,
          "zOrder": 10,
          "numberProperties": [],
          "stringProperties": [],
          "initialVariables": []
        },
        {
          "angle": 0,
          "customSize": true,
          "height": 92,
          "layer": "",
          "locked": false,
          "name": "Platform",
<<<<<<< HEAD
          "persistentUuid": "eed809cd-c806-4070-a2d6-710a335c1c05",
=======
          "persistentUuid": "e5a62011-f47c-4501-a7fe-ed045afadd48",
>>>>>>> 2762329d
          "width": 183,
          "x": 1556,
          "y": 1631,
          "zOrder": 20,
          "numberProperties": [],
          "stringProperties": [],
          "initialVariables": []
        },
        {
          "angle": 0,
          "customSize": true,
          "height": 110,
          "layer": "",
          "locked": false,
          "name": "Platform",
<<<<<<< HEAD
          "persistentUuid": "2e6c9d72-04a9-4c60-b03e-f78122accc1b",
=======
          "persistentUuid": "4e594d30-6649-4fd2-8b89-d28abe29252b",
>>>>>>> 2762329d
          "width": 359,
          "x": 3289,
          "y": 800,
          "zOrder": 20,
          "numberProperties": [],
          "stringProperties": [],
          "initialVariables": []
        },
        {
          "angle": 0,
          "customSize": true,
          "height": 104,
          "layer": "",
          "locked": false,
          "name": "Platform",
<<<<<<< HEAD
          "persistentUuid": "f25cc013-309a-4e2d-9d8b-a1615d3d7cea",
=======
          "persistentUuid": "70a33780-1149-4df6-9c7c-6c1d4b0ab7ac",
>>>>>>> 2762329d
          "width": 215,
          "x": 2432,
          "y": 1008,
          "zOrder": 20,
          "numberProperties": [],
          "stringProperties": [],
          "initialVariables": []
        },
        {
          "angle": 0,
          "customSize": true,
          "height": 103,
          "layer": "",
          "locked": false,
          "name": "Platform",
<<<<<<< HEAD
          "persistentUuid": "9abf2dec-d111-40bc-8846-a1fcee196c57",
=======
          "persistentUuid": "db52ae57-0f03-4aa7-b3e4-a598e4a691a6",
>>>>>>> 2762329d
          "width": 366,
          "x": 2272,
          "y": 1661,
          "zOrder": 20,
          "numberProperties": [],
          "stringProperties": [],
          "initialVariables": []
        },
        {
          "angle": 0,
          "customSize": true,
          "height": 96,
          "layer": "",
          "locked": false,
          "name": "Platform",
<<<<<<< HEAD
          "persistentUuid": "4eeb5376-9b6f-43f7-b84d-f0b8419213bc",
=======
          "persistentUuid": "69bb7904-38b0-4c68-b219-b8e5926d8110",
>>>>>>> 2762329d
          "width": 350,
          "x": 3743,
          "y": 1376,
          "zOrder": 20,
          "numberProperties": [],
          "stringProperties": [],
          "initialVariables": []
        },
        {
          "angle": 0,
          "customSize": true,
          "height": 5110,
          "layer": "",
          "locked": false,
          "name": "Finish",
<<<<<<< HEAD
          "persistentUuid": "a3fc24f6-c850-40d4-bf93-1077fca9ef6a",
=======
          "persistentUuid": "a598a37b-cf0b-44ae-860f-a4515231ddc4",
>>>>>>> 2762329d
          "width": 27,
          "x": 5225,
          "y": -2500,
          "zOrder": 22,
          "numberProperties": [],
          "stringProperties": [],
          "initialVariables": []
        },
        {
          "angle": 0,
          "customSize": false,
          "height": 0,
          "layer": "",
          "locked": false,
          "name": "SwingBox",
<<<<<<< HEAD
          "persistentUuid": "96ad191c-9f28-414e-b8ae-77e0c6bdad60",
=======
          "persistentUuid": "66af026c-367a-4d98-b97c-cfc769609233",
>>>>>>> 2762329d
          "width": 0,
          "x": 1306,
          "y": 251,
          "zOrder": 8,
          "numberProperties": [],
          "stringProperties": [],
          "initialVariables": []
        },
        {
          "angle": 0,
          "customSize": false,
          "height": 0,
          "layer": "",
          "locked": false,
          "name": "SwingBox",
<<<<<<< HEAD
          "persistentUuid": "7516f3be-f34a-4337-8e0a-9e737fc3f4e5",
=======
          "persistentUuid": "e8445900-effb-40fa-bc9b-9cfae8a49c41",
>>>>>>> 2762329d
          "width": 0,
          "x": 2220,
          "y": 154,
          "zOrder": 8,
          "numberProperties": [],
          "stringProperties": [],
          "initialVariables": []
        },
        {
          "angle": 0,
          "customSize": true,
          "height": 93,
          "layer": "",
          "locked": false,
          "name": "Platform",
<<<<<<< HEAD
          "persistentUuid": "28415d0e-cd8d-4baa-8aca-f08092ef52da",
=======
          "persistentUuid": "c9c22b24-b016-45c9-aacf-3887e41720c9",
>>>>>>> 2762329d
          "width": 148,
          "x": 4691,
          "y": 970,
          "zOrder": 20,
          "numberProperties": [],
          "stringProperties": [],
          "initialVariables": []
        },
        {
          "angle": 0,
          "customSize": true,
          "height": 84,
          "layer": "",
          "locked": false,
          "name": "Platform",
<<<<<<< HEAD
          "persistentUuid": "17d38161-b39c-451c-9161-f1b4289b0bc8",
=======
          "persistentUuid": "2a829887-9b9f-4296-9945-8678ea10b4f7",
>>>>>>> 2762329d
          "width": 428,
          "x": 1369,
          "y": 680,
          "zOrder": 20,
          "numberProperties": [],
          "stringProperties": [],
          "initialVariables": []
        },
        {
          "angle": 0,
          "customSize": true,
          "height": 7642,
          "layer": "",
          "locked": true,
          "name": "Background",
<<<<<<< HEAD
          "persistentUuid": "9b498f7a-9d10-40b2-859d-f0ce9740807d",
=======
          "persistentUuid": "d4fdf986-528a-4a3b-a0ee-d6512627407e",
>>>>>>> 2762329d
          "width": 7064,
          "x": -1080,
          "y": -2806,
          "zOrder": -1000,
          "numberProperties": [],
          "stringProperties": [],
          "initialVariables": []
        },
        {
          "angle": 0,
          "customSize": false,
          "height": 0,
          "layer": "",
          "locked": false,
          "name": "MainShaow",
<<<<<<< HEAD
          "persistentUuid": "c7329e6c-3db6-4527-8d5b-70866c6d9922",
=======
          "persistentUuid": "78b5c605-1e89-464c-bb18-e9668ea8e993",
>>>>>>> 2762329d
          "width": 0,
          "x": 140,
          "y": 13,
          "zOrder": 19,
          "numberProperties": [],
          "stringProperties": [],
          "initialVariables": []
        },
        {
          "angle": 0,
          "customSize": false,
          "height": 0,
          "layer": "",
          "locked": false,
          "name": "SwingBox",
<<<<<<< HEAD
          "persistentUuid": "d770d66f-f55b-4b4d-aaed-ebf545c8de3a",
=======
          "persistentUuid": "41176d23-3c65-4235-860f-de5a7d164b25",
>>>>>>> 2762329d
          "width": 0,
          "x": 4085,
          "y": 961,
          "zOrder": 1101,
          "numberProperties": [],
          "stringProperties": [],
          "initialVariables": []
        },
        {
          "angle": 0,
          "customSize": true,
          "height": 4,
          "layer": "",
          "locked": false,
          "name": "BoundsLine",
<<<<<<< HEAD
          "persistentUuid": "4833e9e7-123b-4500-ba26-bf57356e4b0f",
=======
          "persistentUuid": "225ccf3c-8f64-41cc-9881-de5b303eaf89",
>>>>>>> 2762329d
          "width": 5163,
          "x": 79,
          "y": 2200,
          "zOrder": -900,
          "numberProperties": [],
          "stringProperties": [],
          "initialVariables": []
        },
        {
          "angle": 0,
          "customSize": false,
          "height": 0,
          "layer": "",
          "locked": false,
          "name": "SwingBox",
<<<<<<< HEAD
          "persistentUuid": "fba206bc-23c5-4da6-8ceb-c3c440602847",
=======
          "persistentUuid": "3a20d0e4-dbbd-4bf0-8fe9-4afaa8f4bea0",
>>>>>>> 2762329d
          "width": 0,
          "x": 4025,
          "y": 1598,
          "zOrder": 1102,
          "numberProperties": [],
          "stringProperties": [],
          "initialVariables": []
        }
      ],
      "objects": [
        {
          "name": "SwingBox",
          "tags": "",
          "type": "Sprite",
          "updateIfNotVisible": false,
          "variables": [],
          "behaviors": [
            {
              "name": "Physics2Behavior",
              "type": "Physics2::Physics2Behavior",
              "bullet": false,
              "fixedRotation": true,
              "canSleep": true,
              "shape": "Circle",
              "shapeDimensionA": 0,
              "shapeDimensionB": 0,
              "shapeOffsetX": 0,
              "shapeOffsetY": 0,
              "density": 1,
              "friction": 0.3,
              "restitution": 0.1,
              "linearDamping": 0.1,
              "angularDamping": 0.1,
              "gravityScale": 1,
              "layers": 1,
              "masks": 1,
              "vertices": [
                {
                  "x": -19,
                  "y": 25
                },
                {
                  "x": 13,
                  "y": 22
                },
                {
                  "x": 28,
                  "y": 0
                },
                {
                  "x": 28,
                  "y": -60
                },
                {
                  "x": 8,
                  "y": -87
                },
                {
                  "x": -27,
                  "y": -88
                },
                {
                  "x": -47,
                  "y": -61
                },
                {
                  "x": -36,
                  "y": 7
                }
              ],
              "bodyType": "Static"
            }
          ],
          "animations": [
            {
              "name": "Peg",
              "useMultipleDirections": false,
              "directions": [
                {
                  "looping": false,
                  "timeBetweenFrames": 1,
                  "sprites": [
                    {
                      "hasCustomCollisionMask": false,
                      "image": "Peg.png",
                      "points": [
                        {
                          "name": "Swing",
                          "x": 41,
                          "y": 34.5
                        }
                      ],
                      "originPoint": {
                        "name": "origine",
                        "x": 0,
                        "y": 0
                      },
                      "centerPoint": {
                        "automatic": true,
                        "name": "centre",
                        "x": 0,
                        "y": 0
                      },
                      "customCollisionMask": []
                    }
                  ]
                }
              ]
            }
          ]
        },
        {
          "name": "MainChar",
          "tags": "",
          "type": "Sprite",
          "updateIfNotVisible": false,
          "variables": [],
          "behaviors": [
            {
              "name": "Physics2Behavior",
              "type": "Physics2::Physics2Behavior",
              "bullet": true,
              "fixedRotation": false,
              "canSleep": true,
              "shape": "Circle",
              "shapeDimensionA": 0,
              "shapeDimensionB": 0,
              "shapeOffsetX": 0,
              "shapeOffsetY": 0,
              "density": 1,
              "friction": 0.1,
              "restitution": 1,
              "linearDamping": 0,
              "angularDamping": 0.1,
              "gravityScale": 1,
              "layers": 1,
              "masks": 1,
              "bodyType": "Dynamic"
            }
          ],
          "animations": [
            {
              "name": "Ball",
              "useMultipleDirections": false,
              "directions": [
                {
                  "looping": false,
                  "timeBetweenFrames": 1,
                  "sprites": [
                    {
                      "hasCustomCollisionMask": false,
                      "image": "Ball.png",
                      "points": [],
                      "originPoint": {
                        "name": "origine",
                        "x": 32,
                        "y": 32
                      },
                      "centerPoint": {
                        "automatic": false,
                        "name": "centre",
                        "x": 32.5,
                        "y": 31.5
                      },
                      "customCollisionMask": []
                    }
                  ]
                }
              ]
            }
          ]
        },
        {
          "name": "Rope",
          "tags": "",
          "type": "PrimitiveDrawing::Drawer",
          "variables": [],
          "behaviors": [],
          "fillOpacity": 200,
          "outlineSize": 2,
          "outlineOpacity": 100,
          "fillColor": {
            "b": 149,
            "g": 149,
            "r": 149
          },
          "outlineColor": {
            "b": 249,
            "g": 249,
            "r": 249
          },
          "absoluteCoordinates": true,
          "clearBetweenFrames": true
        },
        {
          "name": "Follow",
          "tags": "",
          "type": "Sprite",
          "updateIfNotVisible": false,
          "variables": [],
          "behaviors": [],
          "animations": []
        },
        {
          "bottomMargin": 16,
          "height": 64,
          "leftMargin": 10,
          "name": "Platform",
          "rightMargin": 10,
          "tags": "",
          "texture": "Shelf.png",
          "tiled": false,
          "topMargin": 10,
          "type": "PanelSpriteObject::PanelSprite",
          "width": 128,
          "variables": [],
          "behaviors": [
            {
              "name": "Physics2Behavior",
              "type": "Physics2::Physics2Behavior",
              "bullet": false,
              "fixedRotation": true,
              "canSleep": true,
              "shape": "Box",
              "shapeDimensionA": 0,
              "shapeDimensionB": 0,
              "shapeOffsetX": 0,
              "shapeOffsetY": 0,
              "density": 1,
              "friction": 0.3,
              "restitution": 0.1,
              "linearDamping": 0.1,
              "angularDamping": 0.1,
              "gravityScale": 1,
              "layers": 1,
              "masks": 1,
              "bodyType": "Static"
            }
          ]
        },
        {
          "height": 32,
          "name": "Finish",
          "tags": "",
          "texture": "Finish.png",
          "type": "TiledSpriteObject::TiledSprite",
          "width": 32,
          "variables": [],
          "behaviors": []
        },
        {
          "height": 32,
          "name": "Background",
          "tags": "",
          "texture": "Back.jpg",
          "type": "TiledSpriteObject::TiledSprite",
          "width": 32,
          "variables": [],
          "behaviors": []
        },
        {
          "name": "MainShaow",
          "tags": "",
          "type": "Sprite",
          "updateIfNotVisible": false,
          "variables": [],
          "behaviors": [],
          "animations": [
            {
              "name": "Shadow",
              "useMultipleDirections": false,
              "directions": [
                {
                  "looping": false,
                  "timeBetweenFrames": 0.08,
                  "sprites": [
                    {
                      "hasCustomCollisionMask": false,
                      "image": "Shadow.png",
                      "points": [],
                      "originPoint": {
                        "name": "origine",
                        "x": 0,
                        "y": 0
                      },
                      "centerPoint": {
                        "automatic": true,
                        "name": "centre",
                        "x": 0,
                        "y": 0
                      },
                      "customCollisionMask": []
                    }
                  ]
                }
              ]
            }
          ]
        },
        {
          "name": "BoundsLine",
          "tags": "",
          "type": "Sprite",
          "updateIfNotVisible": false,
          "variables": [],
          "behaviors": [],
          "animations": [
            {
              "name": "BoundsLine",
              "useMultipleDirections": false,
              "directions": [
                {
                  "looping": false,
                  "timeBetweenFrames": 0.08,
                  "sprites": [
                    {
                      "hasCustomCollisionMask": false,
                      "image": "BoundsLine.png",
                      "points": [],
                      "originPoint": {
                        "name": "origine",
                        "x": 0,
                        "y": 0
                      },
                      "centerPoint": {
                        "automatic": true,
                        "name": "centre",
                        "x": 0,
                        "y": 0
                      },
                      "customCollisionMask": []
                    }
                  ]
                }
              ]
            }
          ]
        }
      ],
      "events": [
        {
          "disabled": false,
          "folded": false,
          "type": "BuiltinCommonInstructions::Standard",
          "conditions": [
            {
              "type": {
                "inverted": false,
                "value": "DepartScene"
              },
              "parameters": [
                ""
              ],
              "subInstructions": []
            }
          ],
          "actions": [
            {
              "type": {
                "inverted": false,
                "value": "ModVarScene"
              },
              "parameters": [
                "speedLerp",
                "=",
                "0.05"
              ],
              "subInstructions": []
            },
            {
              "type": {
                "inverted": false,
                "value": "ZoomCamera"
              },
              "parameters": [
                "",
                "0.5",
                "",
                ""
              ],
              "subInstructions": []
            },
            {
              "type": {
                "inverted": false,
                "value": "Physics2::ApplyImpulse"
              },
              "parameters": [
                "MainChar",
                "Physics2Behavior",
                "0.2",
                "0",
                "MainChar.X()",
                "MainChar.Y()"
              ],
              "subInstructions": []
            },
            {
              "type": {
                "inverted": false,
                "value": "ModVarScene"
              },
              "parameters": [
                "bounceSpeed",
                "=",
                "0.001"
              ],
              "subInstructions": []
            }
          ],
          "events": []
        },
        {
          "colorB": 228,
          "colorG": 176,
          "colorR": 74,
          "creationTime": 0,
          "disabled": false,
          "folded": false,
          "name": "Smooth Follow Camera",
          "source": "",
          "type": "BuiltinCommonInstructions::Group",
          "events": [
            {
              "disabled": false,
              "folded": false,
              "type": "BuiltinCommonInstructions::Standard",
              "conditions": [],
              "actions": [
                {
                  "type": {
                    "inverted": false,
                    "value": "ModVarScene"
                  },
                  "parameters": [
                    "followX",
                    "=",
                    "lerp(Follow.X(), MainChar.X() , Variable(speedLerp) )  "
                  ],
                  "subInstructions": []
                },
                {
                  "type": {
                    "inverted": false,
                    "value": "ModVarScene"
                  },
                  "parameters": [
                    "followY",
                    "=",
                    "lerp(Follow.Y(), MainChar.Y() , Variable(speedLerp) )  "
                  ],
                  "subInstructions": []
                }
              ],
              "events": [
                {
                  "disabled": false,
                  "folded": false,
                  "type": "BuiltinCommonInstructions::Standard",
                  "conditions": [],
                  "actions": [
                    {
                      "type": {
                        "inverted": false,
                        "value": "MettreXY"
                      },
                      "parameters": [
                        "Follow",
                        "=",
                        "Variable(followX)",
                        "=",
                        "Variable(followY)"
                      ],
                      "subInstructions": []
                    },
                    {
                      "type": {
                        "inverted": false,
                        "value": "CentreCamera"
                      },
                      "parameters": [
                        "",
                        "Follow",
                        "",
                        "",
                        ""
                      ],
                      "subInstructions": []
                    }
                  ],
                  "events": []
                }
              ]
            }
          ],
          "parameters": []
        },
        {
          "colorB": 228,
          "colorG": 176,
          "colorR": 74,
          "creationTime": 0,
          "disabled": false,
          "folded": false,
          "name": "When touched attach a rope to nearest swingbox (group)",
          "source": "",
          "type": "BuiltinCommonInstructions::Group",
          "events": [],
          "parameters": []
        },
        {
          "disabled": false,
          "folded": false,
          "type": "BuiltinCommonInstructions::Standard",
          "conditions": [
            {
              "type": {
                "inverted": false,
                "value": "SourisBouton"
              },
              "parameters": [
                "",
                "Left"
              ],
              "subInstructions": []
            }
          ],
          "actions": [],
          "events": [
            {
              "disabled": false,
              "folded": false,
              "type": "BuiltinCommonInstructions::Standard",
              "conditions": [
                {
                  "type": {
                    "inverted": false,
                    "value": "VarScene"
                  },
                  "parameters": [
                    "attached",
                    "=",
                    "0"
                  ],
                  "subInstructions": []
                }
              ],
              "actions": [],
              "events": [
                {
                  "disabled": false,
                  "folded": false,
                  "type": "BuiltinCommonInstructions::Standard",
                  "conditions": [
                    {
                      "type": {
                        "inverted": false,
                        "value": "PickNearest"
                      },
                      "parameters": [
                        "Group",
                        "MainChar.X()",
                        "MainChar.Y()",
                        ""
                      ],
                      "subInstructions": []
                    }
                  ],
                  "actions": [
                    {
                      "type": {
                        "inverted": false,
                        "value": "Opacity"
                      },
                      "parameters": [
                        "Group",
                        "=",
                        "250"
                      ],
                      "subInstructions": []
                    },
                    {
                      "type": {
                        "inverted": false,
                        "value": "LinkedObjects::LinkObjects"
                      },
                      "parameters": [
                        "",
                        "MainChar",
                        "Group"
                      ],
                      "subInstructions": []
                    },
                    {
                      "type": {
                        "inverted": false,
                        "value": "Physics2::AddDistanceJoint"
                      },
                      "parameters": [
                        "Group",
                        "Physics2Behavior",
                        "Group.PointX(\"Swing\")",
                        "Group.PointY(\"Swing\")",
                        "MainChar",
                        "MainChar.X()",
                        "MainChar.Y()",
                        "-1",
                        "",
                        "",
                        "no",
                        "ropeJoint"
                      ],
                      "subInstructions": []
                    },
                    {
                      "type": {
                        "inverted": false,
                        "value": "ModVarScene"
                      },
                      "parameters": [
                        "attached",
                        "=",
                        "1"
                      ],
                      "subInstructions": []
                    }
                  ],
                  "events": []
                }
              ]
            },
            {
              "disabled": false,
              "folded": false,
              "type": "BuiltinCommonInstructions::Standard",
              "conditions": [],
              "actions": [
                {
                  "type": {
                    "inverted": false,
                    "value": "LinkedObjects::PickObjectsLinkedTo"
                  },
                  "parameters": [
                    "",
                    "Group",
                    "MainChar"
                  ],
                  "subInstructions": []
                },
                {
                  "type": {
                    "inverted": false,
                    "value": "PrimitiveDrawing::Line"
                  },
                  "parameters": [
                    "Rope",
                    "MainChar.X()",
                    "MainChar.Y()",
                    "Group.PointX(\"Swing\")",
                    "Group.PointY(\"Swing\")",
                    "3"
                  ],
                  "subInstructions": []
                }
              ],
              "events": []
            }
          ]
        },
        {
          "colorB": 228,
          "colorG": 176,
          "colorR": 74,
          "creationTime": 0,
          "disabled": false,
          "folded": false,
          "name": "When released remove rope and unlink Main Character",
          "source": "",
          "type": "BuiltinCommonInstructions::Group",
          "events": [
            {
              "disabled": false,
              "folded": false,
              "type": "BuiltinCommonInstructions::Standard",
              "conditions": [
                {
                  "type": {
                    "inverted": true,
                    "value": "SourisBouton"
                  },
                  "parameters": [
                    "",
                    "Left"
                  ],
                  "subInstructions": []
                },
                {
                  "type": {
                    "inverted": false,
                    "value": "VarScene"
                  },
                  "parameters": [
                    "attached",
                    "=",
                    "1"
                  ],
                  "subInstructions": []
                }
              ],
              "actions": [
                {
                  "type": {
                    "inverted": false,
                    "value": "LinkedObjects::PickObjectsLinkedTo"
                  },
                  "parameters": [
                    "",
                    "Group",
                    "MainChar"
                  ],
                  "subInstructions": []
                },
                {
                  "type": {
                    "inverted": false,
                    "value": "Opacity"
                  },
                  "parameters": [
                    "Group",
                    "=",
                    "255"
                  ],
                  "subInstructions": []
                },
                {
                  "type": {
                    "inverted": false,
                    "value": "Physics2::Remove joint"
                  },
                  "parameters": [
                    "Group",
                    "Physics2Behavior",
                    "Variable(ropeJoint)"
                  ],
                  "subInstructions": []
                },
                {
                  "type": {
                    "inverted": false,
                    "value": "LinkedObjects::RemoveLinkBetween"
                  },
                  "parameters": [
                    "",
                    "MainChar",
                    "Group"
                  ],
                  "subInstructions": []
                },
                {
                  "type": {
                    "inverted": false,
                    "value": "ModVarScene"
                  },
                  "parameters": [
                    "attached",
                    "=",
                    "0"
                  ],
                  "subInstructions": []
                }
              ],
              "events": []
            }
          ],
          "parameters": []
        },
        {
          "colorB": 228,
          "colorG": 176,
          "colorR": 74,
          "creationTime": 0,
          "disabled": false,
          "folded": false,
          "name": "Tidy up GFX",
          "source": "",
          "type": "BuiltinCommonInstructions::Group",
          "events": [
            {
              "disabled": false,
              "folded": false,
              "type": "BuiltinCommonInstructions::Standard",
              "conditions": [],
              "actions": [
                {
                  "type": {
                    "inverted": false,
                    "value": "MettreAutour"
                  },
                  "parameters": [
                    "MainShaow",
                    "MainChar",
                    "20",
                    "45"
                  ],
                  "subInstructions": []
                }
              ],
              "events": []
            }
          ],
          "parameters": []
        },
        {
          "disabled": false,
          "folded": false,
          "type": "BuiltinCommonInstructions::Comment",
          "color": {
            "b": 109,
            "g": 230,
            "r": 255,
            "textB": 0,
            "textG": 0,
            "textR": 0
          },
          "comment": "On collision increase bounce",
          "comment2": ""
        },
        {
          "disabled": false,
          "folded": false,
          "type": "BuiltinCommonInstructions::Standard",
          "conditions": [
            {
              "type": {
                "inverted": false,
                "value": "Physics2::Collision"
              },
              "parameters": [
                "MainChar",
                "Physics2Behavior",
                "Platform",
                ""
              ],
              "subInstructions": []
            },
            {
              "type": {
                "inverted": false,
                "value": "BuiltinCommonInstructions::Once"
              },
              "parameters": [],
              "subInstructions": []
            }
          ],
          "actions": [
            {
              "type": {
                "inverted": false,
                "value": "Physics2::ApplyImpulse"
              },
              "parameters": [
                "MainChar",
                "Physics2Behavior",
                "MainChar.Physics2Behavior::LinearVelocityX()*Variable(bounceSpeed)",
                "MainChar.Physics2Behavior::LinearVelocityY()*Variable(bounceSpeed)",
                "MainChar.X()",
                "MainChar.Y()"
              ],
              "subInstructions": []
            }
          ],
          "events": []
        },
        {
          "disabled": false,
          "folded": false,
          "type": "BuiltinCommonInstructions::Comment",
          "color": {
            "b": 109,
            "g": 230,
            "r": 255,
            "textB": 0,
            "textG": 0,
            "textR": 0
          },
          "comment": "Has ther Ball stopped?",
          "comment2": ""
        },
        {
          "disabled": false,
          "folded": false,
          "type": "BuiltinCommonInstructions::Standard",
          "conditions": [
            {
              "type": {
                "inverted": false,
                "value": "Physics2::LinearVelocityLength"
              },
              "parameters": [
                "MainChar",
                "Physics2Behavior",
                "<",
                "0.0001"
              ],
              "subInstructions": []
            }
          ],
          "actions": [
            {
              "type": {
                "inverted": false,
                "value": "Scene"
              },
              "parameters": [
                "",
                "\"Rope Example\"",
                ""
              ],
              "subInstructions": []
            }
          ],
          "events": []
        },
        {
          "disabled": false,
          "folded": false,
          "type": "BuiltinCommonInstructions::Comment",
          "color": {
            "b": 109,
            "g": 230,
            "r": 255,
            "textB": 0,
            "textG": 0,
            "textR": 0
          },
          "comment": "Did we drop off screen? Restart!",
          "comment2": ""
        },
        {
          "disabled": false,
          "folded": false,
          "type": "BuiltinCommonInstructions::Standard",
          "conditions": [
            {
              "type": {
                "inverted": false,
                "value": "PosY"
              },
              "parameters": [
                "MainChar",
                ">",
                "2200"
              ],
              "subInstructions": []
            }
          ],
          "actions": [
            {
              "type": {
                "inverted": false,
                "value": "Scene"
              },
              "parameters": [
                "",
                "\"Rope Example\"",
                ""
              ],
              "subInstructions": []
            }
          ],
          "events": []
        },
        {
          "disabled": false,
          "folded": false,
          "type": "BuiltinCommonInstructions::Comment",
          "color": {
            "b": 109,
            "g": 230,
            "r": 255,
            "textB": 0,
            "textG": 0,
            "textR": 0
          },
          "comment": "Did we pass finish",
          "comment2": ""
        },
        {
          "disabled": false,
          "folded": false,
          "type": "BuiltinCommonInstructions::Standard",
          "conditions": [
            {
              "type": {
                "inverted": false,
                "value": "CollisionNP"
              },
              "parameters": [
                "MainChar",
                "Finish",
                "Finish",
                ""
              ],
              "subInstructions": []
            }
          ],
          "actions": [
            {
              "type": {
                "inverted": false,
                "value": "Scene"
              },
              "parameters": [
                "",
                "\"Title\"",
                ""
              ],
              "subInstructions": []
            }
          ],
          "events": []
        }
      ],
      "layers": [
        {
          "name": "Back",
          "visibility": true,
          "cameras": [],
          "effects": []
        },
        {
          "name": "",
          "visibility": true,
          "cameras": [
            {
              "defaultSize": true,
              "defaultViewport": true,
              "height": 0,
              "viewportBottom": 1,
              "viewportLeft": 0,
              "viewportRight": 1,
              "viewportTop": 0,
              "width": 0
            }
          ],
          "effects": []
        }
      ],
      "behaviorsSharedData": [
        {
          "name": "Physics2Behavior",
          "type": "Physics2::Physics2Behavior",
          "gravityX": 0,
          "gravityY": 9.8,
          "scaleX": 100,
          "scaleY": 100
        }
      ]
    }
  ],
  "externalEvents": [],
  "eventsFunctionsExtensions": [],
  "externalLayouts": [],
  "externalSourceFiles": []
}<|MERGE_RESOLUTION|>--- conflicted
+++ resolved
@@ -7,7 +7,6 @@
     "revision": 0
   },
   "properties": {
-    "adMobAppId": "",
     "adaptGameResolutionAtRuntime": false,
     "folderProject": false,
     "linuxExecutableFilename": "",
@@ -57,6 +56,7 @@
     "loadingScreen": {
       "showGDevelopSplash": true
     },
+    "extensionProperties": [],
     "extensions": [
       {
         "name": "BuiltinObject"
@@ -240,11 +240,7 @@
           "layer": "",
           "locked": false,
           "name": "Instructions",
-<<<<<<< HEAD
-          "persistentUuid": "912982fe-2b72-41e6-b9d7-31331471e6da",
-=======
-          "persistentUuid": "d1b8b857-23a9-49a4-a802-c3cf35a0b63e",
->>>>>>> 2762329d
+          "persistentUuid": "3a5d2228-2d61-4fcc-b57b-44bd17c48ad5",
           "width": 562,
           "x": 139,
           "y": 187,
@@ -260,11 +256,7 @@
           "layer": "",
           "locked": false,
           "name": "Logo",
-<<<<<<< HEAD
-          "persistentUuid": "3d9cd4f3-5972-419e-a65a-ec2f27a7355e",
-=======
-          "persistentUuid": "648957b0-f950-46b5-b233-f1e91cf0eb39",
->>>>>>> 2762329d
+          "persistentUuid": "57d4b2db-f6a1-417b-adf9-a3f5a8dfcca5",
           "width": 355,
           "x": 427,
           "y": 446,
@@ -280,11 +272,7 @@
           "layer": "",
           "locked": false,
           "name": "Title",
-<<<<<<< HEAD
-          "persistentUuid": "6993aa88-e668-4c52-82f7-9c3f7fa9ba32",
-=======
-          "persistentUuid": "fd51ae06-c0df-447c-99ad-84c1bf9effc3",
->>>>>>> 2762329d
+          "persistentUuid": "8bb2f7f5-f905-4cd6-9e0d-a5905d07a9bc",
           "width": 0,
           "x": 51,
           "y": 33,
@@ -300,11 +288,7 @@
           "layer": "Back",
           "locked": true,
           "name": "Back",
-<<<<<<< HEAD
-          "persistentUuid": "b4cc2d1e-5325-435a-91df-cb7cfb56a1ca",
-=======
-          "persistentUuid": "44fb427f-be41-49b9-af3b-4ebfd384663a",
->>>>>>> 2762329d
+          "persistentUuid": "56a03fa5-bc06-45fd-87fe-995823fa9a53",
           "width": 1908,
           "x": -563,
           "y": -493,
@@ -594,11 +578,7 @@
           "layer": "",
           "locked": false,
           "name": "MainChar",
-<<<<<<< HEAD
-          "persistentUuid": "cb30ab16-534b-4ce2-9b4c-0ff5dd974365",
-=======
-          "persistentUuid": "3f8fae15-0ae2-49aa-a8f8-6734f5493b9d",
->>>>>>> 2762329d
+          "persistentUuid": "eb9ba05a-aae6-4f77-b9c3-9084bb34f317",
           "width": 0,
           "x": 190,
           "y": 65,
@@ -614,11 +594,7 @@
           "layer": "",
           "locked": false,
           "name": "SwingBox",
-<<<<<<< HEAD
-          "persistentUuid": "e24ca63e-7249-4119-ae1d-fcfd52261f58",
-=======
-          "persistentUuid": "336e898b-1df4-4ceb-81de-a012b422e04e",
->>>>>>> 2762329d
+          "persistentUuid": "2a81ceda-4bea-41ff-a9c4-962a9870e43e",
           "width": 0,
           "x": 707,
           "y": 1222,
@@ -634,11 +610,7 @@
           "layer": "",
           "locked": false,
           "name": "SwingBox",
-<<<<<<< HEAD
-          "persistentUuid": "8b24b7b9-490f-4eef-9313-1c96d44ef5de",
-=======
-          "persistentUuid": "65099433-cf18-419e-a437-6866229d2865",
->>>>>>> 2762329d
+          "persistentUuid": "12c759a9-7a17-4752-b528-07bcc6b38d64",
           "width": 0,
           "x": 1083,
           "y": 915,
@@ -654,11 +626,7 @@
           "layer": "",
           "locked": false,
           "name": "SwingBox",
-<<<<<<< HEAD
-          "persistentUuid": "4e0cb0f0-e322-40ed-b7d0-408e64c65c52",
-=======
-          "persistentUuid": "d1c0f50f-f54a-425f-a9de-06292c687bdd",
->>>>>>> 2762329d
+          "persistentUuid": "51a65fa6-b641-409c-ac5f-2f33215ebc52",
           "width": 0,
           "x": 3899,
           "y": 340,
@@ -674,11 +642,7 @@
           "layer": "",
           "locked": false,
           "name": "Rope",
-<<<<<<< HEAD
-          "persistentUuid": "5a4d76d7-e2a6-4afb-8a0c-7b5ed2ccbfeb",
-=======
-          "persistentUuid": "6dbb0de8-3abf-4a89-8f15-53722c9d4d66",
->>>>>>> 2762329d
+          "persistentUuid": "5a49f4c4-4759-42d3-94ac-a5bf16381368",
           "width": 130,
           "x": 2971,
           "y": 1150,
@@ -694,11 +658,7 @@
           "layer": "",
           "locked": false,
           "name": "SwingBox",
-<<<<<<< HEAD
-          "persistentUuid": "946d4512-c5f9-467d-bdb4-2b7b9aa7fbfc",
-=======
-          "persistentUuid": "cb197ade-d1fc-4d43-bc5b-276baa1db309",
->>>>>>> 2762329d
+          "persistentUuid": "845edc19-c553-4414-a9f2-171d35dd8d29",
           "width": 0,
           "x": 2082,
           "y": 1068,
@@ -714,11 +674,7 @@
           "layer": "",
           "locked": false,
           "name": "SwingBox",
-<<<<<<< HEAD
-          "persistentUuid": "d920f718-a035-4631-8c3e-511d5be1853e",
-=======
-          "persistentUuid": "afd6ab36-e7bd-4b7c-8ac6-e626f28e4025",
->>>>>>> 2762329d
+          "persistentUuid": "df884ac8-587c-4722-ab0a-0aff9d0770f0",
           "width": 0,
           "x": 3190,
           "y": 189,
@@ -734,11 +690,7 @@
           "layer": "",
           "locked": false,
           "name": "SwingBox",
-<<<<<<< HEAD
-          "persistentUuid": "154ae238-3a07-4ade-92bf-6e7bf3fba81a",
-=======
-          "persistentUuid": "5278bdc4-8627-4955-b722-f6bffa2321c8",
->>>>>>> 2762329d
+          "persistentUuid": "cf9798cf-ec38-4c1b-b03a-a3d7811a0f2c",
           "width": 0,
           "x": 1593,
           "y": 1134,
@@ -754,11 +706,7 @@
           "layer": "",
           "locked": false,
           "name": "SwingBox",
-<<<<<<< HEAD
-          "persistentUuid": "2d95dc6c-ac18-4d61-ae29-5d0f198439ce",
-=======
-          "persistentUuid": "32b8f79c-7ddd-4516-a2c9-e6bce7535ff4",
->>>>>>> 2762329d
+          "persistentUuid": "713f6ed4-9f7a-4cd6-b1ad-5f0f839882e7",
           "width": 0,
           "x": 4691,
           "y": 1362,
@@ -774,11 +722,7 @@
           "layer": "",
           "locked": false,
           "name": "SwingBox",
-<<<<<<< HEAD
-          "persistentUuid": "68a29959-5e5f-45fa-86c5-09132c5426f0",
-=======
-          "persistentUuid": "99201418-b346-4c85-8740-8ba7414e50dd",
->>>>>>> 2762329d
+          "persistentUuid": "95a77a10-c429-45ef-ba3d-f2d63bcf24ae",
           "width": 0,
           "x": 4446,
           "y": 608,
@@ -794,11 +738,7 @@
           "layer": "",
           "locked": false,
           "name": "SwingBox",
-<<<<<<< HEAD
-          "persistentUuid": "6255db6d-df34-4e07-8385-5b53dd96a955",
-=======
-          "persistentUuid": "78bc27e2-d151-4ed2-aa57-2d844af68a00",
->>>>>>> 2762329d
+          "persistentUuid": "6d75495d-4037-4031-906e-9fac043698c3",
           "width": 0,
           "x": 562,
           "y": 673,
@@ -814,11 +754,7 @@
           "layer": "",
           "locked": false,
           "name": "SwingBox",
-<<<<<<< HEAD
-          "persistentUuid": "dd282455-f52e-4ca7-995e-aa36b3f9b9bb",
-=======
-          "persistentUuid": "a4c77128-e805-48ee-aad2-27792d8bdd17",
->>>>>>> 2762329d
+          "persistentUuid": "127befc3-04a8-44f9-9802-e5e0c3b76b7a",
           "width": 0,
           "x": 3068,
           "y": 1399,
@@ -834,11 +770,7 @@
           "layer": "",
           "locked": false,
           "name": "SwingBox",
-<<<<<<< HEAD
-          "persistentUuid": "838d9a8c-1863-4a6b-ba5f-1dd67fe17caa",
-=======
-          "persistentUuid": "6a770bc4-c328-433c-924b-87ae3d9db540",
->>>>>>> 2762329d
+          "persistentUuid": "b33b2ebd-b390-4b65-b2fe-a92f7685a5cb",
           "width": 0,
           "x": 3431,
           "y": 1102,
@@ -854,11 +786,7 @@
           "layer": "",
           "locked": false,
           "name": "SwingBox",
-<<<<<<< HEAD
-          "persistentUuid": "3456e02f-e251-46eb-94ad-f9d55c4b65b2",
-=======
-          "persistentUuid": "a0c1224a-52f5-4b76-b759-9a189d35476c",
->>>>>>> 2762329d
+          "persistentUuid": "24421250-d421-45d0-b5ff-ed85a18d17d6",
           "width": 0,
           "x": 2633,
           "y": 518,
@@ -874,11 +802,7 @@
           "layer": "",
           "locked": false,
           "name": "Follow",
-<<<<<<< HEAD
-          "persistentUuid": "cf42cdf9-5f07-4c06-9daa-fc04f85cda2a",
-=======
-          "persistentUuid": "d2759df1-2267-4bc1-949f-b76942e9d215",
->>>>>>> 2762329d
+          "persistentUuid": "56191e77-b04d-4adb-8857-c7b3427729c5",
           "width": 0,
           "x": 168,
           "y": 42,
@@ -894,11 +818,7 @@
           "layer": "",
           "locked": false,
           "name": "Platform",
-<<<<<<< HEAD
-          "persistentUuid": "75392b78-4188-4ea4-8570-0a7885532dd8",
-=======
-          "persistentUuid": "d0f453fc-a7f6-409d-a939-28fd7a0bae0f",
->>>>>>> 2762329d
+          "persistentUuid": "e0703a8b-5a05-4d3c-9346-824f7f04cbdf",
           "width": 312,
           "x": 67,
           "y": 854,
@@ -914,11 +834,7 @@
           "layer": "",
           "locked": false,
           "name": "Platform",
-<<<<<<< HEAD
-          "persistentUuid": "fc57a942-c4b2-45f9-a8e3-ce9e547d432c",
-=======
-          "persistentUuid": "5a16624d-c0bd-4ff5-97e4-9198e5aaacf2",
->>>>>>> 2762329d
+          "persistentUuid": "9aee96ca-17af-4560-8584-0b08ceab2ce5",
           "width": 626,
           "x": 544,
           "y": 1573,
@@ -934,11 +850,7 @@
           "layer": "",
           "locked": false,
           "name": "Platform",
-<<<<<<< HEAD
-          "persistentUuid": "592bc9bb-a00f-4fc0-ae8e-5110a7f17309",
-=======
-          "persistentUuid": "f64d0909-ab80-4324-89b1-24d5aa22e863",
->>>>>>> 2762329d
+          "persistentUuid": "d6dee844-ef2c-4e5f-979c-7900356a8d39",
           "width": 46,
           "x": 61,
           "y": -2500,
@@ -954,11 +866,7 @@
           "layer": "",
           "locked": false,
           "name": "Platform",
-<<<<<<< HEAD
-          "persistentUuid": "eed809cd-c806-4070-a2d6-710a335c1c05",
-=======
-          "persistentUuid": "e5a62011-f47c-4501-a7fe-ed045afadd48",
->>>>>>> 2762329d
+          "persistentUuid": "fb41058d-5110-4a38-a0ba-ada764f8fcac",
           "width": 183,
           "x": 1556,
           "y": 1631,
@@ -974,11 +882,7 @@
           "layer": "",
           "locked": false,
           "name": "Platform",
-<<<<<<< HEAD
-          "persistentUuid": "2e6c9d72-04a9-4c60-b03e-f78122accc1b",
-=======
-          "persistentUuid": "4e594d30-6649-4fd2-8b89-d28abe29252b",
->>>>>>> 2762329d
+          "persistentUuid": "d79e26b8-b440-4d4e-b786-972df7ec4001",
           "width": 359,
           "x": 3289,
           "y": 800,
@@ -994,11 +898,7 @@
           "layer": "",
           "locked": false,
           "name": "Platform",
-<<<<<<< HEAD
-          "persistentUuid": "f25cc013-309a-4e2d-9d8b-a1615d3d7cea",
-=======
-          "persistentUuid": "70a33780-1149-4df6-9c7c-6c1d4b0ab7ac",
->>>>>>> 2762329d
+          "persistentUuid": "74c5b3fa-ff85-440f-8ccb-4b93f695adbf",
           "width": 215,
           "x": 2432,
           "y": 1008,
@@ -1014,11 +914,7 @@
           "layer": "",
           "locked": false,
           "name": "Platform",
-<<<<<<< HEAD
-          "persistentUuid": "9abf2dec-d111-40bc-8846-a1fcee196c57",
-=======
-          "persistentUuid": "db52ae57-0f03-4aa7-b3e4-a598e4a691a6",
->>>>>>> 2762329d
+          "persistentUuid": "4c573b41-03c4-4145-a3c4-dc2892e84bb7",
           "width": 366,
           "x": 2272,
           "y": 1661,
@@ -1034,11 +930,7 @@
           "layer": "",
           "locked": false,
           "name": "Platform",
-<<<<<<< HEAD
-          "persistentUuid": "4eeb5376-9b6f-43f7-b84d-f0b8419213bc",
-=======
-          "persistentUuid": "69bb7904-38b0-4c68-b219-b8e5926d8110",
->>>>>>> 2762329d
+          "persistentUuid": "aaa1694f-e74b-40f0-9424-9cea511a5320",
           "width": 350,
           "x": 3743,
           "y": 1376,
@@ -1054,11 +946,7 @@
           "layer": "",
           "locked": false,
           "name": "Finish",
-<<<<<<< HEAD
-          "persistentUuid": "a3fc24f6-c850-40d4-bf93-1077fca9ef6a",
-=======
-          "persistentUuid": "a598a37b-cf0b-44ae-860f-a4515231ddc4",
->>>>>>> 2762329d
+          "persistentUuid": "92d0e58d-28a3-4bb9-9964-c9ba7ef40697",
           "width": 27,
           "x": 5225,
           "y": -2500,
@@ -1074,11 +962,7 @@
           "layer": "",
           "locked": false,
           "name": "SwingBox",
-<<<<<<< HEAD
-          "persistentUuid": "96ad191c-9f28-414e-b8ae-77e0c6bdad60",
-=======
-          "persistentUuid": "66af026c-367a-4d98-b97c-cfc769609233",
->>>>>>> 2762329d
+          "persistentUuid": "3ea10406-d797-4b06-9a96-7628e775c023",
           "width": 0,
           "x": 1306,
           "y": 251,
@@ -1094,11 +978,7 @@
           "layer": "",
           "locked": false,
           "name": "SwingBox",
-<<<<<<< HEAD
-          "persistentUuid": "7516f3be-f34a-4337-8e0a-9e737fc3f4e5",
-=======
-          "persistentUuid": "e8445900-effb-40fa-bc9b-9cfae8a49c41",
->>>>>>> 2762329d
+          "persistentUuid": "58f9d373-85d8-4bf8-a257-56b4fc8490ff",
           "width": 0,
           "x": 2220,
           "y": 154,
@@ -1114,11 +994,7 @@
           "layer": "",
           "locked": false,
           "name": "Platform",
-<<<<<<< HEAD
-          "persistentUuid": "28415d0e-cd8d-4baa-8aca-f08092ef52da",
-=======
-          "persistentUuid": "c9c22b24-b016-45c9-aacf-3887e41720c9",
->>>>>>> 2762329d
+          "persistentUuid": "33db809f-59fe-4d5e-8188-9cfa9cb41255",
           "width": 148,
           "x": 4691,
           "y": 970,
@@ -1134,11 +1010,7 @@
           "layer": "",
           "locked": false,
           "name": "Platform",
-<<<<<<< HEAD
-          "persistentUuid": "17d38161-b39c-451c-9161-f1b4289b0bc8",
-=======
-          "persistentUuid": "2a829887-9b9f-4296-9945-8678ea10b4f7",
->>>>>>> 2762329d
+          "persistentUuid": "5111877b-543b-4b3a-b951-f178c015457d",
           "width": 428,
           "x": 1369,
           "y": 680,
@@ -1154,11 +1026,7 @@
           "layer": "",
           "locked": true,
           "name": "Background",
-<<<<<<< HEAD
-          "persistentUuid": "9b498f7a-9d10-40b2-859d-f0ce9740807d",
-=======
-          "persistentUuid": "d4fdf986-528a-4a3b-a0ee-d6512627407e",
->>>>>>> 2762329d
+          "persistentUuid": "8f8aa3b2-43e0-4e37-86bc-ba8ecb77e851",
           "width": 7064,
           "x": -1080,
           "y": -2806,
@@ -1174,11 +1042,7 @@
           "layer": "",
           "locked": false,
           "name": "MainShaow",
-<<<<<<< HEAD
-          "persistentUuid": "c7329e6c-3db6-4527-8d5b-70866c6d9922",
-=======
-          "persistentUuid": "78b5c605-1e89-464c-bb18-e9668ea8e993",
->>>>>>> 2762329d
+          "persistentUuid": "d5a9719d-a3cc-4c58-8c94-533a191779a0",
           "width": 0,
           "x": 140,
           "y": 13,
@@ -1194,11 +1058,7 @@
           "layer": "",
           "locked": false,
           "name": "SwingBox",
-<<<<<<< HEAD
-          "persistentUuid": "d770d66f-f55b-4b4d-aaed-ebf545c8de3a",
-=======
-          "persistentUuid": "41176d23-3c65-4235-860f-de5a7d164b25",
->>>>>>> 2762329d
+          "persistentUuid": "a7370754-d4ea-4c77-a52c-ea794f9d0551",
           "width": 0,
           "x": 4085,
           "y": 961,
@@ -1214,11 +1074,7 @@
           "layer": "",
           "locked": false,
           "name": "BoundsLine",
-<<<<<<< HEAD
-          "persistentUuid": "4833e9e7-123b-4500-ba26-bf57356e4b0f",
-=======
-          "persistentUuid": "225ccf3c-8f64-41cc-9881-de5b303eaf89",
->>>>>>> 2762329d
+          "persistentUuid": "4ea9b44f-926a-4269-9afd-fa29990059ec",
           "width": 5163,
           "x": 79,
           "y": 2200,
@@ -1234,11 +1090,7 @@
           "layer": "",
           "locked": false,
           "name": "SwingBox",
-<<<<<<< HEAD
-          "persistentUuid": "fba206bc-23c5-4da6-8ceb-c3c440602847",
-=======
-          "persistentUuid": "3a20d0e4-dbbd-4bf0-8fe9-4afaa8f4bea0",
->>>>>>> 2762329d
+          "persistentUuid": "0ec8378a-b4e2-4f1d-a52d-bdca89dd3e91",
           "width": 0,
           "x": 4025,
           "y": 1598,
