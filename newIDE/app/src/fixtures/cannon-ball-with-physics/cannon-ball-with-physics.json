{
  "firstLayout": "",
  "gdVersion": {
    "build": 98,
    "major": 4,
    "minor": 0,
    "revision": 0
  },
  "properties": {
    "adMobAppId": "",
    "adaptGameResolutionAtRuntime": true,
    "folderProject": false,
    "linuxExecutableFilename": "",
    "macExecutableFilename": "",
    "orientation": "landscape",
    "packageName": "com.example.gamename",
    "projectFile": "/Users/florian/Projects/F/GD/newIDE/app/resources/examples/cannon-ball-with-physics/cannon-ball-with-physics.json",
    "scaleMode": "linear",
    "sizeOnStartupMode": "adaptWidth",
    "useExternalSourceFiles": false,
    "version": "1.0.0",
    "winExecutableFilename": "",
    "winExecutableIconFile": "",
    "name": "Cannon ball",
    "author": "THE GEM TUTORIALS",
    "windowWidth": 854,
    "windowHeight": 480,
    "latestCompilationDirectory": "",
    "maxFPS": 60,
    "minFPS": 20,
    "verticalSync": false,
    "platformSpecificAssets": {},
    "loadingScreen": {
      "showGDevelopSplash": true
    },
    "extensions": [
      {
        "name": "BuiltinObject"
      },
      {
        "name": "BuiltinAudio"
      },
      {
        "name": "BuiltinVariables"
      },
      {
        "name": "BuiltinTime"
      },
      {
        "name": "BuiltinMouse"
      },
      {
        "name": "BuiltinKeyboard"
      },
      {
        "name": "BuiltinJoystick"
      },
      {
        "name": "BuiltinCamera"
      },
      {
        "name": "BuiltinWindow"
      },
      {
        "name": "BuiltinFile"
      },
      {
        "name": "BuiltinNetwork"
      },
      {
        "name": "BuiltinScene"
      },
      {
        "name": "BuiltinAdvanced"
      },
      {
        "name": "Sprite"
      },
      {
        "name": "BuiltinCommonInstructions"
      },
      {
        "name": "BuiltinCommonConversions"
      },
      {
        "name": "BuiltinStringInstructions"
      },
      {
        "name": "BuiltinMathematicalTools"
      },
      {
        "name": "BuiltinExternalLayouts"
      }
    ],
    "platforms": [
      {
        "name": "GDevelop JS platform"
      }
    ],
    "currentPlatform": "GDevelop JS platform"
  },
  "resources": {
    "resources": [
      {
        "alwaysLoaded": false,
        "file": "https://resources.gdevelop-app.com/examples/cannon-ball-with-physics/PNG/background.png",
        "kind": "image",
        "metadata": "",
        "name": "PNG\\background.png",
        "smoothed": true,
        "userAdded": true
      },
      {
        "alwaysLoaded": false,
        "file": "https://resources.gdevelop-app.com/examples/cannon-ball-with-physics/PNG/floor.png",
        "kind": "image",
        "metadata": "",
        "name": "PNG\\floor.png",
        "smoothed": true,
        "userAdded": true
      },
      {
        "alwaysLoaded": false,
        "file": "https://resources.gdevelop-app.com/examples/cannon-ball-with-physics/PNG/ball.png",
        "kind": "image",
        "metadata": "",
        "name": "PNG\\ball.png",
        "smoothed": true,
        "userAdded": true
      },
      {
        "alwaysLoaded": false,
        "file": "https://resources.gdevelop-app.com/examples/cannon-ball-with-physics/PNG/cannon.png",
        "kind": "image",
        "metadata": "",
        "name": "PNG\\cannon.png",
        "smoothed": true,
        "userAdded": true
      },
      {
        "alwaysLoaded": false,
        "file": "https://resources.gdevelop-app.com/examples/cannon-ball-with-physics/PNG/cannon2.png",
        "kind": "image",
        "metadata": "",
        "name": "PNG\\cannon2.png",
        "smoothed": true,
        "userAdded": false
      },
      {
        "alwaysLoaded": false,
        "file": "https://resources.gdevelop-app.com/examples/cannon-ball-with-physics/PNG/boxAlt.png",
        "kind": "image",
        "metadata": "",
        "name": "PNG\\boxAlt.png",
        "smoothed": true,
        "userAdded": true
      },
      {
        "alwaysLoaded": false,
        "file": "https://resources.gdevelop-app.com/examples/cannon-ball-with-physics/PNG/youtube_social_icon_white.png",
        "kind": "image",
        "metadata": "",
        "name": "PNG\\youtube_social_icon_white.png",
        "smoothed": true,
        "userAdded": true
      }
    ],
    "resourceFolders": []
  },
  "objects": [],
  "objectsGroups": [],
  "variables": [],
  "layouts": [
    {
      "b": 209,
      "disableInputWhenNotFocused": true,
      "mangledName": "game",
      "name": "game",
      "oglFOV": 90,
      "oglZFar": 500,
      "oglZNear": 1,
      "r": 209,
      "standardSortMethod": true,
      "stopSoundsOnStartup": true,
      "title": "",
      "v": 209,
      "uiSettings": {
        "grid": false,
        "gridB": 255,
        "gridG": 180,
        "gridHeight": 45,
        "gridOffsetX": 0,
        "gridOffsetY": 15,
        "gridR": 158,
        "gridWidth": 45,
        "snap": false,
        "windowMask": false,
        "zoomFactor": 0.6
      },
      "objectsGroups": [],
      "variables": [],
      "instances": [
        {
          "angle": 0,
          "customSize": false,
          "height": 0,
          "layer": "",
          "locked": true,
          "name": "bg",
<<<<<<< HEAD
          "persistentUuid": "6016cb05-7436-48d5-ac71-12100fd5f745",
=======
          "persistentUuid": "2fe6341c-6520-485f-a897-bfc14050c99d",
>>>>>>> 2762329d
          "width": 0,
          "x": 0,
          "y": 0,
          "zOrder": -2,
          "numberProperties": [],
          "stringProperties": [],
          "initialVariables": []
        },
        {
          "angle": 0,
          "customSize": true,
          "height": 64,
          "layer": "",
          "locked": false,
          "name": "floor",
<<<<<<< HEAD
          "persistentUuid": "14397a59-1b9b-44f4-9ba7-f7e77002dd2b",
=======
          "persistentUuid": "738147ba-6619-4d6f-ae59-67b5af7ed1d1",
>>>>>>> 2762329d
          "width": 868,
          "x": -3,
          "y": 418,
          "zOrder": 2,
          "numberProperties": [],
          "stringProperties": [],
          "initialVariables": []
        },
        {
          "angle": 0,
          "customSize": false,
          "height": 0,
          "layer": "",
          "locked": false,
          "name": "ball",
<<<<<<< HEAD
          "persistentUuid": "555d5166-7838-4c3e-a434-0335f09226fa",
=======
          "persistentUuid": "57168b31-d893-4a5d-8eb5-c1951edf817b",
>>>>>>> 2762329d
          "width": 0,
          "x": -45,
          "y": 150,
          "zOrder": 3,
          "numberProperties": [],
          "stringProperties": [],
          "initialVariables": []
        },
        {
          "angle": -42.7744,
          "customSize": false,
          "height": 0,
          "layer": "",
          "locked": false,
          "name": "cannon",
<<<<<<< HEAD
          "persistentUuid": "0368088c-7edc-4e99-893a-69d289059171",
=======
          "persistentUuid": "c268afe2-6e8b-478c-bfc4-ddab94327e5e",
>>>>>>> 2762329d
          "width": 0,
          "x": 86,
          "y": 330,
          "zOrder": 4,
          "numberProperties": [],
          "stringProperties": [],
          "initialVariables": []
        },
        {
          "angle": 0,
          "customSize": false,
          "height": 0,
          "layer": "",
          "locked": false,
          "name": "cannon_base",
<<<<<<< HEAD
          "persistentUuid": "d22e2b9c-8426-430a-879d-f24967920c35",
=======
          "persistentUuid": "95d9dc7c-3503-4b97-b10d-99eb74b9de0c",
>>>>>>> 2762329d
          "width": 0,
          "x": 85,
          "y": 350,
          "zOrder": 5,
          "numberProperties": [],
          "stringProperties": [],
          "initialVariables": []
        },
        {
          "angle": 0,
          "customSize": true,
          "height": 45,
          "layer": "",
          "locked": false,
          "name": "crate",
<<<<<<< HEAD
          "persistentUuid": "0803b780-3567-494b-9bd9-b6eba114dd00",
=======
          "persistentUuid": "e4008dd9-a152-40da-a9e6-cb73c24c6285",
>>>>>>> 2762329d
          "width": 45,
          "x": 585,
          "y": 375,
          "zOrder": 6,
          "numberProperties": [],
          "stringProperties": [],
          "initialVariables": []
        },
        {
          "angle": 0,
          "customSize": true,
          "height": 45,
          "layer": "",
          "locked": false,
          "name": "crate",
<<<<<<< HEAD
          "persistentUuid": "dc61fe07-bea0-4ba5-83ab-f3b133788e54",
=======
          "persistentUuid": "581c21ae-51fc-44f0-940a-148d712e2d82",
>>>>>>> 2762329d
          "width": 45,
          "x": 630,
          "y": 375,
          "zOrder": 6,
          "numberProperties": [],
          "stringProperties": [],
          "initialVariables": []
        },
        {
          "angle": 0,
          "customSize": true,
          "height": 45,
          "layer": "",
          "locked": false,
          "name": "crate",
<<<<<<< HEAD
          "persistentUuid": "a4fc1ee1-5e49-4fdf-8061-a4225f31837e",
=======
          "persistentUuid": "274b72d4-83a1-467e-b932-eb334f64ed7e",
>>>>>>> 2762329d
          "width": 45,
          "x": 495,
          "y": 375,
          "zOrder": 6,
          "numberProperties": [],
          "stringProperties": [],
          "initialVariables": []
        },
        {
          "angle": 0,
          "customSize": true,
          "height": 45,
          "layer": "",
          "locked": false,
          "name": "crate",
<<<<<<< HEAD
          "persistentUuid": "774c730a-b571-4c8e-992e-60af224e9298",
=======
          "persistentUuid": "11564624-2a09-424b-acfe-dabc976d2d91",
>>>>>>> 2762329d
          "width": 45,
          "x": 675,
          "y": 375,
          "zOrder": 6,
          "numberProperties": [],
          "stringProperties": [],
          "initialVariables": []
        },
        {
          "angle": 0,
          "customSize": true,
          "height": 45,
          "layer": "",
          "locked": false,
          "name": "crate",
<<<<<<< HEAD
          "persistentUuid": "021b24dd-d9ea-4453-be10-3c179e6bcd17",
=======
          "persistentUuid": "e146d446-f31c-4069-ba42-277e11b5a56e",
>>>>>>> 2762329d
          "width": 45,
          "x": 540,
          "y": 375,
          "zOrder": 6,
          "numberProperties": [],
          "stringProperties": [],
          "initialVariables": []
        },
        {
          "angle": 0,
          "customSize": true,
          "height": 45,
          "layer": "",
          "locked": false,
          "name": "crate",
<<<<<<< HEAD
          "persistentUuid": "56778262-6c3a-4dee-8adb-bee3951b704a",
=======
          "persistentUuid": "fa1ba0d8-e2c6-43ab-9d22-76c6b3d022ab",
>>>>>>> 2762329d
          "width": 45,
          "x": 585,
          "y": 330,
          "zOrder": 6,
          "numberProperties": [],
          "stringProperties": [],
          "initialVariables": []
        },
        {
          "angle": 0,
          "customSize": true,
          "height": 45,
          "layer": "",
          "locked": false,
          "name": "crate",
<<<<<<< HEAD
          "persistentUuid": "f2b80363-8e09-4832-b7b1-16e38dc1abd2",
=======
          "persistentUuid": "761700d5-4bf8-4b08-850f-e893c075e6f2",
>>>>>>> 2762329d
          "width": 45,
          "x": 630,
          "y": 330,
          "zOrder": 6,
          "numberProperties": [],
          "stringProperties": [],
          "initialVariables": []
        },
        {
          "angle": 0,
          "customSize": true,
          "height": 45,
          "layer": "",
          "locked": false,
          "name": "crate",
<<<<<<< HEAD
          "persistentUuid": "559ab2c6-b934-48ba-9324-081610cd568d",
=======
          "persistentUuid": "81901939-be9d-40e9-b9c7-73927a7dc0b0",
>>>>>>> 2762329d
          "width": 45,
          "x": 495,
          "y": 330,
          "zOrder": 6,
          "numberProperties": [],
          "stringProperties": [],
          "initialVariables": []
        },
        {
          "angle": 0,
          "customSize": true,
          "height": 45,
          "layer": "",
          "locked": false,
          "name": "crate",
<<<<<<< HEAD
          "persistentUuid": "c98238a8-fc90-478b-8d18-cf305fb5fab7",
=======
          "persistentUuid": "c37dfdd1-93ae-461d-8801-5d2ea6c9873c",
>>>>>>> 2762329d
          "width": 45,
          "x": 675,
          "y": 330,
          "zOrder": 6,
          "numberProperties": [],
          "stringProperties": [],
          "initialVariables": []
        },
        {
          "angle": 0,
          "customSize": true,
          "height": 45,
          "layer": "",
          "locked": false,
          "name": "crate",
<<<<<<< HEAD
          "persistentUuid": "7232a1f3-0ff1-4709-afeb-6382b4198637",
=======
          "persistentUuid": "e83f4d73-e722-48d4-83a5-44e442583a06",
>>>>>>> 2762329d
          "width": 45,
          "x": 540,
          "y": 330,
          "zOrder": 6,
          "numberProperties": [],
          "stringProperties": [],
          "initialVariables": []
        },
        {
          "angle": 0,
          "customSize": true,
          "height": 45,
          "layer": "",
          "locked": false,
          "name": "crate",
<<<<<<< HEAD
          "persistentUuid": "460be4df-79c2-4f1a-8817-f277add4c747",
=======
          "persistentUuid": "269c1954-0ced-4421-b47f-8287fd127ad5",
>>>>>>> 2762329d
          "width": 45,
          "x": 585,
          "y": 285,
          "zOrder": 6,
          "numberProperties": [],
          "stringProperties": [],
          "initialVariables": []
        },
        {
          "angle": 0,
          "customSize": true,
          "height": 45,
          "layer": "",
          "locked": false,
          "name": "crate",
<<<<<<< HEAD
          "persistentUuid": "df4c7b01-dfee-4b24-9c44-daf5cb4cb417",
=======
          "persistentUuid": "0a961857-2f79-4740-a2e1-ebd97ee168e6",
>>>>>>> 2762329d
          "width": 45,
          "x": 630,
          "y": 285,
          "zOrder": 6,
          "numberProperties": [],
          "stringProperties": [],
          "initialVariables": []
        },
        {
          "angle": 0,
          "customSize": true,
          "height": 45,
          "layer": "",
          "locked": false,
          "name": "crate",
<<<<<<< HEAD
          "persistentUuid": "2c7e7039-404b-445b-ad35-2ed99dc9faa3",
=======
          "persistentUuid": "04948a85-5b67-48e7-8b55-cbe47d860ad8",
>>>>>>> 2762329d
          "width": 45,
          "x": 495,
          "y": 285,
          "zOrder": 6,
          "numberProperties": [],
          "stringProperties": [],
          "initialVariables": []
        },
        {
          "angle": 0,
          "customSize": true,
          "height": 45,
          "layer": "",
          "locked": false,
          "name": "crate",
<<<<<<< HEAD
          "persistentUuid": "7ac83600-4326-4c86-a374-11b9e11af973",
=======
          "persistentUuid": "06e8f27d-2e74-4159-a8b6-5eecdd735d26",
>>>>>>> 2762329d
          "width": 45,
          "x": 675,
          "y": 285,
          "zOrder": 6,
          "numberProperties": [],
          "stringProperties": [],
          "initialVariables": []
        },
        {
          "angle": 0,
          "customSize": true,
          "height": 45,
          "layer": "",
          "locked": false,
          "name": "crate",
<<<<<<< HEAD
          "persistentUuid": "5ec170f2-b29c-4916-83e2-84063c32b735",
=======
          "persistentUuid": "029735e9-0a5b-4697-8f8e-fe6ed51e2fa1",
>>>>>>> 2762329d
          "width": 45,
          "x": 540,
          "y": 285,
          "zOrder": 6,
          "numberProperties": [],
          "stringProperties": [],
          "initialVariables": []
        },
        {
          "angle": 0,
          "customSize": true,
          "height": 45,
          "layer": "",
          "locked": false,
          "name": "crate",
<<<<<<< HEAD
          "persistentUuid": "04254600-b526-40de-8e7c-6ccc4c9e092f",
=======
          "persistentUuid": "a2a0e347-203c-4257-9d2e-a8efb350fe55",
>>>>>>> 2762329d
          "width": 45,
          "x": 585,
          "y": 240,
          "zOrder": 6,
          "numberProperties": [],
          "stringProperties": [],
          "initialVariables": []
        },
        {
          "angle": 0,
          "customSize": true,
          "height": 45,
          "layer": "",
          "locked": false,
          "name": "crate",
<<<<<<< HEAD
          "persistentUuid": "9df14879-47f8-4d37-82dc-fb9f0b14cf3c",
=======
          "persistentUuid": "ca3a6a32-d929-4813-a749-2fba15adf9ee",
>>>>>>> 2762329d
          "width": 45,
          "x": 630,
          "y": 240,
          "zOrder": 6,
          "numberProperties": [],
          "stringProperties": [],
          "initialVariables": []
        },
        {
          "angle": 0,
          "customSize": true,
          "height": 45,
          "layer": "",
          "locked": false,
          "name": "crate",
<<<<<<< HEAD
          "persistentUuid": "dcac2752-2c92-4664-bef5-0db3eaf1dbef",
=======
          "persistentUuid": "7e6ac178-b00f-4ff6-b535-b8341fed9820",
>>>>>>> 2762329d
          "width": 45,
          "x": 495,
          "y": 240,
          "zOrder": 6,
          "numberProperties": [],
          "stringProperties": [],
          "initialVariables": []
        },
        {
          "angle": 0,
          "customSize": true,
          "height": 45,
          "layer": "",
          "locked": false,
          "name": "crate",
<<<<<<< HEAD
          "persistentUuid": "d1d01592-9425-4049-9581-d0443e1c260b",
=======
          "persistentUuid": "f31a5bad-7519-4b8b-b54e-7d560192c7c1",
>>>>>>> 2762329d
          "width": 45,
          "x": 675,
          "y": 240,
          "zOrder": 6,
          "numberProperties": [],
          "stringProperties": [],
          "initialVariables": []
        },
        {
          "angle": 0,
          "customSize": true,
          "height": 45,
          "layer": "",
          "locked": false,
          "name": "crate",
<<<<<<< HEAD
          "persistentUuid": "73c67d78-90d1-49df-9483-d8a07613a03d",
=======
          "persistentUuid": "21c65871-7a90-46e0-afa0-5999317eacc3",
>>>>>>> 2762329d
          "width": 45,
          "x": 540,
          "y": 240,
          "zOrder": 6,
          "numberProperties": [],
          "stringProperties": [],
          "initialVariables": []
        },
        {
          "angle": 0,
          "customSize": true,
          "height": 45,
          "layer": "",
          "locked": false,
          "name": "crate",
<<<<<<< HEAD
          "persistentUuid": "c9a589af-f20a-4a6c-b9dc-feb7b1dcf177",
=======
          "persistentUuid": "08c2c302-4d88-4ec6-8a26-ac12f0d9bdd9",
>>>>>>> 2762329d
          "width": 45,
          "x": 585,
          "y": 195,
          "zOrder": 6,
          "numberProperties": [],
          "stringProperties": [],
          "initialVariables": []
        },
        {
          "angle": 0,
          "customSize": true,
          "height": 45,
          "layer": "",
          "locked": false,
          "name": "crate",
<<<<<<< HEAD
          "persistentUuid": "8bd8897d-2e21-4676-b5f8-fd112c087be1",
=======
          "persistentUuid": "2e71dab3-b7b7-46f4-afcc-678173817c3c",
>>>>>>> 2762329d
          "width": 45,
          "x": 630,
          "y": 195,
          "zOrder": 6,
          "numberProperties": [],
          "stringProperties": [],
          "initialVariables": []
        },
        {
          "angle": 0,
          "customSize": true,
          "height": 45,
          "layer": "",
          "locked": false,
          "name": "crate",
<<<<<<< HEAD
          "persistentUuid": "16a6ca3a-aec4-4f29-a0bd-719fdac333f5",
=======
          "persistentUuid": "5babbecd-029c-4827-ad62-0dcd909ab139",
>>>>>>> 2762329d
          "width": 45,
          "x": 495,
          "y": 195,
          "zOrder": 6,
          "numberProperties": [],
          "stringProperties": [],
          "initialVariables": []
        },
        {
          "angle": 0,
          "customSize": true,
          "height": 45,
          "layer": "",
          "locked": false,
          "name": "crate",
<<<<<<< HEAD
          "persistentUuid": "128d6361-f77f-486e-a788-2673ece89f21",
=======
          "persistentUuid": "8ee5df8d-ac84-4ee6-b9eb-1c9a815a4075",
>>>>>>> 2762329d
          "width": 45,
          "x": 675,
          "y": 195,
          "zOrder": 6,
          "numberProperties": [],
          "stringProperties": [],
          "initialVariables": []
        },
        {
          "angle": 0,
          "customSize": true,
          "height": 45,
          "layer": "",
          "locked": false,
          "name": "crate",
<<<<<<< HEAD
          "persistentUuid": "830e26d9-2fc9-4fdd-8e77-a4b8ebd2fb7c",
=======
          "persistentUuid": "94c5da8f-8c87-4033-a5d8-c013ee8c8f4e",
>>>>>>> 2762329d
          "width": 45,
          "x": 540,
          "y": 195,
          "zOrder": 6,
          "numberProperties": [],
          "stringProperties": [],
          "initialVariables": []
        },
        {
          "angle": 0,
          "customSize": true,
          "height": 45,
          "layer": "",
          "locked": false,
          "name": "crate",
<<<<<<< HEAD
          "persistentUuid": "f3cf93d7-6ad4-425d-87a5-185919d3f378",
=======
          "persistentUuid": "40674f63-2085-4eba-830c-2fa365f71085",
>>>>>>> 2762329d
          "width": 45,
          "x": 585,
          "y": 150,
          "zOrder": 6,
          "numberProperties": [],
          "stringProperties": [],
          "initialVariables": []
        },
        {
          "angle": 0,
          "customSize": true,
          "height": 45,
          "layer": "",
          "locked": false,
          "name": "crate",
<<<<<<< HEAD
          "persistentUuid": "42ab958f-a116-4345-bc8e-6080bfda9ca1",
=======
          "persistentUuid": "e0be7e27-f09b-463b-824d-e63b951fd1e2",
>>>>>>> 2762329d
          "width": 45,
          "x": 630,
          "y": 150,
          "zOrder": 6,
          "numberProperties": [],
          "stringProperties": [],
          "initialVariables": []
        },
        {
          "angle": 0,
          "customSize": true,
          "height": 45,
          "layer": "",
          "locked": false,
          "name": "crate",
<<<<<<< HEAD
          "persistentUuid": "bff26d92-8309-49fa-a969-e477705eadf7",
=======
          "persistentUuid": "5d267f06-748f-4794-b9f3-180e3c649298",
>>>>>>> 2762329d
          "width": 45,
          "x": 495,
          "y": 150,
          "zOrder": 6,
          "numberProperties": [],
          "stringProperties": [],
          "initialVariables": []
        },
        {
          "angle": 0,
          "customSize": true,
          "height": 45,
          "layer": "",
          "locked": false,
          "name": "crate",
<<<<<<< HEAD
          "persistentUuid": "97565a42-b3b4-43bd-9c56-8b18dd60e83c",
=======
          "persistentUuid": "de94e154-163d-4c41-be85-a05ae6c7c4b8",
>>>>>>> 2762329d
          "width": 45,
          "x": 675,
          "y": 150,
          "zOrder": 6,
          "numberProperties": [],
          "stringProperties": [],
          "initialVariables": []
        },
        {
          "angle": 0,
          "customSize": true,
          "height": 45,
          "layer": "",
          "locked": false,
          "name": "crate",
<<<<<<< HEAD
          "persistentUuid": "3f5df5aa-03d8-4a25-a594-0aeb5bc18d8d",
=======
          "persistentUuid": "79e1822d-53dd-487d-9484-f05f6b42e2c8",
>>>>>>> 2762329d
          "width": 45,
          "x": 540,
          "y": 150,
          "zOrder": 6,
          "numberProperties": [],
          "stringProperties": [],
          "initialVariables": []
        },
        {
          "angle": 0,
          "customSize": true,
          "height": 45,
          "layer": "",
          "locked": false,
          "name": "crate",
<<<<<<< HEAD
          "persistentUuid": "10dadcc7-6c39-4066-88e3-97a1e2327203",
=======
          "persistentUuid": "335ccaa8-d7fb-484a-bc57-8e84b962f91a",
>>>>>>> 2762329d
          "width": 45,
          "x": 585,
          "y": 105,
          "zOrder": 6,
          "numberProperties": [],
          "stringProperties": [],
          "initialVariables": []
        },
        {
          "angle": 0,
          "customSize": true,
          "height": 45,
          "layer": "",
          "locked": false,
          "name": "crate",
<<<<<<< HEAD
          "persistentUuid": "75e7a3ef-dd37-47ac-b32a-b185cc4f5001",
=======
          "persistentUuid": "3841d1bf-26e8-44b2-aed8-1eb133a37006",
>>>>>>> 2762329d
          "width": 45,
          "x": 630,
          "y": 105,
          "zOrder": 6,
          "numberProperties": [],
          "stringProperties": [],
          "initialVariables": []
        },
        {
          "angle": 0,
          "customSize": true,
          "height": 45,
          "layer": "",
          "locked": false,
          "name": "crate",
<<<<<<< HEAD
          "persistentUuid": "2937524a-d677-4dca-ad4f-185f99553ed5",
=======
          "persistentUuid": "70464420-17bf-475a-9ea5-7a2625223852",
>>>>>>> 2762329d
          "width": 45,
          "x": 495,
          "y": 105,
          "zOrder": 6,
          "numberProperties": [],
          "stringProperties": [],
          "initialVariables": []
        },
        {
          "angle": 0,
          "customSize": true,
          "height": 45,
          "layer": "",
          "locked": false,
          "name": "crate",
<<<<<<< HEAD
          "persistentUuid": "d7027f3a-1b7c-4c63-97bd-fba4d1c5eac9",
=======
          "persistentUuid": "30f1515b-806a-4799-a104-699f062336e6",
>>>>>>> 2762329d
          "width": 45,
          "x": 675,
          "y": 105,
          "zOrder": 6,
          "numberProperties": [],
          "stringProperties": [],
          "initialVariables": []
        },
        {
          "angle": 0,
          "customSize": true,
          "height": 45,
          "layer": "",
          "locked": false,
          "name": "crate",
<<<<<<< HEAD
          "persistentUuid": "256e9971-15fe-4677-bd5d-e1882e1e563e",
=======
          "persistentUuid": "5d6589b8-10da-4a6e-859c-2c4f6dcfefa6",
>>>>>>> 2762329d
          "width": 45,
          "x": 540,
          "y": 105,
          "zOrder": 6,
          "numberProperties": [],
          "stringProperties": [],
          "initialVariables": []
        },
        {
          "angle": 0,
          "customSize": true,
          "height": 45,
          "layer": "",
          "locked": false,
          "name": "crate",
<<<<<<< HEAD
          "persistentUuid": "3a3ea6b1-866e-4d19-a332-e9548d78a9e0",
=======
          "persistentUuid": "6cd83692-40ae-408e-9c8d-90bd8a2f16da",
>>>>>>> 2762329d
          "width": 45,
          "x": 585,
          "y": 60,
          "zOrder": 6,
          "numberProperties": [],
          "stringProperties": [],
          "initialVariables": []
        },
        {
          "angle": 0,
          "customSize": true,
          "height": 45,
          "layer": "",
          "locked": false,
          "name": "crate",
<<<<<<< HEAD
          "persistentUuid": "a6542656-8327-483c-ac11-5adca1a4fb26",
=======
          "persistentUuid": "b42e4349-053c-46a7-84f0-8a801c090131",
>>>>>>> 2762329d
          "width": 45,
          "x": 630,
          "y": 60,
          "zOrder": 6,
          "numberProperties": [],
          "stringProperties": [],
          "initialVariables": []
        },
        {
          "angle": 0,
          "customSize": true,
          "height": 45,
          "layer": "",
          "locked": false,
          "name": "crate",
<<<<<<< HEAD
          "persistentUuid": "742302ac-bfdf-4b5f-ac1c-fc3799430aa3",
=======
          "persistentUuid": "7681d851-0fac-4a7d-997a-7f8745a7133d",
>>>>>>> 2762329d
          "width": 45,
          "x": 495,
          "y": 60,
          "zOrder": 6,
          "numberProperties": [],
          "stringProperties": [],
          "initialVariables": []
        },
        {
          "angle": 0,
          "customSize": true,
          "height": 45,
          "layer": "",
          "locked": false,
          "name": "crate",
<<<<<<< HEAD
          "persistentUuid": "a85cb0c6-d1ff-4cc2-bb14-592c9aeaafc5",
=======
          "persistentUuid": "656714c7-03c2-4ec9-94b9-296f7a2df203",
>>>>>>> 2762329d
          "width": 45,
          "x": 675,
          "y": 60,
          "zOrder": 6,
          "numberProperties": [],
          "stringProperties": [],
          "initialVariables": []
        },
        {
          "angle": 0,
          "customSize": true,
          "height": 45,
          "layer": "",
          "locked": false,
          "name": "crate",
<<<<<<< HEAD
          "persistentUuid": "4bd46efd-b33b-4b01-b3bf-105373eea249",
=======
          "persistentUuid": "13186469-efb4-4fbe-a318-b25d23953256",
>>>>>>> 2762329d
          "width": 45,
          "x": 540,
          "y": 60,
          "zOrder": 6,
          "numberProperties": [],
          "stringProperties": [],
          "initialVariables": []
        },
        {
          "angle": 0,
          "customSize": false,
          "height": 0,
          "layer": "",
          "locked": false,
          "name": "Yt",
<<<<<<< HEAD
          "persistentUuid": "1b7ac1a2-6485-41a2-8864-aea4ca55a0ef",
=======
          "persistentUuid": "64d16a9f-46db-4ede-a09b-d974fde32f12",
>>>>>>> 2762329d
          "width": 0,
          "x": 5,
          "y": 5,
          "zOrder": 7,
          "numberProperties": [],
          "stringProperties": [],
          "initialVariables": []
        },
        {
          "angle": 0,
          "customSize": false,
          "height": 0,
          "layer": "",
          "locked": false,
          "name": "channel",
<<<<<<< HEAD
          "persistentUuid": "ec8e7ba6-605a-4b4d-96e7-59f0f4826735",
=======
          "persistentUuid": "d32863da-694a-482f-a86b-c33960509879",
>>>>>>> 2762329d
          "width": 0,
          "x": 77,
          "y": 16,
          "zOrder": 8,
          "numberProperties": [],
          "stringProperties": [],
          "initialVariables": []
        },
        {
          "angle": 0,
          "customSize": false,
          "height": 0,
          "layer": "",
          "locked": false,
          "name": "tutorial",
<<<<<<< HEAD
          "persistentUuid": "469872d8-8974-4066-997d-e7ad91c28b56",
=======
          "persistentUuid": "3c019c33-05ca-450d-8f64-7bb5f2ad3e36",
>>>>>>> 2762329d
          "width": 0,
          "x": 782,
          "y": 7,
          "zOrder": 9,
          "numberProperties": [],
          "stringProperties": [],
          "initialVariables": []
        }
      ],
      "objects": [
        {
          "name": "bg",
          "tags": "",
          "type": "Sprite",
          "updateIfNotVisible": false,
          "variables": [],
          "behaviors": [],
          "animations": [
            {
              "name": "",
              "useMultipleDirections": false,
              "directions": [
                {
                  "looping": false,
                  "timeBetweenFrames": 0.08,
                  "sprites": [
                    {
                      "hasCustomCollisionMask": false,
                      "image": "PNG\\background.png",
                      "points": [],
                      "originPoint": {
                        "name": "origine",
                        "x": 0,
                        "y": 0
                      },
                      "centerPoint": {
                        "automatic": true,
                        "name": "centre",
                        "x": 0,
                        "y": 0
                      },
                      "customCollisionMask": []
                    }
                  ]
                }
              ]
            }
          ]
        },
        {
          "height": 32,
          "name": "floor",
          "tags": "",
          "texture": "PNG\\floor.png",
          "type": "TiledSpriteObject::TiledSprite",
          "width": 32,
          "variables": [],
          "behaviors": [
            {
              "name": "Physics2",
              "type": "Physics2::Physics2Behavior",
              "bodyType": "Static",
              "bullet": false,
              "fixedRotation": false,
              "canSleep": true,
              "shape": "Box",
              "shapeDimensionA": 0,
              "shapeDimensionB": 0,
              "shapeOffsetX": 0,
              "shapeOffsetY": 0,
              "polygonOrigin": "Center",
              "vertices": [],
              "density": 1,
              "friction": 0.3,
              "restitution": 0.1,
              "linearDamping": 0.1,
              "angularDamping": 0.1,
              "gravityScale": 1,
              "layers": 1,
              "masks": 1
            }
          ]
        },
        {
          "name": "ball",
          "tags": "",
          "type": "Sprite",
          "updateIfNotVisible": false,
          "variables": [],
          "behaviors": [
            {
              "name": "Physics2",
              "type": "Physics2::Physics2Behavior",
              "bodyType": "Dynamic",
              "bullet": false,
              "fixedRotation": false,
              "canSleep": true,
              "shape": "Circle",
              "shapeDimensionA": 0,
              "shapeDimensionB": 0,
              "shapeOffsetX": 0,
              "shapeOffsetY": 0,
              "polygonOrigin": "Center",
              "vertices": [],
              "density": 1,
              "friction": 0.3,
              "restitution": 0.1,
              "linearDamping": 0.1,
              "angularDamping": 0.1,
              "gravityScale": 1,
              "layers": 1,
              "masks": 1
            }
          ],
          "animations": [
            {
              "name": "",
              "useMultipleDirections": false,
              "directions": [
                {
                  "looping": false,
                  "timeBetweenFrames": 0.08,
                  "sprites": [
                    {
                      "hasCustomCollisionMask": false,
                      "image": "PNG\\ball.png",
                      "points": [],
                      "originPoint": {
                        "name": "origine",
                        "x": 18,
                        "y": 18
                      },
                      "centerPoint": {
                        "automatic": true,
                        "name": "centre",
                        "x": 0,
                        "y": 0
                      },
                      "customCollisionMask": []
                    }
                  ]
                }
              ]
            }
          ]
        },
        {
          "name": "cannon",
          "tags": "",
          "type": "Sprite",
          "updateIfNotVisible": false,
          "variables": [],
          "behaviors": [],
          "animations": [
            {
              "name": "",
              "useMultipleDirections": false,
              "directions": [
                {
                  "looping": false,
                  "timeBetweenFrames": 0.08,
                  "sprites": [
                    {
                      "hasCustomCollisionMask": false,
                      "image": "PNG\\cannon.png",
                      "points": [
                        {
                          "name": "spawn",
                          "x": 131.5,
                          "y": 36
                        }
                      ],
                      "originPoint": {
                        "name": "origine",
                        "x": 0,
                        "y": 0
                      },
                      "centerPoint": {
                        "automatic": false,
                        "name": "centre",
                        "x": 37,
                        "y": 36
                      },
                      "customCollisionMask": []
                    }
                  ]
                }
              ]
            }
          ]
        },
        {
          "name": "cannon_base",
          "tags": "",
          "type": "Sprite",
          "updateIfNotVisible": false,
          "variables": [],
          "behaviors": [],
          "animations": [
            {
              "name": "",
              "useMultipleDirections": false,
              "directions": [
                {
                  "looping": false,
                  "timeBetweenFrames": 0.08,
                  "sprites": [
                    {
                      "hasCustomCollisionMask": false,
                      "image": "PNG\\cannon2.png",
                      "points": [],
                      "originPoint": {
                        "name": "origine",
                        "x": 0,
                        "y": 0
                      },
                      "centerPoint": {
                        "automatic": true,
                        "name": "centre",
                        "x": 0,
                        "y": 0
                      },
                      "customCollisionMask": []
                    }
                  ]
                }
              ]
            }
          ]
        },
        {
          "name": "crate",
          "tags": "",
          "type": "Sprite",
          "updateIfNotVisible": false,
          "variables": [],
          "behaviors": [
            {
              "name": "Physics2",
              "type": "Physics2::Physics2Behavior",
              "bodyType": "Dynamic",
              "bullet": false,
              "fixedRotation": false,
              "canSleep": true,
              "shape": "Box",
              "shapeDimensionA": 0,
              "shapeDimensionB": 0,
              "shapeOffsetX": 0,
              "shapeOffsetY": 0,
              "polygonOrigin": "Center",
              "vertices": [],
              "density": 1,
              "friction": 0.3,
              "restitution": 0.1,
              "linearDamping": 0.1,
              "angularDamping": 0.1,
              "gravityScale": 1,
              "layers": 1,
              "masks": 1
            }
          ],
          "animations": [
            {
              "name": "",
              "useMultipleDirections": false,
              "directions": [
                {
                  "looping": false,
                  "timeBetweenFrames": 0.08,
                  "sprites": [
                    {
                      "hasCustomCollisionMask": false,
                      "image": "PNG\\boxAlt.png",
                      "points": [],
                      "originPoint": {
                        "name": "origine",
                        "x": 0,
                        "y": 0
                      },
                      "centerPoint": {
                        "automatic": true,
                        "name": "centre",
                        "x": 0,
                        "y": 0
                      },
                      "customCollisionMask": []
                    }
                  ]
                }
              ]
            }
          ]
        },
        {
          "name": "Yt",
          "tags": "",
          "type": "Sprite",
          "updateIfNotVisible": false,
          "variables": [],
          "behaviors": [],
          "animations": [
            {
              "name": "",
              "useMultipleDirections": false,
              "directions": [
                {
                  "looping": false,
                  "timeBetweenFrames": 0.08,
                  "sprites": [
                    {
                      "hasCustomCollisionMask": false,
                      "image": "PNG\\youtube_social_icon_white.png",
                      "points": [],
                      "originPoint": {
                        "name": "origine",
                        "x": 0,
                        "y": 0
                      },
                      "centerPoint": {
                        "automatic": true,
                        "name": "centre",
                        "x": 0,
                        "y": 0
                      },
                      "customCollisionMask": []
                    }
                  ]
                }
              ]
            }
          ]
        },
        {
          "bold": false,
          "italic": false,
          "name": "channel",
          "smoothed": true,
          "tags": "",
          "type": "TextObject::Text",
          "underlined": false,
          "variables": [],
          "behaviors": [],
          "string": "THE GEM TUTORIALS",
          "font": "",
          "characterSize": 20,
          "color": {
            "b": 0,
            "g": 0,
            "r": 0
          }
        },
        {
          "bold": false,
          "italic": false,
          "name": "tutorial",
          "smoothed": true,
          "tags": "",
          "type": "TextObject::Text",
          "underlined": false,
          "variables": [],
          "behaviors": [],
          "string": "Tutorial",
          "font": "",
          "characterSize": 20,
          "color": {
            "b": 0,
            "g": 0,
            "r": 0
          }
        }
      ],
      "events": [
        {
          "colorB": 194,
          "colorG": 227,
          "colorR": 80,
          "creationTime": 0,
          "disabled": false,
          "folded": false,
          "name": "Physics",
          "source": "",
          "type": "BuiltinCommonInstructions::Group",
          "events": [
            {
              "disabled": false,
              "folded": false,
              "type": "BuiltinCommonInstructions::Standard",
              "conditions": [
                {
                  "type": {
                    "inverted": false,
                    "value": "DepartScene"
                  },
                  "parameters": [
                    ""
                  ],
                  "subInstructions": []
                }
              ],
              "actions": [
                {
                  "type": {
                    "inverted": false,
                    "value": "Delete"
                  },
                  "parameters": [
                    "ball",
                    ""
                  ],
                  "subInstructions": []
                }
              ],
              "events": []
            },
            {
              "disabled": false,
              "folded": false,
              "type": "BuiltinCommonInstructions::Comment",
              "color": {
                "b": 109,
                "g": 230,
                "r": 255,
                "textB": 0,
                "textG": 0,
                "textR": 0
              },
              "comment": "This rotates the cannon towards the mouse pointer",
              "comment2": ""
            },
            {
              "disabled": false,
              "folded": false,
              "type": "BuiltinCommonInstructions::Standard",
              "conditions": [],
              "actions": [
                {
                  "type": {
                    "inverted": false,
                    "value": "RotateTowardPosition"
                  },
                  "parameters": [
                    "cannon",
                    "MouseX()",
                    "MouseY()",
                    "500",
                    ""
                  ],
                  "subInstructions": []
                }
              ],
              "events": []
            },
            {
              "disabled": false,
              "folded": false,
              "type": "BuiltinCommonInstructions::Comment",
              "color": {
                "b": 109,
                "g": 230,
                "r": 255,
                "textB": 0,
                "textG": 0,
                "textR": 0
              },
              "comment": "This creates the ball from the cannon and adds a force to it.",
              "comment2": ""
            },
            {
              "disabled": false,
              "folded": false,
              "type": "BuiltinCommonInstructions::Standard",
              "conditions": [
                {
                  "type": {
                    "inverted": false,
                    "value": "SourisBouton"
                  },
                  "parameters": [
                    "",
                    "Left"
                  ],
                  "subInstructions": []
                },
                {
                  "type": {
                    "inverted": false,
                    "value": "BuiltinCommonInstructions::Once"
                  },
                  "parameters": [],
                  "subInstructions": []
                }
              ],
              "actions": [
                {
                  "type": {
                    "inverted": false,
                    "value": "Create"
                  },
                  "parameters": [
                    "",
                    "ball",
                    "cannon.PointX(\"spawn\")",
                    "cannon.PointY(\"spawn\")",
                    ""
                  ],
                  "subInstructions": []
                },
                {
                  "type": {
                    "inverted": false,
                    "value": "Physics2::ApplyForceTowardPosition"
                  },
                  "parameters": [
                    "ball",
                    "Physics2",
                    "100",
                    "MouseX(\"\",0)",
                    "MouseY(\"\",0)",
                    "cannon.PointX(\"spawn\")",
                    "cannon.PointY(\"spawn\")"
                  ],
                  "subInstructions": []
                }
              ],
              "events": []
            }
          ],
          "parameters": []
        },
        {
          "colorB": 33,
          "colorG": 211,
          "colorR": 126,
          "creationTime": 0,
          "disabled": false,
          "folded": false,
          "name": "Details",
          "source": "",
          "type": "BuiltinCommonInstructions::Group",
          "events": [
            {
              "disabled": false,
              "folded": false,
              "type": "BuiltinCommonInstructions::Standard",
              "conditions": [
                {
                  "type": {
                    "inverted": false,
                    "value": "BuiltinCommonInstructions::Or"
                  },
                  "parameters": [],
                  "subInstructions": [
                    {
                      "type": {
                        "inverted": false,
                        "value": "SourisSurObjet"
                      },
                      "parameters": [
                        "channel",
                        "",
                        "",
                        ""
                      ],
                      "subInstructions": []
                    },
                    {
                      "type": {
                        "inverted": false,
                        "value": "SourisSurObjet"
                      },
                      "parameters": [
                        "Yt",
                        "",
                        "",
                        ""
                      ],
                      "subInstructions": []
                    }
                  ]
                },
                {
                  "type": {
                    "inverted": false,
                    "value": "BuiltinCommonInstructions::Once"
                  },
                  "parameters": [],
                  "subInstructions": []
                }
              ],
              "actions": [
                {
                  "type": {
                    "inverted": false,
                    "value": "LaunchFile"
                  },
                  "parameters": [
                    "\"https://www.youtube.com/channel/UCsZ4Ue8c94YLJDbGRafCI5Q?sub_confirmation=1\"",
                    ""
                  ],
                  "subInstructions": []
                }
              ],
              "events": []
            },
            {
              "disabled": false,
              "folded": false,
              "type": "BuiltinCommonInstructions::Standard",
              "conditions": [
                {
                  "type": {
                    "inverted": false,
                    "value": "BuiltinCommonInstructions::Or"
                  },
                  "parameters": [],
                  "subInstructions": [
                    {
                      "type": {
                        "inverted": false,
                        "value": "SourisSurObjet"
                      },
                      "parameters": [
                        "tutorial",
                        "",
                        "",
                        ""
                      ],
                      "subInstructions": []
                    }
                  ]
                },
                {
                  "type": {
                    "inverted": false,
                    "value": "BuiltinCommonInstructions::Once"
                  },
                  "parameters": [],
                  "subInstructions": []
                }
              ],
              "actions": [
                {
                  "type": {
                    "inverted": false,
                    "value": "LaunchFile"
                  },
                  "parameters": [
                    "\"https://www.youtube.com/channel/UCsZ4Ue8c94YLJDbGRafCI5Q?sub_confirmation=1\"",
                    ""
                  ],
                  "subInstructions": []
                }
              ],
              "events": []
            }
          ],
          "parameters": []
        }
      ],
      "layers": [
        {
          "name": "",
          "visibility": true,
          "cameras": [
            {
              "defaultSize": true,
              "defaultViewport": true,
              "height": 0,
              "viewportBottom": 1,
              "viewportLeft": 0,
              "viewportRight": 1,
              "viewportTop": 0,
              "width": 0
            }
          ],
          "effects": []
        }
      ],
      "behaviorsSharedData": [
        {
          "name": "Physics2",
          "type": "Physics2::Physics2Behavior",
          "gravityX": 0,
          "gravityY": 9.8,
          "scaleX": 100,
          "scaleY": 100
        }
      ]
    }
  ],
  "externalEvents": [],
  "eventsFunctionsExtensions": [],
  "externalLayouts": [],
  "externalSourceFiles": []
}<|MERGE_RESOLUTION|>--- conflicted
+++ resolved
@@ -7,7 +7,6 @@
     "revision": 0
   },
   "properties": {
-    "adMobAppId": "",
     "adaptGameResolutionAtRuntime": true,
     "folderProject": false,
     "linuxExecutableFilename": "",
@@ -33,6 +32,7 @@
     "loadingScreen": {
       "showGDevelopSplash": true
     },
+    "extensionProperties": [],
     "extensions": [
       {
         "name": "BuiltinObject"
@@ -207,11 +207,7 @@
           "layer": "",
           "locked": true,
           "name": "bg",
-<<<<<<< HEAD
-          "persistentUuid": "6016cb05-7436-48d5-ac71-12100fd5f745",
-=======
-          "persistentUuid": "2fe6341c-6520-485f-a897-bfc14050c99d",
->>>>>>> 2762329d
+          "persistentUuid": "d89834dd-ac04-42cc-a009-704a293e04db",
           "width": 0,
           "x": 0,
           "y": 0,
@@ -227,11 +223,7 @@
           "layer": "",
           "locked": false,
           "name": "floor",
-<<<<<<< HEAD
-          "persistentUuid": "14397a59-1b9b-44f4-9ba7-f7e77002dd2b",
-=======
-          "persistentUuid": "738147ba-6619-4d6f-ae59-67b5af7ed1d1",
->>>>>>> 2762329d
+          "persistentUuid": "53f6cb5a-5b74-4947-86df-a6a05c085d58",
           "width": 868,
           "x": -3,
           "y": 418,
@@ -247,11 +239,7 @@
           "layer": "",
           "locked": false,
           "name": "ball",
-<<<<<<< HEAD
-          "persistentUuid": "555d5166-7838-4c3e-a434-0335f09226fa",
-=======
-          "persistentUuid": "57168b31-d893-4a5d-8eb5-c1951edf817b",
->>>>>>> 2762329d
+          "persistentUuid": "d461833b-ed26-41cd-a28f-26d796286b6f",
           "width": 0,
           "x": -45,
           "y": 150,
@@ -267,11 +255,7 @@
           "layer": "",
           "locked": false,
           "name": "cannon",
-<<<<<<< HEAD
-          "persistentUuid": "0368088c-7edc-4e99-893a-69d289059171",
-=======
-          "persistentUuid": "c268afe2-6e8b-478c-bfc4-ddab94327e5e",
->>>>>>> 2762329d
+          "persistentUuid": "ad57dd2a-9bbe-4b1d-b52f-83691b853ab6",
           "width": 0,
           "x": 86,
           "y": 330,
@@ -287,11 +271,7 @@
           "layer": "",
           "locked": false,
           "name": "cannon_base",
-<<<<<<< HEAD
-          "persistentUuid": "d22e2b9c-8426-430a-879d-f24967920c35",
-=======
-          "persistentUuid": "95d9dc7c-3503-4b97-b10d-99eb74b9de0c",
->>>>>>> 2762329d
+          "persistentUuid": "03e59ee9-93fd-4c6f-9182-4e784163bbbf",
           "width": 0,
           "x": 85,
           "y": 350,
@@ -307,11 +287,7 @@
           "layer": "",
           "locked": false,
           "name": "crate",
-<<<<<<< HEAD
-          "persistentUuid": "0803b780-3567-494b-9bd9-b6eba114dd00",
-=======
-          "persistentUuid": "e4008dd9-a152-40da-a9e6-cb73c24c6285",
->>>>>>> 2762329d
+          "persistentUuid": "091714a1-b960-4e22-ae53-d79509a1f349",
           "width": 45,
           "x": 585,
           "y": 375,
@@ -327,11 +303,7 @@
           "layer": "",
           "locked": false,
           "name": "crate",
-<<<<<<< HEAD
-          "persistentUuid": "dc61fe07-bea0-4ba5-83ab-f3b133788e54",
-=======
-          "persistentUuid": "581c21ae-51fc-44f0-940a-148d712e2d82",
->>>>>>> 2762329d
+          "persistentUuid": "64b8cba7-17f2-4564-9003-793fb206ca44",
           "width": 45,
           "x": 630,
           "y": 375,
@@ -347,11 +319,7 @@
           "layer": "",
           "locked": false,
           "name": "crate",
-<<<<<<< HEAD
-          "persistentUuid": "a4fc1ee1-5e49-4fdf-8061-a4225f31837e",
-=======
-          "persistentUuid": "274b72d4-83a1-467e-b932-eb334f64ed7e",
->>>>>>> 2762329d
+          "persistentUuid": "40b9e548-dc52-4c37-b58d-11b7e1e0a102",
           "width": 45,
           "x": 495,
           "y": 375,
@@ -367,11 +335,7 @@
           "layer": "",
           "locked": false,
           "name": "crate",
-<<<<<<< HEAD
-          "persistentUuid": "774c730a-b571-4c8e-992e-60af224e9298",
-=======
-          "persistentUuid": "11564624-2a09-424b-acfe-dabc976d2d91",
->>>>>>> 2762329d
+          "persistentUuid": "3b753016-62d9-491b-92d7-c9f1b49ea7dc",
           "width": 45,
           "x": 675,
           "y": 375,
@@ -387,11 +351,7 @@
           "layer": "",
           "locked": false,
           "name": "crate",
-<<<<<<< HEAD
-          "persistentUuid": "021b24dd-d9ea-4453-be10-3c179e6bcd17",
-=======
-          "persistentUuid": "e146d446-f31c-4069-ba42-277e11b5a56e",
->>>>>>> 2762329d
+          "persistentUuid": "f39c4588-ec9d-49d4-9ada-600eb3ab74df",
           "width": 45,
           "x": 540,
           "y": 375,
@@ -407,11 +367,7 @@
           "layer": "",
           "locked": false,
           "name": "crate",
-<<<<<<< HEAD
-          "persistentUuid": "56778262-6c3a-4dee-8adb-bee3951b704a",
-=======
-          "persistentUuid": "fa1ba0d8-e2c6-43ab-9d22-76c6b3d022ab",
->>>>>>> 2762329d
+          "persistentUuid": "30777884-bcc2-4d1c-bde7-0cd35c8e2412",
           "width": 45,
           "x": 585,
           "y": 330,
@@ -427,11 +383,7 @@
           "layer": "",
           "locked": false,
           "name": "crate",
-<<<<<<< HEAD
-          "persistentUuid": "f2b80363-8e09-4832-b7b1-16e38dc1abd2",
-=======
-          "persistentUuid": "761700d5-4bf8-4b08-850f-e893c075e6f2",
->>>>>>> 2762329d
+          "persistentUuid": "176e9f78-22ab-4362-815e-3928d008a5a5",
           "width": 45,
           "x": 630,
           "y": 330,
@@ -447,11 +399,7 @@
           "layer": "",
           "locked": false,
           "name": "crate",
-<<<<<<< HEAD
-          "persistentUuid": "559ab2c6-b934-48ba-9324-081610cd568d",
-=======
-          "persistentUuid": "81901939-be9d-40e9-b9c7-73927a7dc0b0",
->>>>>>> 2762329d
+          "persistentUuid": "d6419012-c556-4945-85fb-63063eac8780",
           "width": 45,
           "x": 495,
           "y": 330,
@@ -467,11 +415,7 @@
           "layer": "",
           "locked": false,
           "name": "crate",
-<<<<<<< HEAD
-          "persistentUuid": "c98238a8-fc90-478b-8d18-cf305fb5fab7",
-=======
-          "persistentUuid": "c37dfdd1-93ae-461d-8801-5d2ea6c9873c",
->>>>>>> 2762329d
+          "persistentUuid": "ef2d32d8-1293-486b-b7bc-4783afac4777",
           "width": 45,
           "x": 675,
           "y": 330,
@@ -487,11 +431,7 @@
           "layer": "",
           "locked": false,
           "name": "crate",
-<<<<<<< HEAD
-          "persistentUuid": "7232a1f3-0ff1-4709-afeb-6382b4198637",
-=======
-          "persistentUuid": "e83f4d73-e722-48d4-83a5-44e442583a06",
->>>>>>> 2762329d
+          "persistentUuid": "70eb313e-8525-4951-a36c-01641c14d2ca",
           "width": 45,
           "x": 540,
           "y": 330,
@@ -507,11 +447,7 @@
           "layer": "",
           "locked": false,
           "name": "crate",
-<<<<<<< HEAD
-          "persistentUuid": "460be4df-79c2-4f1a-8817-f277add4c747",
-=======
-          "persistentUuid": "269c1954-0ced-4421-b47f-8287fd127ad5",
->>>>>>> 2762329d
+          "persistentUuid": "26fe3d99-a142-4f5c-ad90-76ec9c5d5cc9",
           "width": 45,
           "x": 585,
           "y": 285,
@@ -527,11 +463,7 @@
           "layer": "",
           "locked": false,
           "name": "crate",
-<<<<<<< HEAD
-          "persistentUuid": "df4c7b01-dfee-4b24-9c44-daf5cb4cb417",
-=======
-          "persistentUuid": "0a961857-2f79-4740-a2e1-ebd97ee168e6",
->>>>>>> 2762329d
+          "persistentUuid": "412881e2-38a2-4d06-88cd-a122202bd7c0",
           "width": 45,
           "x": 630,
           "y": 285,
@@ -547,11 +479,7 @@
           "layer": "",
           "locked": false,
           "name": "crate",
-<<<<<<< HEAD
-          "persistentUuid": "2c7e7039-404b-445b-ad35-2ed99dc9faa3",
-=======
-          "persistentUuid": "04948a85-5b67-48e7-8b55-cbe47d860ad8",
->>>>>>> 2762329d
+          "persistentUuid": "20f9aaf6-60ab-431d-9292-6e79bb564e50",
           "width": 45,
           "x": 495,
           "y": 285,
@@ -567,11 +495,7 @@
           "layer": "",
           "locked": false,
           "name": "crate",
-<<<<<<< HEAD
-          "persistentUuid": "7ac83600-4326-4c86-a374-11b9e11af973",
-=======
-          "persistentUuid": "06e8f27d-2e74-4159-a8b6-5eecdd735d26",
->>>>>>> 2762329d
+          "persistentUuid": "109442f3-77e7-466c-b458-1952c2c9b576",
           "width": 45,
           "x": 675,
           "y": 285,
@@ -587,11 +511,7 @@
           "layer": "",
           "locked": false,
           "name": "crate",
-<<<<<<< HEAD
-          "persistentUuid": "5ec170f2-b29c-4916-83e2-84063c32b735",
-=======
-          "persistentUuid": "029735e9-0a5b-4697-8f8e-fe6ed51e2fa1",
->>>>>>> 2762329d
+          "persistentUuid": "74d277ae-5706-4ad6-9583-0ab4a59b76b6",
           "width": 45,
           "x": 540,
           "y": 285,
@@ -607,11 +527,7 @@
           "layer": "",
           "locked": false,
           "name": "crate",
-<<<<<<< HEAD
-          "persistentUuid": "04254600-b526-40de-8e7c-6ccc4c9e092f",
-=======
-          "persistentUuid": "a2a0e347-203c-4257-9d2e-a8efb350fe55",
->>>>>>> 2762329d
+          "persistentUuid": "e32d58ec-f6e9-44d6-80e1-fbaaa209ed6c",
           "width": 45,
           "x": 585,
           "y": 240,
@@ -627,11 +543,7 @@
           "layer": "",
           "locked": false,
           "name": "crate",
-<<<<<<< HEAD
-          "persistentUuid": "9df14879-47f8-4d37-82dc-fb9f0b14cf3c",
-=======
-          "persistentUuid": "ca3a6a32-d929-4813-a749-2fba15adf9ee",
->>>>>>> 2762329d
+          "persistentUuid": "14d6e39d-2ceb-4387-940f-423178aa7d86",
           "width": 45,
           "x": 630,
           "y": 240,
@@ -647,11 +559,7 @@
           "layer": "",
           "locked": false,
           "name": "crate",
-<<<<<<< HEAD
-          "persistentUuid": "dcac2752-2c92-4664-bef5-0db3eaf1dbef",
-=======
-          "persistentUuid": "7e6ac178-b00f-4ff6-b535-b8341fed9820",
->>>>>>> 2762329d
+          "persistentUuid": "816d8fec-8b17-409e-8c0b-6bfd90c14dbe",
           "width": 45,
           "x": 495,
           "y": 240,
@@ -667,11 +575,7 @@
           "layer": "",
           "locked": false,
           "name": "crate",
-<<<<<<< HEAD
-          "persistentUuid": "d1d01592-9425-4049-9581-d0443e1c260b",
-=======
-          "persistentUuid": "f31a5bad-7519-4b8b-b54e-7d560192c7c1",
->>>>>>> 2762329d
+          "persistentUuid": "55973ff8-e802-427f-ad29-42bca468e9df",
           "width": 45,
           "x": 675,
           "y": 240,
@@ -687,11 +591,7 @@
           "layer": "",
           "locked": false,
           "name": "crate",
-<<<<<<< HEAD
-          "persistentUuid": "73c67d78-90d1-49df-9483-d8a07613a03d",
-=======
-          "persistentUuid": "21c65871-7a90-46e0-afa0-5999317eacc3",
->>>>>>> 2762329d
+          "persistentUuid": "5cb79690-5a08-4151-b21d-c298cae3052f",
           "width": 45,
           "x": 540,
           "y": 240,
@@ -707,11 +607,7 @@
           "layer": "",
           "locked": false,
           "name": "crate",
-<<<<<<< HEAD
-          "persistentUuid": "c9a589af-f20a-4a6c-b9dc-feb7b1dcf177",
-=======
-          "persistentUuid": "08c2c302-4d88-4ec6-8a26-ac12f0d9bdd9",
->>>>>>> 2762329d
+          "persistentUuid": "6dd87a2e-6165-4783-a096-556f4eff8b9f",
           "width": 45,
           "x": 585,
           "y": 195,
@@ -727,11 +623,7 @@
           "layer": "",
           "locked": false,
           "name": "crate",
-<<<<<<< HEAD
-          "persistentUuid": "8bd8897d-2e21-4676-b5f8-fd112c087be1",
-=======
-          "persistentUuid": "2e71dab3-b7b7-46f4-afcc-678173817c3c",
->>>>>>> 2762329d
+          "persistentUuid": "0b654bd6-097c-46be-bc6b-743ec2eb3543",
           "width": 45,
           "x": 630,
           "y": 195,
@@ -747,11 +639,7 @@
           "layer": "",
           "locked": false,
           "name": "crate",
-<<<<<<< HEAD
-          "persistentUuid": "16a6ca3a-aec4-4f29-a0bd-719fdac333f5",
-=======
-          "persistentUuid": "5babbecd-029c-4827-ad62-0dcd909ab139",
->>>>>>> 2762329d
+          "persistentUuid": "ebf49769-01df-4664-bef0-5aa7f4e53b18",
           "width": 45,
           "x": 495,
           "y": 195,
@@ -767,11 +655,7 @@
           "layer": "",
           "locked": false,
           "name": "crate",
-<<<<<<< HEAD
-          "persistentUuid": "128d6361-f77f-486e-a788-2673ece89f21",
-=======
-          "persistentUuid": "8ee5df8d-ac84-4ee6-b9eb-1c9a815a4075",
->>>>>>> 2762329d
+          "persistentUuid": "52dd70a4-eb91-474e-a36a-99d1438b1a1c",
           "width": 45,
           "x": 675,
           "y": 195,
@@ -787,11 +671,7 @@
           "layer": "",
           "locked": false,
           "name": "crate",
-<<<<<<< HEAD
-          "persistentUuid": "830e26d9-2fc9-4fdd-8e77-a4b8ebd2fb7c",
-=======
-          "persistentUuid": "94c5da8f-8c87-4033-a5d8-c013ee8c8f4e",
->>>>>>> 2762329d
+          "persistentUuid": "95ffb098-0e3a-447a-8f63-a8c877cb9f17",
           "width": 45,
           "x": 540,
           "y": 195,
@@ -807,11 +687,7 @@
           "layer": "",
           "locked": false,
           "name": "crate",
-<<<<<<< HEAD
-          "persistentUuid": "f3cf93d7-6ad4-425d-87a5-185919d3f378",
-=======
-          "persistentUuid": "40674f63-2085-4eba-830c-2fa365f71085",
->>>>>>> 2762329d
+          "persistentUuid": "e40ce212-3c7a-4bc8-a8a8-2b7a1c85cf93",
           "width": 45,
           "x": 585,
           "y": 150,
@@ -827,11 +703,7 @@
           "layer": "",
           "locked": false,
           "name": "crate",
-<<<<<<< HEAD
-          "persistentUuid": "42ab958f-a116-4345-bc8e-6080bfda9ca1",
-=======
-          "persistentUuid": "e0be7e27-f09b-463b-824d-e63b951fd1e2",
->>>>>>> 2762329d
+          "persistentUuid": "af2f6ef6-8eae-4d9d-8b7e-d7ad543e9df2",
           "width": 45,
           "x": 630,
           "y": 150,
@@ -847,11 +719,7 @@
           "layer": "",
           "locked": false,
           "name": "crate",
-<<<<<<< HEAD
-          "persistentUuid": "bff26d92-8309-49fa-a969-e477705eadf7",
-=======
-          "persistentUuid": "5d267f06-748f-4794-b9f3-180e3c649298",
->>>>>>> 2762329d
+          "persistentUuid": "fdbdfeb9-931a-46c5-b18d-4241dfd11106",
           "width": 45,
           "x": 495,
           "y": 150,
@@ -867,11 +735,7 @@
           "layer": "",
           "locked": false,
           "name": "crate",
-<<<<<<< HEAD
-          "persistentUuid": "97565a42-b3b4-43bd-9c56-8b18dd60e83c",
-=======
-          "persistentUuid": "de94e154-163d-4c41-be85-a05ae6c7c4b8",
->>>>>>> 2762329d
+          "persistentUuid": "4923a82d-b4d5-4a3b-8097-ece52631aba2",
           "width": 45,
           "x": 675,
           "y": 150,
@@ -887,11 +751,7 @@
           "layer": "",
           "locked": false,
           "name": "crate",
-<<<<<<< HEAD
-          "persistentUuid": "3f5df5aa-03d8-4a25-a594-0aeb5bc18d8d",
-=======
-          "persistentUuid": "79e1822d-53dd-487d-9484-f05f6b42e2c8",
->>>>>>> 2762329d
+          "persistentUuid": "2518ecce-2e6e-4ff9-99a5-4648a8f647e8",
           "width": 45,
           "x": 540,
           "y": 150,
@@ -907,11 +767,7 @@
           "layer": "",
           "locked": false,
           "name": "crate",
-<<<<<<< HEAD
-          "persistentUuid": "10dadcc7-6c39-4066-88e3-97a1e2327203",
-=======
-          "persistentUuid": "335ccaa8-d7fb-484a-bc57-8e84b962f91a",
->>>>>>> 2762329d
+          "persistentUuid": "ce48387b-c4d7-45a2-8a2e-03870e3a9bfd",
           "width": 45,
           "x": 585,
           "y": 105,
@@ -927,11 +783,7 @@
           "layer": "",
           "locked": false,
           "name": "crate",
-<<<<<<< HEAD
-          "persistentUuid": "75e7a3ef-dd37-47ac-b32a-b185cc4f5001",
-=======
-          "persistentUuid": "3841d1bf-26e8-44b2-aed8-1eb133a37006",
->>>>>>> 2762329d
+          "persistentUuid": "20d39dbd-8072-4f58-b9a4-85e219bb75db",
           "width": 45,
           "x": 630,
           "y": 105,
@@ -947,11 +799,7 @@
           "layer": "",
           "locked": false,
           "name": "crate",
-<<<<<<< HEAD
-          "persistentUuid": "2937524a-d677-4dca-ad4f-185f99553ed5",
-=======
-          "persistentUuid": "70464420-17bf-475a-9ea5-7a2625223852",
->>>>>>> 2762329d
+          "persistentUuid": "11394eb4-1592-4320-b0b3-979847125c48",
           "width": 45,
           "x": 495,
           "y": 105,
@@ -967,11 +815,7 @@
           "layer": "",
           "locked": false,
           "name": "crate",
-<<<<<<< HEAD
-          "persistentUuid": "d7027f3a-1b7c-4c63-97bd-fba4d1c5eac9",
-=======
-          "persistentUuid": "30f1515b-806a-4799-a104-699f062336e6",
->>>>>>> 2762329d
+          "persistentUuid": "0823a721-f919-4345-b3e6-aa9f09c7a6d5",
           "width": 45,
           "x": 675,
           "y": 105,
@@ -987,11 +831,7 @@
           "layer": "",
           "locked": false,
           "name": "crate",
-<<<<<<< HEAD
-          "persistentUuid": "256e9971-15fe-4677-bd5d-e1882e1e563e",
-=======
-          "persistentUuid": "5d6589b8-10da-4a6e-859c-2c4f6dcfefa6",
->>>>>>> 2762329d
+          "persistentUuid": "a54bbfe5-f13d-430a-843d-73740d759615",
           "width": 45,
           "x": 540,
           "y": 105,
@@ -1007,11 +847,7 @@
           "layer": "",
           "locked": false,
           "name": "crate",
-<<<<<<< HEAD
-          "persistentUuid": "3a3ea6b1-866e-4d19-a332-e9548d78a9e0",
-=======
-          "persistentUuid": "6cd83692-40ae-408e-9c8d-90bd8a2f16da",
->>>>>>> 2762329d
+          "persistentUuid": "cecaa5ca-1f4c-4577-b2d5-e0378b6def51",
           "width": 45,
           "x": 585,
           "y": 60,
@@ -1027,11 +863,7 @@
           "layer": "",
           "locked": false,
           "name": "crate",
-<<<<<<< HEAD
-          "persistentUuid": "a6542656-8327-483c-ac11-5adca1a4fb26",
-=======
-          "persistentUuid": "b42e4349-053c-46a7-84f0-8a801c090131",
->>>>>>> 2762329d
+          "persistentUuid": "a16516e2-4551-40ff-8307-0b687a1ea9a1",
           "width": 45,
           "x": 630,
           "y": 60,
@@ -1047,11 +879,7 @@
           "layer": "",
           "locked": false,
           "name": "crate",
-<<<<<<< HEAD
-          "persistentUuid": "742302ac-bfdf-4b5f-ac1c-fc3799430aa3",
-=======
-          "persistentUuid": "7681d851-0fac-4a7d-997a-7f8745a7133d",
->>>>>>> 2762329d
+          "persistentUuid": "f18632b8-7270-4394-8724-8e13066c4eea",
           "width": 45,
           "x": 495,
           "y": 60,
@@ -1067,11 +895,7 @@
           "layer": "",
           "locked": false,
           "name": "crate",
-<<<<<<< HEAD
-          "persistentUuid": "a85cb0c6-d1ff-4cc2-bb14-592c9aeaafc5",
-=======
-          "persistentUuid": "656714c7-03c2-4ec9-94b9-296f7a2df203",
->>>>>>> 2762329d
+          "persistentUuid": "d3985af0-9333-47f3-9540-9cce827a5f00",
           "width": 45,
           "x": 675,
           "y": 60,
@@ -1087,11 +911,7 @@
           "layer": "",
           "locked": false,
           "name": "crate",
-<<<<<<< HEAD
-          "persistentUuid": "4bd46efd-b33b-4b01-b3bf-105373eea249",
-=======
-          "persistentUuid": "13186469-efb4-4fbe-a318-b25d23953256",
->>>>>>> 2762329d
+          "persistentUuid": "d24359bd-dfbf-491f-b812-9364d010cc01",
           "width": 45,
           "x": 540,
           "y": 60,
@@ -1107,11 +927,7 @@
           "layer": "",
           "locked": false,
           "name": "Yt",
-<<<<<<< HEAD
-          "persistentUuid": "1b7ac1a2-6485-41a2-8864-aea4ca55a0ef",
-=======
-          "persistentUuid": "64d16a9f-46db-4ede-a09b-d974fde32f12",
->>>>>>> 2762329d
+          "persistentUuid": "da0af879-2597-43e7-a9d4-d16a8be280ee",
           "width": 0,
           "x": 5,
           "y": 5,
@@ -1127,11 +943,7 @@
           "layer": "",
           "locked": false,
           "name": "channel",
-<<<<<<< HEAD
-          "persistentUuid": "ec8e7ba6-605a-4b4d-96e7-59f0f4826735",
-=======
-          "persistentUuid": "d32863da-694a-482f-a86b-c33960509879",
->>>>>>> 2762329d
+          "persistentUuid": "49fecb4b-6efd-428b-a79d-b8b744768262",
           "width": 0,
           "x": 77,
           "y": 16,
@@ -1147,11 +959,7 @@
           "layer": "",
           "locked": false,
           "name": "tutorial",
-<<<<<<< HEAD
-          "persistentUuid": "469872d8-8974-4066-997d-e7ad91c28b56",
-=======
-          "persistentUuid": "3c019c33-05ca-450d-8f64-7bb5f2ad3e36",
->>>>>>> 2762329d
+          "persistentUuid": "613eed75-d2b6-4318-868f-4395cd98c94e",
           "width": 0,
           "x": 782,
           "y": 7,
