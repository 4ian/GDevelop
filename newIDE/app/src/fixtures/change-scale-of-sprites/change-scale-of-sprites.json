--- conflicted
+++ resolved
@@ -7,7 +7,6 @@
     "revision": 0
   },
   "properties": {
-    "adMobAppId": "",
     "adaptGameResolutionAtRuntime": false,
     "folderProject": false,
     "linuxExecutableFilename": "",
@@ -33,6 +32,7 @@
     "loadingScreen": {
       "showGDevelopSplash": true
     },
+    "extensionProperties": [],
     "extensions": [
       {
         "name": "BuiltinObject"
@@ -153,11 +153,7 @@
           "layer": "",
           "locked": false,
           "name": "message",
-<<<<<<< HEAD
-          "persistentUuid": "9aff5d24-f21c-4c02-b781-6c5452bd939c",
-=======
-          "persistentUuid": "a0ec8083-ce11-408b-a7ce-f5489b76319d",
->>>>>>> 2762329d
+          "persistentUuid": "3ba941b3-dfca-4f4b-a43d-151e91d0954e",
           "width": 0,
           "x": 15.1197,
           "y": 19.1174,
