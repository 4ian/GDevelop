--- conflicted
+++ resolved
@@ -7,7 +7,6 @@
     "revision": 0
   },
   "properties": {
-    "adMobAppId": "",
     "adaptGameResolutionAtRuntime": false,
     "folderProject": false,
     "linuxExecutableFilename": "",
@@ -33,6 +32,7 @@
     "loadingScreen": {
       "showGDevelopSplash": true
     },
+    "extensionProperties": [],
     "extensions": [
       {
         "name": "BuiltinObject"
@@ -162,11 +162,7 @@
           "layer": "",
           "locked": false,
           "name": "message",
-<<<<<<< HEAD
-          "persistentUuid": "6cd8776d-72b6-476c-a9d6-1532ee686051",
-=======
-          "persistentUuid": "6d716822-03c9-47f6-a9b5-71416e10e27c",
->>>>>>> 2762329d
+          "persistentUuid": "da63d2ae-aeab-4664-8173-7f590c31942e",
           "width": 0,
           "x": 173.207,
           "y": 3.75557,
