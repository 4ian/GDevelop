{
  "firstLayout": "",
  "gdVersion": {
    "build": 98,
    "major": 4,
    "minor": 0,
    "revision": 0
  },
  "properties": {
    "adMobAppId": "",
    "adaptGameResolutionAtRuntime": false,
    "folderProject": false,
    "linuxExecutableFilename": "",
    "macExecutableFilename": "",
    "orientation": "landscape",
    "packageName": "com.example.gamename",
    "projectFile": "/home/matthias/Programme/GD_MyFork/GD/newIDE/app/resources/examples/device-orientation-compass/device-orientation-compass.json",
    "scaleMode": "linear",
    "sizeOnStartupMode": "adaptHeight",
    "useExternalSourceFiles": false,
    "version": "1.0.0",
    "winExecutableFilename": "",
    "winExecutableIconFile": "",
    "name": "Project",
    "author": "",
    "windowWidth": 600,
    "windowHeight": 600,
    "latestCompilationDirectory": "/home/matthias/Programme/GD_MyFork/testprojects/compass",
    "maxFPS": 60,
    "minFPS": 10,
    "verticalSync": false,
    "platformSpecificAssets": {},
    "loadingScreen": {
      "showGDevelopSplash": true
    },
    "extensions": [
      {
        "name": "BuiltinObject"
      },
      {
        "name": "BuiltinAudio"
      },
      {
        "name": "BuiltinVariables"
      },
      {
        "name": "BuiltinTime"
      },
      {
        "name": "BuiltinMouse"
      },
      {
        "name": "BuiltinKeyboard"
      },
      {
        "name": "BuiltinJoystick"
      },
      {
        "name": "BuiltinCamera"
      },
      {
        "name": "BuiltinWindow"
      },
      {
        "name": "BuiltinFile"
      },
      {
        "name": "BuiltinNetwork"
      },
      {
        "name": "BuiltinScene"
      },
      {
        "name": "BuiltinAdvanced"
      },
      {
        "name": "Sprite"
      },
      {
        "name": "BuiltinCommonInstructions"
      },
      {
        "name": "BuiltinCommonConversions"
      },
      {
        "name": "BuiltinStringInstructions"
      },
      {
        "name": "BuiltinMathematicalTools"
      },
      {
        "name": "BuiltinExternalLayouts"
      }
    ],
    "platforms": [
      {
        "name": "GDevelop JS platform"
      }
    ],
    "currentPlatform": "GDevelop JS platform"
  },
  "resources": {
    "resources": [
      {
        "alwaysLoaded": false,
        "file": "https://resources.gdevelop-app.com/examples/device-orientation-compass/img/compass.png",
        "kind": "image",
        "metadata": "",
        "name": "compass.png",
        "smoothed": true,
        "userAdded": false
      },
      {
        "alwaysLoaded": false,
        "file": "https://resources.gdevelop-app.com/examples/device-orientation-compass/img/needle.png",
        "kind": "image",
        "metadata": "",
        "name": "needle.png",
        "smoothed": true,
        "userAdded": false
      }
    ],
    "resourceFolders": []
  },
  "objects": [],
  "objectsGroups": [],
  "variables": [],
  "layouts": [
    {
      "b": 209,
      "disableInputWhenNotFocused": true,
      "mangledName": "NewScene",
      "name": "NewScene",
      "oglFOV": 90,
      "oglZFar": 500,
      "oglZNear": 1,
      "r": 209,
      "standardSortMethod": true,
      "stopSoundsOnStartup": true,
      "title": "",
      "v": 209,
      "uiSettings": {
        "grid": false,
        "gridB": 255,
        "gridG": 180,
        "gridHeight": 32,
        "gridOffsetX": 0,
        "gridOffsetY": 0,
        "gridR": 158,
        "gridWidth": 32,
        "snap": true,
        "windowMask": false,
        "zoomFactor": 1
      },
      "objectsGroups": [],
      "variables": [],
      "instances": [
        {
          "angle": 0,
          "customSize": false,
          "height": 0,
          "layer": "",
          "locked": false,
          "name": "compass",
<<<<<<< HEAD
          "persistentUuid": "815c8b05-8b53-4109-acb6-8d835fff6d64",
=======
          "persistentUuid": "d4c2072a-a764-441e-8236-ec852f435364",
>>>>>>> 2762329d
          "width": 0,
          "x": 16,
          "y": 0,
          "zOrder": 1,
          "numberProperties": [],
          "stringProperties": [],
          "initialVariables": []
        },
        {
          "angle": 0,
          "customSize": false,
          "height": 0,
          "layer": "",
          "locked": false,
          "name": "needle",
<<<<<<< HEAD
          "persistentUuid": "0d399fe4-ffd6-4938-9ea3-665c8d364ed4",
=======
          "persistentUuid": "f40fa3b3-545b-404e-9df5-453a5d71f9e2",
>>>>>>> 2762329d
          "width": 0,
          "x": 16,
          "y": 0,
          "zOrder": 2,
          "numberProperties": [],
          "stringProperties": [],
          "initialVariables": []
        }
      ],
      "objects": [
        {
          "name": "compass",
          "tags": "",
          "type": "Sprite",
          "updateIfNotVisible": false,
          "variables": [],
          "behaviors": [],
          "animations": [
            {
              "name": "",
              "useMultipleDirections": false,
              "directions": [
                {
                  "looping": false,
                  "timeBetweenFrames": 1,
                  "sprites": [
                    {
                      "hasCustomCollisionMask": false,
                      "image": "compass.png",
                      "points": [],
                      "originPoint": {
                        "name": "origine",
                        "x": 0,
                        "y": 0
                      },
                      "centerPoint": {
                        "automatic": true,
                        "name": "centre",
                        "x": 0,
                        "y": 0
                      },
                      "customCollisionMask": []
                    }
                  ]
                }
              ]
            }
          ]
        },
        {
          "name": "needle",
          "tags": "",
          "type": "Sprite",
          "updateIfNotVisible": false,
          "variables": [],
          "behaviors": [],
          "animations": [
            {
              "name": "",
              "useMultipleDirections": false,
              "directions": [
                {
                  "looping": false,
                  "timeBetweenFrames": 1,
                  "sprites": [
                    {
                      "hasCustomCollisionMask": false,
                      "image": "needle.png",
                      "points": [],
                      "originPoint": {
                        "name": "origine",
                        "x": 0,
                        "y": 0
                      },
                      "centerPoint": {
                        "automatic": true,
                        "name": "centre",
                        "x": 0,
                        "y": 0
                      },
                      "customCollisionMask": []
                    }
                  ]
                }
              ]
            }
          ]
        }
      ],
      "events": [
        {
          "disabled": false,
          "folded": false,
          "type": "BuiltinCommonInstructions::Comment",
          "color": {
            "b": 109,
            "g": 230,
            "r": 255,
            "textB": 0,
            "textG": 0,
            "textR": 0
          },
          "comment": "Decive orientation - compass example",
          "comment2": ""
        },
        {
          "disabled": false,
          "folded": false,
          "type": "BuiltinCommonInstructions::Standard",
          "conditions": [
            {
              "type": {
                "inverted": false,
                "value": "DepartScene"
              },
              "parameters": [
                ""
              ],
              "subInstructions": []
            }
          ],
          "actions": [
            {
              "type": {
                "inverted": false,
                "value": "DeviceSensors::ActivateOrientationListener"
              },
              "parameters": [],
              "subInstructions": []
            }
          ],
          "events": []
        },
        {
          "disabled": false,
          "folded": false,
          "type": "BuiltinCommonInstructions::Standard",
          "conditions": [],
          "actions": [
            {
              "type": {
                "inverted": false,
                "value": "SetAngle"
              },
              "parameters": [
                "needle",
                "=",
                "DeviceSensors::OrientationAlpha()"
              ],
              "subInstructions": []
            }
          ],
          "events": []
        }
      ],
      "layers": [
        {
          "name": "",
          "visibility": true,
          "cameras": [
            {
              "defaultSize": true,
              "defaultViewport": true,
              "height": 0,
              "viewportBottom": 1,
              "viewportLeft": 0,
              "viewportRight": 1,
              "viewportTop": 0,
              "width": 0
            }
          ],
          "effects": []
        }
      ],
      "behaviorsSharedData": []
    }
  ],
  "externalEvents": [],
  "eventsFunctionsExtensions": [],
  "externalLayouts": [],
  "externalSourceFiles": []
}<|MERGE_RESOLUTION|>--- conflicted
+++ resolved
@@ -7,7 +7,6 @@
     "revision": 0
   },
   "properties": {
-    "adMobAppId": "",
     "adaptGameResolutionAtRuntime": false,
     "folderProject": false,
     "linuxExecutableFilename": "",
@@ -33,6 +32,7 @@
     "loadingScreen": {
       "showGDevelopSplash": true
     },
+    "extensionProperties": [],
     "extensions": [
       {
         "name": "BuiltinObject"
@@ -162,11 +162,7 @@
           "layer": "",
           "locked": false,
           "name": "compass",
-<<<<<<< HEAD
-          "persistentUuid": "815c8b05-8b53-4109-acb6-8d835fff6d64",
-=======
-          "persistentUuid": "d4c2072a-a764-441e-8236-ec852f435364",
->>>>>>> 2762329d
+          "persistentUuid": "96ad72dc-d474-4a2b-a636-898882bb5081",
           "width": 0,
           "x": 16,
           "y": 0,
@@ -182,11 +178,7 @@
           "layer": "",
           "locked": false,
           "name": "needle",
-<<<<<<< HEAD
-          "persistentUuid": "0d399fe4-ffd6-4938-9ea3-665c8d364ed4",
-=======
-          "persistentUuid": "f40fa3b3-545b-404e-9df5-453a5d71f9e2",
->>>>>>> 2762329d
+          "persistentUuid": "eec37a5e-dc3c-4212-9586-9e76373dbb6d",
           "width": 0,
           "x": 16,
           "y": 0,
