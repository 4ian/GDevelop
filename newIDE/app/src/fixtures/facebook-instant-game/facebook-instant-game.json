--- conflicted
+++ resolved
@@ -7,7 +7,6 @@
     "revision": 0
   },
   "properties": {
-    "adMobAppId": "",
     "adaptGameResolutionAtRuntime": false,
     "folderProject": false,
     "linuxExecutableFilename": "",
@@ -33,6 +32,7 @@
     "loadingScreen": {
       "showGDevelopSplash": false
     },
+    "extensionProperties": [],
     "extensions": [
       {
         "name": "BuiltinObject"
@@ -219,11 +219,7 @@
           "layer": "",
           "locked": false,
           "name": "lives",
-<<<<<<< HEAD
-          "persistentUuid": "d143c1a1-1ed5-4a1a-b39d-f2034d5254b9",
-=======
-          "persistentUuid": "19fdf085-b2b0-4e0c-b78b-943c098f8ce5",
->>>>>>> 2762329d
+          "persistentUuid": "ab9d530b-6378-482f-9927-2bd50373093c",
           "width": 0,
           "x": 153,
           "y": 11,
@@ -239,11 +235,7 @@
           "layer": "",
           "locked": false,
           "name": "Save_BTN",
-<<<<<<< HEAD
-          "persistentUuid": "edd4f22e-6ac9-40b2-83bc-447feb1438c3",
-=======
-          "persistentUuid": "0f370ae5-794f-4746-93c7-b33ad09118ef",
->>>>>>> 2762329d
+          "persistentUuid": "345f0039-2e59-449e-aad0-4924e2fa7579",
           "width": 0,
           "x": 88,
           "y": 363,
@@ -259,11 +251,7 @@
           "layer": "",
           "locked": false,
           "name": "player_name",
-<<<<<<< HEAD
-          "persistentUuid": "cf502d95-d4ee-4adb-8f6e-7ebc83c106c9",
-=======
-          "persistentUuid": "23fefd9c-23c5-44e6-ba4a-414b6a76fcf8",
->>>>>>> 2762329d
+          "persistentUuid": "433bbb77-804b-4021-8c81-7eadfb23ce0b",
           "width": 0,
           "x": 150,
           "y": 112,
@@ -279,11 +267,7 @@
           "layer": "",
           "locked": false,
           "name": "player_id",
-<<<<<<< HEAD
-          "persistentUuid": "2f0d24bc-e539-4306-8264-40a4c64d78e7",
-=======
-          "persistentUuid": "c289e515-81c5-46d8-826b-c84eeca4116e",
->>>>>>> 2762329d
+          "persistentUuid": "d68cb295-c89e-48c5-838c-8a1d09f86f2a",
           "width": 0,
           "x": 152,
           "y": 149,
@@ -299,11 +283,7 @@
           "layer": "",
           "locked": false,
           "name": "rank_player",
-<<<<<<< HEAD
-          "persistentUuid": "94417635-a8b5-413e-afdd-1201a4686f33",
-=======
-          "persistentUuid": "7a759500-ec5f-450d-9048-a845b0f35a46",
->>>>>>> 2762329d
+          "persistentUuid": "66f9ae4d-1b7c-4494-9c23-13ef0c38ff59",
           "width": 0,
           "x": 153,
           "y": 68,
@@ -319,11 +299,7 @@
           "layer": "",
           "locked": false,
           "name": "Score",
-<<<<<<< HEAD
-          "persistentUuid": "72610e48-59b3-447b-950e-b90e6af0a701",
-=======
-          "persistentUuid": "2b0b0d31-fb9b-4cdb-a8ef-fdab4a321f38",
->>>>>>> 2762329d
+          "persistentUuid": "6d48bf4d-032e-43d0-9df9-c5c50a94681c",
           "width": 98,
           "x": 152,
           "y": 37,
@@ -339,11 +315,7 @@
           "layer": "",
           "locked": false,
           "name": "Score_add_BTN",
-<<<<<<< HEAD
-          "persistentUuid": "554c452e-62d9-46d2-8277-297229680848",
-=======
-          "persistentUuid": "b0d75816-1d90-48b9-9f09-9d89e4e1e0b5",
->>>>>>> 2762329d
+          "persistentUuid": "d424f5b0-a23c-47db-99d6-32ab8a964fb3",
           "width": 0,
           "x": 1,
           "y": 306,
@@ -359,11 +331,7 @@
           "layer": "",
           "locked": false,
           "name": "Text_Score",
-<<<<<<< HEAD
-          "persistentUuid": "8da9088e-78c5-46d3-927f-155e8be676c6",
-=======
-          "persistentUuid": "3e6b2918-9d2c-4042-900a-f2b8ff235f90",
->>>>>>> 2762329d
+          "persistentUuid": "ffecd218-5457-45e2-9ea4-bf8f4d30b263",
           "width": 0,
           "x": 73,
           "y": 36,
@@ -379,11 +347,7 @@
           "layer": "",
           "locked": false,
           "name": "Text_Name_Player",
-<<<<<<< HEAD
-          "persistentUuid": "6d7e1939-3279-43f1-bcbe-2ecb56b3edfd",
-=======
-          "persistentUuid": "fad0e5a7-8ef9-47ee-a9f0-5de961ce8225",
->>>>>>> 2762329d
+          "persistentUuid": "37140b47-40e4-42be-970e-8249f47cc988",
           "width": 0,
           "x": 6,
           "y": 112,
@@ -399,11 +363,7 @@
           "layer": "",
           "locked": false,
           "name": "Text_Rank_Player",
-<<<<<<< HEAD
-          "persistentUuid": "ac94d5ab-cf10-4b70-8432-1df0cf8563a2",
-=======
-          "persistentUuid": "1e3efd80-d6ba-43db-8b5d-9e4f8a763109",
->>>>>>> 2762329d
+          "persistentUuid": "1f58df0d-f460-434c-a81a-f5fbbd8b661d",
           "width": 0,
           "x": 13,
           "y": 68,
@@ -419,11 +379,7 @@
           "layer": "",
           "locked": false,
           "name": "Text_Player_ID",
-<<<<<<< HEAD
-          "persistentUuid": "b63790d1-6267-4162-ac0e-9886718a7a3b",
-=======
-          "persistentUuid": "6d197e3c-9342-4436-9677-a4517c1b78b8",
->>>>>>> 2762329d
+          "persistentUuid": "8f109159-8b39-4732-b52b-06cda9f3d228",
           "width": 0,
           "x": 39,
           "y": 147,
@@ -439,11 +395,7 @@
           "layer": "",
           "locked": false,
           "name": "Text_Lives",
-<<<<<<< HEAD
-          "persistentUuid": "71909c6d-ccb4-4595-9833-304335e1318b",
-=======
-          "persistentUuid": "112ed1fd-daf9-47a5-bf10-c192a832873c",
->>>>>>> 2762329d
+          "persistentUuid": "75eb9581-0ea1-4433-b46e-b020afccfb45",
           "width": 0,
           "x": 77,
           "y": 10,
@@ -459,11 +411,7 @@
           "layer": "",
           "locked": false,
           "name": "Lives_sub_BTN",
-<<<<<<< HEAD
-          "persistentUuid": "afa9a7f1-8e43-4bc7-a67b-3ee6c48d398f",
-=======
-          "persistentUuid": "4813ccbe-7935-406c-be77-498468ed31c9",
->>>>>>> 2762329d
+          "persistentUuid": "be21fbe8-8960-426d-9494-a0ce9f1ef482",
           "width": 0,
           "x": 168,
           "y": 249,
@@ -484,11 +432,7 @@
           "layer": "",
           "locked": false,
           "name": "Text_Error",
-<<<<<<< HEAD
-          "persistentUuid": "544d97bb-1b9f-4c43-94bf-b43388bd01d4",
-=======
-          "persistentUuid": "a5bd15a8-04c2-49bd-8dfd-f60c3e2830fe",
->>>>>>> 2762329d
+          "persistentUuid": "9bbba311-a0bc-4227-937e-2a8453c78aa4",
           "width": 0,
           "x": 0,
           "y": 178,
@@ -504,11 +448,7 @@
           "layer": "",
           "locked": false,
           "name": "error",
-<<<<<<< HEAD
-          "persistentUuid": "f131004f-0c75-46bc-9063-c07d77b9b93b",
-=======
-          "persistentUuid": "b4367d06-5d23-44de-aacd-1096846aa633",
->>>>>>> 2762329d
+          "persistentUuid": "d4f61c9d-872e-4ea9-89be-844a4ce60c33",
           "width": 0,
           "x": 2,
           "y": 204,
@@ -524,11 +464,7 @@
           "layer": "",
           "locked": false,
           "name": "Score_sub_BTN",
-<<<<<<< HEAD
-          "persistentUuid": "fd9d05e5-f0e3-49d2-9c45-5ec480a0b376",
-=======
-          "persistentUuid": "f64342c2-5308-420a-ba7b-4854daec5fbd",
->>>>>>> 2762329d
+          "persistentUuid": "2100b802-0903-49a4-b8bd-957f19236bea",
           "width": 0,
           "x": 168,
           "y": 306,
@@ -544,11 +480,7 @@
           "layer": "",
           "locked": false,
           "name": "Lives_add_BTN",
-<<<<<<< HEAD
-          "persistentUuid": "e9d0eaf6-3a58-4cc6-9c3c-bf92ace8644b",
-=======
-          "persistentUuid": "47777bab-843e-4f72-94b7-a3280b80041e",
->>>>>>> 2762329d
+          "persistentUuid": "e5838882-aec5-413c-a4d3-f9c6ca75a776",
           "width": 0,
           "x": 1,
           "y": 249,
@@ -564,11 +496,7 @@
           "layer": "",
           "locked": false,
           "name": "Ad_load_interstitial",
-<<<<<<< HEAD
-          "persistentUuid": "c9f609dc-8799-43b7-9c29-c06cf660868b",
-=======
-          "persistentUuid": "f8b87ed2-d996-4b77-8e7f-77e62af6c0b9",
->>>>>>> 2762329d
+          "persistentUuid": "402096ed-d4c4-41c9-9f8d-32134fda2889",
           "width": 0,
           "x": 472,
           "y": 51,
@@ -584,11 +512,7 @@
           "layer": "",
           "locked": false,
           "name": "Ad_show_interstitial",
-<<<<<<< HEAD
-          "persistentUuid": "e46a35e1-eb17-49ce-a750-58f5ead9754a",
-=======
-          "persistentUuid": "7c4623f3-eb6c-41c0-abb6-23884e60c236",
->>>>>>> 2762329d
+          "persistentUuid": "3dc44245-3591-453c-9cb4-c4783c9ec072",
           "width": 0,
           "x": 472,
           "y": 128,
@@ -604,11 +528,7 @@
           "layer": "",
           "locked": false,
           "name": "Ad_load_video",
-<<<<<<< HEAD
-          "persistentUuid": "e70a2992-5e16-4e71-8de8-0e4c7ed7cd00",
-=======
-          "persistentUuid": "9025d121-f3b4-4270-bc97-d9dd6168e812",
->>>>>>> 2762329d
+          "persistentUuid": "d488eaf8-8fc4-4503-b565-6c563860724d",
           "width": 0,
           "x": 472,
           "y": 205,
@@ -624,11 +544,7 @@
           "layer": "",
           "locked": false,
           "name": "Ad_show_video",
-<<<<<<< HEAD
-          "persistentUuid": "2b636579-4aa3-4901-91fa-71893b9c0922",
-=======
-          "persistentUuid": "b85fdb37-ce32-41f9-8c08-b7d21f00ed66",
->>>>>>> 2762329d
+          "persistentUuid": "034b870d-87c6-4104-b7a0-58f4da27ed01",
           "width": 0,
           "x": 472,
           "y": 282,
@@ -644,11 +560,7 @@
           "layer": "",
           "locked": false,
           "name": "Text_Ad_show_video",
-<<<<<<< HEAD
-          "persistentUuid": "3ce0f849-b1ba-42a4-a5dd-c649eb93643f",
-=======
-          "persistentUuid": "2bd36879-9bdf-45ff-97cc-53b82600d07f",
->>>>>>> 2762329d
+          "persistentUuid": "52b78c92-5856-422f-a805-11d4816ce289",
           "width": 0,
           "x": 503,
           "y": 293,
@@ -664,11 +576,7 @@
           "layer": "",
           "locked": false,
           "name": "Text_Ad_show_interstitial",
-<<<<<<< HEAD
-          "persistentUuid": "897abcea-c254-499d-a6e9-4e08f07e65dd",
-=======
-          "persistentUuid": "46af9ca2-ac51-498f-b634-ec5870e32b10",
->>>>>>> 2762329d
+          "persistentUuid": "3a1f539a-5eed-4bde-8ee7-b0bbca2b52d0",
           "width": 0,
           "x": 484,
           "y": 143,
@@ -684,11 +592,7 @@
           "layer": "",
           "locked": false,
           "name": "Text_Ad_load_interstitial",
-<<<<<<< HEAD
-          "persistentUuid": "b890c879-b15f-4e0c-98d6-b0690f3c982c",
-=======
-          "persistentUuid": "b01ed98d-57fa-4431-b39e-21632fb3aff6",
->>>>>>> 2762329d
+          "persistentUuid": "2525e055-b9dd-4a73-9d29-169726ad1f97",
           "width": 0,
           "x": 486,
           "y": 65,
@@ -704,11 +608,7 @@
           "layer": "",
           "locked": false,
           "name": "Text_Ad_load_video",
-<<<<<<< HEAD
-          "persistentUuid": "2a0523d5-5e86-46a3-842b-961f0b177de7",
-=======
-          "persistentUuid": "c75e9b5f-8987-45c5-91a0-ccd37a406bc5",
->>>>>>> 2762329d
+          "persistentUuid": "b67d9e44-4c39-41d1-9b8a-a0c5d7e6dfa1",
           "width": 0,
           "x": 504,
           "y": 217,
