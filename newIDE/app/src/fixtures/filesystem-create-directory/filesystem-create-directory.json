--- conflicted
+++ resolved
@@ -7,7 +7,6 @@
     "revision": 0
   },
   "properties": {
-    "adMobAppId": "",
     "adaptGameResolutionAtRuntime": false,
     "folderProject": false,
     "linuxExecutableFilename": "",
@@ -33,6 +32,7 @@
     "loadingScreen": {
       "showGDevelopSplash": true
     },
+    "extensionProperties": [],
     "extensions": [
       {
         "name": "BuiltinObject"
@@ -225,11 +225,7 @@
           "layer": "",
           "locked": false,
           "name": "Dir",
-<<<<<<< HEAD
-          "persistentUuid": "9cdb17f8-ef75-47d2-828d-1cdfb5a0a4c8",
-=======
-          "persistentUuid": "7b314125-1d47-4b71-a55b-5c615fdb7652",
->>>>>>> 2762329d
+          "persistentUuid": "646d2703-242e-49e0-a1b7-230be2c2b415",
           "width": 0,
           "x": 10,
           "y": 25,
@@ -245,11 +241,7 @@
           "layer": "",
           "locked": false,
           "name": "Dir",
-<<<<<<< HEAD
-          "persistentUuid": "dc6b5a54-dc50-44cb-8ce1-980b3ddf11e1",
-=======
-          "persistentUuid": "3d7473e1-4f4b-4eaa-8eda-ec5f0d0c88cb",
->>>>>>> 2762329d
+          "persistentUuid": "80eb4d66-8c17-417b-af27-9bb52c5b0129",
           "width": 0,
           "x": 10,
           "y": 135,
@@ -265,11 +257,7 @@
           "layer": "",
           "locked": false,
           "name": "Desktop",
-<<<<<<< HEAD
-          "persistentUuid": "aa411c50-471d-4cba-8f50-ddb4197cc717",
-=======
-          "persistentUuid": "0a982aae-3d6d-4195-bd23-2e505a774f01",
->>>>>>> 2762329d
+          "persistentUuid": "fc381ffd-bc5e-4a17-86e2-64efcd2bb408",
           "width": 0,
           "x": 100,
           "y": 50,
@@ -285,11 +273,7 @@
           "layer": "",
           "locked": false,
           "name": "Documents",
-<<<<<<< HEAD
-          "persistentUuid": "2472a10a-8ada-4292-b991-1004aaece75d",
-=======
-          "persistentUuid": "25fbcfef-8c13-4f7d-b050-f93021f35458",
->>>>>>> 2762329d
+          "persistentUuid": "b3360643-93fb-43ce-8bba-5e2935a97278",
           "width": 0,
           "x": 100,
           "y": 160,
@@ -305,11 +289,7 @@
           "layer": "",
           "locked": false,
           "name": "HowerDocuments",
-<<<<<<< HEAD
-          "persistentUuid": "71ada35a-272e-48f2-95da-40d721f49452",
-=======
-          "persistentUuid": "a0910dff-db0e-4fc9-adbd-4300705e067a",
->>>>>>> 2762329d
+          "persistentUuid": "cca570bb-2832-4928-bef1-6919deb7fd6a",
           "width": 400,
           "x": 10,
           "y": 120,
@@ -325,11 +305,7 @@
           "layer": "",
           "locked": false,
           "name": "Select",
-<<<<<<< HEAD
-          "persistentUuid": "b194bf82-1d35-415e-a3df-e5a8f2b386af",
-=======
-          "persistentUuid": "06e35acb-088d-4860-b38d-89cd97bc35b2",
->>>>>>> 2762329d
+          "persistentUuid": "031d3ce8-41ae-4131-950f-1ee13edbfdc6",
           "width": 0,
           "x": 415,
           "y": 126,
@@ -345,11 +321,7 @@
           "layer": "",
           "locked": false,
           "name": "Select",
-<<<<<<< HEAD
-          "persistentUuid": "05e2a635-1a14-45e5-802c-fca6543f5898",
-=======
-          "persistentUuid": "04de4292-174f-4696-bfbc-5966c1e24406",
->>>>>>> 2762329d
+          "persistentUuid": "0692eb7b-5f97-425d-8f9f-703a0dc8cec2",
           "width": 0,
           "x": 512.867,
           "y": 338.5,
@@ -365,11 +337,7 @@
           "layer": "",
           "locked": false,
           "name": "CreateMessage",
-<<<<<<< HEAD
-          "persistentUuid": "99e02d20-4737-48d6-94c6-019515961894",
-=======
-          "persistentUuid": "d106a02f-1b99-4f55-b687-afa6a35f59b2",
->>>>>>> 2762329d
+          "persistentUuid": "feb1bcf7-8b1e-440d-8eb5-b775e6266f7e",
           "width": 0,
           "x": 300,
           "y": 300,
@@ -385,11 +353,7 @@
           "layer": "",
           "locked": false,
           "name": "HowerDesktop",
-<<<<<<< HEAD
-          "persistentUuid": "7dc06d6d-849f-4a1e-bbe6-ac71d17830d5",
-=======
-          "persistentUuid": "3b403ee8-a79d-4cd9-936a-18066ec7d1b0",
->>>>>>> 2762329d
+          "persistentUuid": "fa4a0065-0305-4420-b5c8-5c35c980ec0f",
           "width": 400,
           "x": 10,
           "y": 10,
@@ -869,11 +833,7 @@
           "layer": "",
           "locked": false,
           "name": "NewFileDesktop",
-<<<<<<< HEAD
-          "persistentUuid": "3575da66-b482-4372-8f0c-589ef261a571",
-=======
-          "persistentUuid": "a50c9160-7fdb-4872-aaa2-f0c32f6a3551",
->>>>>>> 2762329d
+          "persistentUuid": "10bec05a-8802-4ba6-80ae-f7e33730f84f",
           "width": 0,
           "x": 150,
           "y": 300,
@@ -889,11 +849,7 @@
           "layer": "",
           "locked": false,
           "name": "ErrorMessage",
-<<<<<<< HEAD
-          "persistentUuid": "b2000352-e7a6-490f-85d5-00f107d8b6e1",
-=======
-          "persistentUuid": "dcb00304-c112-4b52-b9f1-d8519f33db44",
->>>>>>> 2762329d
+          "persistentUuid": "a61d4815-804b-4369-a6af-b5ceec16a17b",
           "width": 0,
           "x": 228,
           "y": 240,
@@ -1471,11 +1427,7 @@
           "layer": "",
           "locked": false,
           "name": "NewFileDocuments",
-<<<<<<< HEAD
-          "persistentUuid": "2f0ab377-38b8-4db3-9aa8-fb8c7c4912cc",
-=======
-          "persistentUuid": "52f2b0e5-bdaa-4b9a-bab2-23f982c6eb07",
->>>>>>> 2762329d
+          "persistentUuid": "96e5603a-fd31-45e9-a944-ef18a4bd0817",
           "width": 0,
           "x": 150,
           "y": 300,
@@ -1491,11 +1443,7 @@
           "layer": "",
           "locked": false,
           "name": "ErrorMessage",
-<<<<<<< HEAD
-          "persistentUuid": "e53c5f47-3542-42fd-8cb0-3b24f57f56d5",
-=======
-          "persistentUuid": "f4644c2c-e234-4235-a9be-70f082b22b8f",
->>>>>>> 2762329d
+          "persistentUuid": "f5e422c8-7412-4adb-865b-35480380d46d",
           "width": 0,
           "x": 228,
           "y": 240,
