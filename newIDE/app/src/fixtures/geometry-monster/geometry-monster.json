--- conflicted
+++ resolved
@@ -7,7 +7,6 @@
     "revision": 0
   },
   "properties": {
-    "adMobAppId": "",
     "adaptGameResolutionAtRuntime": false,
     "folderProject": false,
     "linuxExecutableFilename": "",
@@ -33,6 +32,7 @@
     "loadingScreen": {
       "showGDevelopSplash": true
     },
+    "extensionProperties": [],
     "extensions": [
       {
         "name": "BuiltinObject"
@@ -464,11 +464,7 @@
           "layer": "",
           "locked": false,
           "name": "GameTitle",
-<<<<<<< HEAD
-          "persistentUuid": "b6d086f5-f3f4-480e-bb9a-df6c03ae36f0",
-=======
-          "persistentUuid": "6694536e-eaeb-41c6-931c-e9b8328dccb1",
->>>>>>> 2762329d
+          "persistentUuid": "1e27dd7c-c0c8-4e60-92e7-0e6e2b72a675",
           "width": 0,
           "x": 33,
           "y": 148,
@@ -484,11 +480,7 @@
           "layer": "",
           "locked": false,
           "name": "ButtonStart",
-<<<<<<< HEAD
-          "persistentUuid": "1e536c96-ac97-4f68-b3fd-d7897fe7a90b",
-=======
-          "persistentUuid": "6aab73b7-e587-445b-a7bb-344d68c0cffa",
->>>>>>> 2762329d
+          "persistentUuid": "dc0f9600-1ec9-4b59-a667-f592bc2989d9",
           "width": 0,
           "x": 233,
           "y": 406,
@@ -868,11 +860,7 @@
           "layer": "",
           "locked": false,
           "name": "Monster",
-<<<<<<< HEAD
-          "persistentUuid": "69e801ca-f838-44a7-a1dc-9f88096c6f97",
-=======
-          "persistentUuid": "0de1008b-4526-4869-9612-307ac49b17a8",
->>>>>>> 2762329d
+          "persistentUuid": "0d732576-5dab-4f4c-b9b3-cb0069b6c743",
           "width": 0,
           "x": 243,
           "y": 707,
@@ -888,11 +876,7 @@
           "layer": "",
           "locked": false,
           "name": "Score",
-<<<<<<< HEAD
-          "persistentUuid": "16945b68-42d6-4256-8461-d73ca2c61351",
-=======
-          "persistentUuid": "e8c02ca6-44da-42d7-ba2d-8f387d2d7fca",
->>>>>>> 2762329d
+          "persistentUuid": "45ce24d5-85d3-4f04-b0d9-15a4d2f5b0dd",
           "width": 0,
           "x": 35,
           "y": 19,
@@ -908,11 +892,7 @@
           "layer": "",
           "locked": false,
           "name": "Life",
-<<<<<<< HEAD
-          "persistentUuid": "954d4e53-59d4-4e04-80b6-4fb0e0593563",
-=======
-          "persistentUuid": "e98fb825-df2a-4d18-b403-77de521591dc",
->>>>>>> 2762329d
+          "persistentUuid": "231f2d88-0933-4d09-b832-41ab5903af6f",
           "width": 0,
           "x": 487,
           "y": 27,
@@ -928,11 +908,7 @@
           "layer": "",
           "locked": false,
           "name": "GameOver",
-<<<<<<< HEAD
-          "persistentUuid": "56ec9b82-d992-4eca-82b1-e1890e05b171",
-=======
-          "persistentUuid": "bf8d175c-0d50-4c84-9a59-f73b37f0d7d1",
->>>>>>> 2762329d
+          "persistentUuid": "f790301e-c5d4-48db-bcd3-0864f1c943ef",
           "width": 0,
           "x": 100,
           "y": 148,
@@ -948,11 +924,7 @@
           "layer": "",
           "locked": false,
           "name": "ButtonTryAgain",
-<<<<<<< HEAD
-          "persistentUuid": "dd83aa0d-1c63-4446-a55b-2462befa17ef",
-=======
-          "persistentUuid": "59f46e63-2915-4efe-9519-e962ce6dbc7b",
->>>>>>> 2762329d
+          "persistentUuid": "af85eb6d-d763-4016-a59a-59da0c006043",
           "width": 0,
           "x": 348,
           "y": 406,
@@ -968,11 +940,7 @@
           "layer": "",
           "locked": false,
           "name": "ButtonMainMenu",
-<<<<<<< HEAD
-          "persistentUuid": "4ab5af0f-a31b-4947-a8c5-91b041516236",
-=======
-          "persistentUuid": "d9ae3c3e-81df-4d70-a102-c7aee3d3034e",
->>>>>>> 2762329d
+          "persistentUuid": "69557889-59fd-4df5-87fe-602a4a46b75f",
           "width": 0,
           "x": 110,
           "y": 406,
