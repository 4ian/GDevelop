--- conflicted
+++ resolved
@@ -7,7 +7,6 @@
     "revision": 0
   },
   "properties": {
-    "adMobAppId": "",
     "adaptGameResolutionAtRuntime": false,
     "folderProject": false,
     "linuxExecutableFilename": "",
@@ -33,6 +32,7 @@
     "loadingScreen": {
       "showGDevelopSplash": true
     },
+    "extensionProperties": [],
     "extensions": [
       {
         "name": "BuiltinObject"
@@ -153,11 +153,7 @@
           "layer": "",
           "locked": false,
           "name": "sentence_explain_1",
-<<<<<<< HEAD
-          "persistentUuid": "448af662-8d9e-4481-9288-6b1b03ab0dba",
-=======
-          "persistentUuid": "157e5b19-538b-471b-880e-0fad129633c4",
->>>>>>> 2762329d
+          "persistentUuid": "131b4378-a0ac-4951-8fa4-8cb11d191536",
           "width": 0,
           "x": 164,
           "y": 10,
@@ -173,11 +169,7 @@
           "layer": "",
           "locked": false,
           "name": "My_picture",
-<<<<<<< HEAD
-          "persistentUuid": "114a6fc1-b54d-4f75-aa38-19236ff1cf38",
-=======
-          "persistentUuid": "093e9d69-4cda-4fab-bd8f-a294822781a5",
->>>>>>> 2762329d
+          "persistentUuid": "398fe1be-c635-4b08-8c2c-d9176afed8fe",
           "width": 0,
           "x": 136,
           "y": 192,
@@ -193,11 +185,7 @@
           "layer": "",
           "locked": false,
           "name": "sentence_explain_2",
-<<<<<<< HEAD
-          "persistentUuid": "1cf5debc-2d14-4232-8d0d-c4c2fd099ae9",
-=======
-          "persistentUuid": "58eaad78-557b-4efb-ba2c-65429070fa5a",
->>>>>>> 2762329d
+          "persistentUuid": "b169477b-3043-4bf1-81a4-d1125a2c1f02",
           "width": 0,
           "x": 147,
           "y": 74,
@@ -213,11 +201,7 @@
           "layer": "",
           "locked": false,
           "name": "bybouhandlizard",
-<<<<<<< HEAD
-          "persistentUuid": "e3959743-a0cb-48cc-ab16-7219f79bb986",
-=======
-          "persistentUuid": "3e9b0bf5-ec74-4fd9-9785-0cd6bba79b1d",
->>>>>>> 2762329d
+          "persistentUuid": "cd975954-1c51-45cf-8ef5-4905ca64f392",
           "width": 0,
           "x": 208,
           "y": 441,
@@ -233,11 +217,7 @@
           "layer": "",
           "locked": false,
           "name": "NewObject",
-<<<<<<< HEAD
-          "persistentUuid": "21a32fc3-f4ed-444c-8d80-573cfb29223f",
-=======
-          "persistentUuid": "6a12a48f-0915-4f56-bc35-27e292fa821e",
->>>>>>> 2762329d
+          "persistentUuid": "37aa0f5b-7b2d-4b04-9fc5-d88bba1ff9e2",
           "width": 0,
           "x": 981,
           "y": 44,
@@ -253,11 +233,7 @@
           "layer": "",
           "locked": false,
           "name": "CopyOfNewObject",
-<<<<<<< HEAD
-          "persistentUuid": "46b2e8ff-dcc0-457c-a147-29f1ac0d79b7",
-=======
-          "persistentUuid": "80c7fbb6-fcf1-47ce-88d6-bbca7495cfe5",
->>>>>>> 2762329d
+          "persistentUuid": "75b7bbbf-3c0c-44e0-b483-7c6166e94d30",
           "width": 0,
           "x": 459,
           "y": 156,
