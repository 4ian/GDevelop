{
  "firstLayout": "",
  "gdVersion": {
    "build": 98,
    "major": 4,
    "minor": 0,
    "revision": 0
  },
  "properties": {
    "adMobAppId": "",
    "adaptGameResolutionAtRuntime": false,
    "folderProject": false,
    "linuxExecutableFilename": "",
    "macExecutableFilename": "",
    "orientation": "default",
    "packageName": "com.example.gamename",
    "projectFile": "C:\\Users\\szoszo\\Desktop\\Projects\\GDevelop5\\move-object\\game.json",
    "scaleMode": "linear",
    "sizeOnStartupMode": "",
    "useExternalSourceFiles": false,
    "version": "1.0.0",
    "winExecutableFilename": "",
    "winExecutableIconFile": "",
    "name": "Project",
    "author": "",
    "windowWidth": 800,
    "windowHeight": 600,
    "latestCompilationDirectory": "",
    "maxFPS": 60,
    "minFPS": 10,
    "verticalSync": false,
    "platformSpecificAssets": {},
    "loadingScreen": {
      "showGDevelopSplash": true
    },
    "extensions": [
      {
        "name": "BuiltinObject"
      },
      {
        "name": "BuiltinAudio"
      },
      {
        "name": "BuiltinVariables"
      },
      {
        "name": "BuiltinTime"
      },
      {
        "name": "BuiltinMouse"
      },
      {
        "name": "BuiltinKeyboard"
      },
      {
        "name": "BuiltinJoystick"
      },
      {
        "name": "BuiltinCamera"
      },
      {
        "name": "BuiltinWindow"
      },
      {
        "name": "BuiltinFile"
      },
      {
        "name": "BuiltinNetwork"
      },
      {
        "name": "BuiltinScene"
      },
      {
        "name": "BuiltinAdvanced"
      },
      {
        "name": "Sprite"
      },
      {
        "name": "BuiltinCommonInstructions"
      },
      {
        "name": "BuiltinCommonConversions"
      },
      {
        "name": "BuiltinStringInstructions"
      },
      {
        "name": "BuiltinMathematicalTools"
      },
      {
        "name": "BuiltinExternalLayouts"
      }
    ],
    "platforms": [
      {
        "name": "GDevelop JS platform"
      }
    ],
    "currentPlatform": "GDevelop JS platform"
  },
  "resources": {
    "resources": [
      {
        "alwaysLoaded": false,
        "file": "https://resources.gdevelop-app.com/examples/move-object-with-physics/p1_jump.png",
        "kind": "image",
        "metadata": "",
        "name": "p1_jump.png",
        "smoothed": true,
        "userAdded": true
      },
      {
        "alwaysLoaded": false,
        "file": "https://resources.gdevelop-app.com/examples/move-object-with-physics/coinGold.png",
        "kind": "image",
        "metadata": "",
        "name": "coinGold.png",
        "smoothed": true,
        "userAdded": true
      }
    ],
    "resourceFolders": []
  },
  "objects": [],
  "objectsGroups": [],
  "variables": [],
  "layouts": [
    {
      "b": 209,
      "disableInputWhenNotFocused": true,
      "mangledName": "NewScene",
      "name": "NewScene",
      "oglFOV": 90,
      "oglZFar": 500,
      "oglZNear": 1,
      "r": 209,
      "standardSortMethod": true,
      "stopSoundsOnStartup": true,
      "title": "",
      "v": 209,
      "uiSettings": {
        "grid": false,
        "gridB": 255,
        "gridG": 180,
        "gridHeight": 32,
        "gridOffsetX": 0,
        "gridOffsetY": 0,
        "gridR": 158,
        "gridWidth": 32,
        "snap": true,
        "windowMask": false,
        "zoomFactor": 1
      },
      "objectsGroups": [],
      "variables": [],
      "instances": [
        {
          "angle": 0,
          "customSize": false,
          "height": 0,
          "layer": "",
          "locked": false,
          "name": "kenney",
<<<<<<< HEAD
          "persistentUuid": "35dd9121-cf0e-4a9a-8008-e6e69d1e8a62",
=======
          "persistentUuid": "d121288c-a77f-4234-807b-6741915a0e9e",
>>>>>>> 2762329d
          "width": 0,
          "x": 336.849,
          "y": 241.534,
          "zOrder": 1,
          "numberProperties": [],
          "stringProperties": [],
          "initialVariables": []
        },
        {
          "angle": 0,
          "customSize": false,
          "height": 0,
          "layer": "",
          "locked": false,
          "name": "message",
<<<<<<< HEAD
          "persistentUuid": "a746c0f6-709b-4162-9d3b-5219572db581",
=======
          "persistentUuid": "9faa961a-cc38-4c92-b122-17fc61675608",
>>>>>>> 2762329d
          "width": 0,
          "x": 117.085,
          "y": 1.20455,
          "zOrder": 2,
          "numberProperties": [],
          "stringProperties": [],
          "initialVariables": []
        }
      ],
      "objects": [
        {
          "name": "coin",
          "tags": "",
          "type": "Sprite",
          "updateIfNotVisible": false,
          "variables": [],
          "behaviors": [],
          "animations": [
            {
              "name": "",
              "useMultipleDirections": false,
              "directions": [
                {
                  "looping": false,
                  "timeBetweenFrames": 1,
                  "sprites": [
                    {
                      "hasCustomCollisionMask": false,
                      "image": "coinGold.png",
                      "points": [],
                      "originPoint": {
                        "name": "origine",
                        "x": 0,
                        "y": 0
                      },
                      "centerPoint": {
                        "automatic": true,
                        "name": "centre",
                        "x": 0,
                        "y": 0
                      },
                      "customCollisionMask": []
                    }
                  ]
                }
              ]
            }
          ]
        },
        {
          "name": "kenney",
          "tags": "",
          "type": "Sprite",
          "updateIfNotVisible": false,
          "variables": [],
          "behaviors": [],
          "animations": [
            {
              "name": "",
              "useMultipleDirections": false,
              "directions": [
                {
                  "looping": false,
                  "timeBetweenFrames": 1,
                  "sprites": [
                    {
                      "hasCustomCollisionMask": false,
                      "image": "p1_jump.png",
                      "points": [],
                      "originPoint": {
                        "name": "origine",
                        "x": 0,
                        "y": 0
                      },
                      "centerPoint": {
                        "automatic": true,
                        "name": "centre",
                        "x": 0,
                        "y": 0
                      },
                      "customCollisionMask": []
                    }
                  ]
                }
              ]
            }
          ]
        },
        {
          "bold": false,
          "italic": false,
          "name": "message",
          "smoothed": true,
          "tags": "",
          "type": "TextObject::Text",
          "underlined": false,
          "variables": [],
          "behaviors": [],
          "string": "Click anywhere or use the Arrow keys to move kenney around",
          "font": "",
          "characterSize": 20,
          "color": {
            "b": 0,
            "g": 0,
            "r": 0
          }
        }
      ],
      "events": [
        {
          "disabled": false,
          "folded": false,
          "type": "BuiltinCommonInstructions::Comment",
          "color": {
            "b": 109,
            "g": 230,
            "r": 255,
            "textB": 0,
            "textG": 0,
            "textR": 0
          },
          "comment": "If Left arrow is down, add force to kenney to move it on to negative direction at speed 100 pixels per second",
          "comment2": ""
        },
        {
          "disabled": false,
          "folded": false,
          "type": "BuiltinCommonInstructions::Standard",
          "conditions": [
            {
              "type": {
                "inverted": false,
                "value": "KeyPressed"
              },
              "parameters": [
                "",
                "Left"
              ],
              "subInstructions": []
            }
          ],
          "actions": [
            {
              "type": {
                "inverted": false,
                "value": "AddForceXY"
              },
              "parameters": [
                "kenney",
                "-100",
                "0",
                ""
              ],
              "subInstructions": []
            }
          ],
          "events": []
        },
        {
          "disabled": false,
          "folded": false,
          "type": "BuiltinCommonInstructions::Comment",
          "color": {
            "b": 109,
            "g": 230,
            "r": 255,
            "textB": 0,
            "textG": 0,
            "textR": 0
          },
          "comment": "If Right arrow is down, add force to kenney to move it on to positive direction on the X axis at speed 100 pixels per second",
          "comment2": ""
        },
        {
          "disabled": false,
          "folded": false,
          "type": "BuiltinCommonInstructions::Standard",
          "conditions": [
            {
              "type": {
                "inverted": false,
                "value": "KeyPressed"
              },
              "parameters": [
                "",
                "Right"
              ],
              "subInstructions": []
            }
          ],
          "actions": [
            {
              "type": {
                "inverted": false,
                "value": "AddForceXY"
              },
              "parameters": [
                "kenney",
                "100",
                "0",
                ""
              ],
              "subInstructions": []
            }
          ],
          "events": []
        },
        {
          "disabled": false,
          "folded": false,
          "type": "BuiltinCommonInstructions::Comment",
          "color": {
            "b": 109,
            "g": 230,
            "r": 255,
            "textB": 0,
            "textG": 0,
            "textR": 0
          },
          "comment": "If Up arrow is down, add force to kenney to move it on to negative direction on the Y axis at speed 100 pixels per second",
          "comment2": ""
        },
        {
          "disabled": false,
          "folded": false,
          "type": "BuiltinCommonInstructions::Standard",
          "conditions": [
            {
              "type": {
                "inverted": false,
                "value": "KeyPressed"
              },
              "parameters": [
                "",
                "Up"
              ],
              "subInstructions": []
            }
          ],
          "actions": [
            {
              "type": {
                "inverted": false,
                "value": "AddForceXY"
              },
              "parameters": [
                "kenney",
                "0",
                "-100",
                ""
              ],
              "subInstructions": []
            }
          ],
          "events": []
        },
        {
          "disabled": false,
          "folded": false,
          "type": "BuiltinCommonInstructions::Comment",
          "color": {
            "b": 109,
            "g": 230,
            "r": 255,
            "textB": 0,
            "textG": 0,
            "textR": 0
          },
          "comment": "If Down arrow is down, add force to kenney to move it on to positive direction on the Y axis at speed 100 pixels per second",
          "comment2": ""
        },
        {
          "disabled": false,
          "folded": false,
          "type": "BuiltinCommonInstructions::Standard",
          "conditions": [
            {
              "type": {
                "inverted": false,
                "value": "KeyPressed"
              },
              "parameters": [
                "",
                "Down"
              ],
              "subInstructions": []
            }
          ],
          "actions": [
            {
              "type": {
                "inverted": false,
                "value": "AddForceXY"
              },
              "parameters": [
                "kenney",
                "0",
                "100",
                ""
              ],
              "subInstructions": []
            }
          ],
          "events": []
        },
        {
          "disabled": false,
          "folded": false,
          "type": "BuiltinCommonInstructions::Comment",
          "color": {
            "b": 109,
            "g": 230,
            "r": 255,
            "textB": 0,
            "textG": 0,
            "textR": 0
          },
          "comment": "if left mouse button is down",
          "comment2": ""
        },
        {
          "disabled": false,
          "folded": false,
          "type": "BuiltinCommonInstructions::Standard",
          "conditions": [
            {
              "type": {
                "inverted": false,
                "value": "SourisBouton"
              },
              "parameters": [
                "",
                "Left"
              ],
              "subInstructions": []
            },
            {
              "type": {
                "inverted": false,
                "value": "BuiltinCommonInstructions::Once"
              },
              "parameters": [],
              "subInstructions": []
            }
          ],
          "actions": [],
          "events": [
            {
              "disabled": false,
              "folded": false,
              "type": "BuiltinCommonInstructions::Comment",
              "color": {
                "b": 109,
                "g": 230,
                "r": 255,
                "textB": 0,
                "textG": 0,
                "textR": 0
              },
              "comment": "the number of coins is 0 then create a coin at position of the mouse",
              "comment2": ""
            },
            {
              "disabled": false,
              "folded": false,
              "type": "BuiltinCommonInstructions::Standard",
              "conditions": [
                {
                  "type": {
                    "inverted": false,
                    "value": "NbObjet"
                  },
                  "parameters": [
                    "coin",
                    "=",
                    "0"
                  ],
                  "subInstructions": []
                }
              ],
              "actions": [
                {
                  "type": {
                    "inverted": false,
                    "value": "Create"
                  },
                  "parameters": [
                    "",
                    "coin",
                    "MouseX()",
                    "MouseY()",
                    ""
                  ],
                  "subInstructions": []
                }
              ],
              "events": []
            },
            {
              "disabled": false,
              "folded": false,
              "type": "BuiltinCommonInstructions::Comment",
              "color": {
                "b": 109,
                "g": 230,
                "r": 255,
                "textB": 0,
                "textG": 0,
                "textR": 0
              },
              "comment": "if there is a coun then set it position to be at the positon of the mouse\nNOTE: if you DELETE the Trigger once condition from the PARENT event, it allow you to sort of drag the coin around",
              "comment2": ""
            },
            {
              "disabled": false,
              "folded": false,
              "type": "BuiltinCommonInstructions::Standard",
              "conditions": [
                {
                  "type": {
                    "inverted": false,
                    "value": "NbObjet"
                  },
                  "parameters": [
                    "coin",
                    ">",
                    "0"
                  ],
                  "subInstructions": []
                }
              ],
              "actions": [
                {
                  "type": {
                    "inverted": false,
                    "value": "MettreXY"
                  },
                  "parameters": [
                    "coin",
                    "=",
                    "MouseX()",
                    "=",
                    "MouseY()"
                  ],
                  "subInstructions": []
                }
              ],
              "events": []
            }
          ]
        },
        {
          "disabled": false,
          "folded": false,
          "type": "BuiltinCommonInstructions::Comment",
          "color": {
            "b": 109,
            "g": 230,
            "r": 255,
            "textB": 0,
            "textG": 0,
            "textR": 0
          },
          "comment": "if there is any coin present, and no key is pressed, move kenney toward the coin as speed 100 pixels per second\nNOTE: the key press condition is inverted so it is check if key is NOT pressed",
          "comment2": ""
        },
        {
          "disabled": false,
          "folded": false,
          "type": "BuiltinCommonInstructions::Standard",
          "conditions": [
            {
              "type": {
                "inverted": false,
                "value": "NbObjet"
              },
              "parameters": [
                "coin",
                ">=",
                "0"
              ],
              "subInstructions": []
            },
            {
              "type": {
                "inverted": true,
                "value": "AnyKeyPressed"
              },
              "parameters": [
                ""
              ],
              "subInstructions": []
            }
          ],
          "actions": [
            {
              "type": {
                "inverted": false,
                "value": "AddForceVers"
              },
              "parameters": [
                "kenney",
                "coin",
                "100",
                ""
              ],
              "subInstructions": []
            }
          ],
          "events": []
        },
        {
          "disabled": false,
          "folded": false,
          "type": "BuiltinCommonInstructions::Comment",
          "color": {
            "b": 109,
            "g": 230,
            "r": 255,
            "textB": 0,
            "textG": 0,
            "textR": 0
          },
          "comment": "if kenney is in collision with the coin, delete the coin",
          "comment2": ""
        },
        {
          "disabled": false,
          "folded": false,
          "type": "BuiltinCommonInstructions::Standard",
          "conditions": [
            {
              "type": {
                "inverted": false,
                "value": "CollisionNP"
              },
              "parameters": [
                "kenney",
                "coin",
                "",
                ""
              ],
              "subInstructions": []
            }
          ],
          "actions": [
            {
              "type": {
                "inverted": false,
                "value": "Delete"
              },
              "parameters": [
                "coin",
                ""
              ],
              "subInstructions": []
            }
          ],
          "events": []
        }
      ],
      "layers": [
        {
          "name": "",
          "visibility": true,
          "cameras": [
            {
              "defaultSize": true,
              "defaultViewport": true,
              "height": 0,
              "viewportBottom": 1,
              "viewportLeft": 0,
              "viewportRight": 1,
              "viewportTop": 0,
              "width": 0
            }
          ],
          "effects": []
        }
      ],
      "behaviorsSharedData": []
    }
  ],
  "externalEvents": [],
  "eventsFunctionsExtensions": [],
  "externalLayouts": [],
  "externalSourceFiles": []
}<|MERGE_RESOLUTION|>--- conflicted
+++ resolved
@@ -7,7 +7,6 @@
     "revision": 0
   },
   "properties": {
-    "adMobAppId": "",
     "adaptGameResolutionAtRuntime": false,
     "folderProject": false,
     "linuxExecutableFilename": "",
@@ -33,6 +32,7 @@
     "loadingScreen": {
       "showGDevelopSplash": true
     },
+    "extensionProperties": [],
     "extensions": [
       {
         "name": "BuiltinObject"
@@ -162,11 +162,7 @@
           "layer": "",
           "locked": false,
           "name": "kenney",
-<<<<<<< HEAD
-          "persistentUuid": "35dd9121-cf0e-4a9a-8008-e6e69d1e8a62",
-=======
-          "persistentUuid": "d121288c-a77f-4234-807b-6741915a0e9e",
->>>>>>> 2762329d
+          "persistentUuid": "441cb193-fa4e-45cf-b10d-76eaa18c6438",
           "width": 0,
           "x": 336.849,
           "y": 241.534,
@@ -182,11 +178,7 @@
           "layer": "",
           "locked": false,
           "name": "message",
-<<<<<<< HEAD
-          "persistentUuid": "a746c0f6-709b-4162-9d3b-5219572db581",
-=======
-          "persistentUuid": "9faa961a-cc38-4c92-b122-17fc61675608",
->>>>>>> 2762329d
+          "persistentUuid": "d8bc0f92-6c9c-4cd5-96b4-e9002c8f9674",
           "width": 0,
           "x": 117.085,
           "y": 1.20455,
