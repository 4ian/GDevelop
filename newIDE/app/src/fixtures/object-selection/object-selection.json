--- conflicted
+++ resolved
@@ -7,7 +7,6 @@
     "revision": 0
   },
   "properties": {
-    "adMobAppId": "",
     "adaptGameResolutionAtRuntime": false,
     "folderProject": false,
     "linuxExecutableFilename": "",
@@ -33,6 +32,7 @@
     "loadingScreen": {
       "showGDevelopSplash": true
     },
+    "extensionProperties": [],
     "extensions": [
       {
         "name": "BuiltinObject"
@@ -165,11 +165,7 @@
           "layer": "",
           "locked": false,
           "name": "Tank",
-<<<<<<< HEAD
-          "persistentUuid": "76af0d5e-18dd-436e-a5e0-fc6ac9ce58ce",
-=======
-          "persistentUuid": "8f959f35-29fc-4944-97cf-5af59c37b0ae",
->>>>>>> 2762329d
+          "persistentUuid": "cd1dd61a-871d-4fb3-85f0-e0a60b34756b",
           "width": 74,
           "x": 192,
           "y": 114,
@@ -190,11 +186,7 @@
           "layer": "",
           "locked": false,
           "name": "Tank",
-<<<<<<< HEAD
-          "persistentUuid": "e8978d44-e52f-45fa-bf4a-1a56a76a00bb",
-=======
-          "persistentUuid": "53ce49ba-bdfb-4e20-b000-d90ca5a23282",
->>>>>>> 2762329d
+          "persistentUuid": "224d4af7-9448-4af2-b3fa-7a6f3c75f965",
           "width": 74,
           "x": 288,
           "y": 114,
@@ -215,11 +207,7 @@
           "layer": "",
           "locked": false,
           "name": "Tank",
-<<<<<<< HEAD
-          "persistentUuid": "491a2ae1-8dc6-4d2e-aa25-b2c4e3c932c0",
-=======
-          "persistentUuid": "cd4e1497-64e7-44ff-832e-85ee4bdd012d",
->>>>>>> 2762329d
+          "persistentUuid": "3ac82231-9ecd-418e-833a-5f343019453c",
           "width": 74,
           "x": 384,
           "y": 114,
@@ -240,11 +228,7 @@
           "layer": "",
           "locked": false,
           "name": "Tank",
-<<<<<<< HEAD
-          "persistentUuid": "f589873d-8799-40d9-87de-2979a9c553d1",
-=======
-          "persistentUuid": "2df130f7-0bff-4f01-a055-50020a702564",
->>>>>>> 2762329d
+          "persistentUuid": "255a0d0e-47da-4b1f-914a-7b41e7c3c432",
           "width": 74,
           "x": 480,
           "y": 114,
@@ -265,11 +249,7 @@
           "layer": "",
           "locked": false,
           "name": "Tank",
-<<<<<<< HEAD
-          "persistentUuid": "8b29e475-6aa6-450b-8765-b8dcf1f2639c",
-=======
-          "persistentUuid": "ef131c26-3fae-48f7-ba93-c1b7f7c1771b",
->>>>>>> 2762329d
+          "persistentUuid": "10d201d0-b859-422f-863e-c0203421eb4b",
           "width": 74,
           "x": 192,
           "y": 205,
@@ -290,11 +270,7 @@
           "layer": "",
           "locked": false,
           "name": "Tank",
-<<<<<<< HEAD
-          "persistentUuid": "b4eabcf6-1ced-4c54-9895-e9ba2f981a29",
-=======
-          "persistentUuid": "0a3b266b-c7ce-4b9f-8b0f-caf7aae1eeda",
->>>>>>> 2762329d
+          "persistentUuid": "7d62dd61-1987-4408-9439-c92c3de511b8",
           "width": 74,
           "x": 288,
           "y": 205,
@@ -315,11 +291,7 @@
           "layer": "",
           "locked": false,
           "name": "Tank",
-<<<<<<< HEAD
-          "persistentUuid": "87e81744-a980-47fb-9903-b8d92ad0b81b",
-=======
-          "persistentUuid": "5282b6df-2a20-493c-a4c9-1d173fa32bae",
->>>>>>> 2762329d
+          "persistentUuid": "885d0dd9-3b09-4162-9a00-4cef1fedefea",
           "width": 74,
           "x": 384,
           "y": 205,
@@ -340,11 +312,7 @@
           "layer": "",
           "locked": false,
           "name": "Tank",
-<<<<<<< HEAD
-          "persistentUuid": "1dd94609-5dc4-4c6e-85a9-5424f4209c55",
-=======
-          "persistentUuid": "1cbd8651-5317-457d-99ae-8c66ca068aa4",
->>>>>>> 2762329d
+          "persistentUuid": "5ce1d4e6-7dbc-4039-bf86-8f17acae4db7",
           "width": 74,
           "x": 480,
           "y": 205,
@@ -365,11 +333,7 @@
           "layer": "",
           "locked": false,
           "name": "message",
-<<<<<<< HEAD
-          "persistentUuid": "1e883e42-3c70-47cd-8acc-de963a5ecc9a",
-=======
-          "persistentUuid": "3aed362c-d290-4bfc-b30d-31fe2889bb84",
->>>>>>> 2762329d
+          "persistentUuid": "8f629ac8-5ece-45f5-9a5c-b70683109f43",
           "width": 0,
           "x": 39,
           "y": 415,
