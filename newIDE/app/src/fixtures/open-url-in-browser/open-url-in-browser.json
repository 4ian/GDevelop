--- conflicted
+++ resolved
@@ -7,7 +7,6 @@
     "revision": 0
   },
   "properties": {
-    "adMobAppId": "",
     "adaptGameResolutionAtRuntime": false,
     "folderProject": false,
     "linuxExecutableFilename": "",
@@ -33,6 +32,7 @@
     "loadingScreen": {
       "showGDevelopSplash": true
     },
+    "extensionProperties": [],
     "extensions": [
       {
         "name": "BuiltinObject"
@@ -146,11 +146,7 @@
           "layer": "",
           "locked": false,
           "name": "Explanation",
-<<<<<<< HEAD
-          "persistentUuid": "79e5d7f4-dd6f-4717-bc44-2d5b45d9ad12",
-=======
-          "persistentUuid": "017c2b5f-c442-4c74-a24c-2936a7b11f2b",
->>>>>>> 2762329d
+          "persistentUuid": "0cc4567b-c879-4408-9368-fc23b7f2378e",
           "width": 0,
           "x": 123,
           "y": 268.5,
