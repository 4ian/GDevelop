--- conflicted
+++ resolved
@@ -7,7 +7,6 @@
     "revision": 0
   },
   "properties": {
-    "adMobAppId": "",
     "adaptGameResolutionAtRuntime": false,
     "folderProject": false,
     "linuxExecutableFilename": "",
@@ -33,6 +32,7 @@
     "loadingScreen": {
       "showGDevelopSplash": true
     },
+    "extensionProperties": [],
     "extensions": [
       {
         "name": "BuiltinObject"
@@ -195,11 +195,7 @@
           "layer": "",
           "locked": false,
           "name": "Floor",
-<<<<<<< HEAD
-          "persistentUuid": "7a69fe9f-7ba5-4976-809d-d30124efe454",
-=======
-          "persistentUuid": "b901765b-16dd-40a9-a869-0d47b3355835",
->>>>>>> 2762329d
+          "persistentUuid": "7a0d757f-f810-4daa-b068-f1afe833e630",
           "width": 0,
           "x": 0,
           "y": 500,
@@ -220,11 +216,7 @@
           "layer": "",
           "locked": false,
           "name": "Background",
-<<<<<<< HEAD
-          "persistentUuid": "67c6c0af-5188-42f6-9049-29e1528be2d2",
-=======
-          "persistentUuid": "c848090b-00d3-45e3-98c2-f2b123c96809",
->>>>>>> 2762329d
+          "persistentUuid": "05d99302-6029-4ca1-934f-979f74bd96fd",
           "width": 1791.55,
           "x": -211,
           "y": 0,
@@ -245,11 +237,7 @@
           "layer": "",
           "locked": false,
           "name": "BlackSphere",
-<<<<<<< HEAD
-          "persistentUuid": "85319d78-bc45-4c49-b51a-841202119671",
-=======
-          "persistentUuid": "cf5c8f55-43c8-456d-a1a4-eb71a951695d",
->>>>>>> 2762329d
+          "persistentUuid": "a7c8319d-1698-4eb9-a46b-f371acf6eced",
           "width": 40,
           "x": 8.5,
           "y": -31.5,
@@ -270,11 +258,7 @@
           "layer": "",
           "locked": false,
           "name": "Floor",
-<<<<<<< HEAD
-          "persistentUuid": "81627617-42e9-4225-b95c-bb1e460a1e1f",
-=======
-          "persistentUuid": "71986d85-c794-42bf-bbc7-d2e386ddc7c8",
->>>>>>> 2762329d
+          "persistentUuid": "b3015c9d-75bb-4a57-ace5-aa67ccab467e",
           "width": 427,
           "x": -174.5,
           "y": 53,
@@ -290,11 +274,7 @@
           "layer": "",
           "locked": false,
           "name": "Lever",
-<<<<<<< HEAD
-          "persistentUuid": "10e3cdf5-a055-4cb5-a668-078e6698f974",
-=======
-          "persistentUuid": "93cb7a7e-d83f-4854-a466-69a6b78f7847",
->>>>>>> 2762329d
+          "persistentUuid": "ca32ae12-1967-48cb-b62e-7346478cecaf",
           "width": 107,
           "x": 309,
           "y": 238,
@@ -315,11 +295,7 @@
           "layer": "",
           "locked": false,
           "name": "BlackSphere",
-<<<<<<< HEAD
-          "persistentUuid": "67de6845-2942-481a-a1cb-1b2221380ab1",
-=======
-          "persistentUuid": "f91f4c26-b375-4b73-be24-7c09bd4dec80",
->>>>>>> 2762329d
+          "persistentUuid": "7e532561-48df-46f1-a44e-20d3cca41ea8",
           "width": 0,
           "x": 252,
           "y": 271,
@@ -340,11 +316,7 @@
           "layer": "",
           "locked": false,
           "name": "Floor",
-<<<<<<< HEAD
-          "persistentUuid": "454c36cd-090f-46c0-a773-a9b80fe2f836",
-=======
-          "persistentUuid": "57cbd3df-3051-46ee-b76f-0276ed3d80f7",
->>>>>>> 2762329d
+          "persistentUuid": "19b8793e-a39b-47d2-9c3e-86b02e8d2e26",
           "width": 313,
           "x": -31,
           "y": 305,
@@ -365,11 +337,7 @@
           "layer": "",
           "locked": false,
           "name": "SmallBox",
-<<<<<<< HEAD
-          "persistentUuid": "a81110da-8920-495c-96fc-d16dda7b8e91",
-=======
-          "persistentUuid": "c3157abb-f1bd-4c7f-b2e8-6b16355ebbd2",
->>>>>>> 2762329d
+          "persistentUuid": "d0ba21f9-1b97-44aa-90cd-5f809249fb11",
           "width": 0,
           "x": 100,
           "y": 236,
@@ -385,11 +353,7 @@
           "layer": "",
           "locked": false,
           "name": "SmallBox",
-<<<<<<< HEAD
-          "persistentUuid": "3f6b5570-7862-4b0f-b96a-9f58f0aa5230",
-=======
-          "persistentUuid": "035a8143-3e72-4673-baf5-662e77d1a819",
->>>>>>> 2762329d
+          "persistentUuid": "eac46848-b92c-418c-a8a3-7f1c44b1a690",
           "width": 0,
           "x": 94,
           "y": 201,
@@ -405,11 +369,7 @@
           "layer": "",
           "locked": false,
           "name": "SmallBox",
-<<<<<<< HEAD
-          "persistentUuid": "66d0f770-14d2-4479-9590-3889700fe267",
-=======
-          "persistentUuid": "0c1cfa30-6d43-4531-9ddb-6d6cbaa8c7da",
->>>>>>> 2762329d
+          "persistentUuid": "15804418-1430-47ca-ba0e-677c4ecd5f6a",
           "width": 0,
           "x": 84,
           "y": 164,
@@ -425,11 +385,7 @@
           "layer": "",
           "locked": false,
           "name": "SmallBox",
-<<<<<<< HEAD
-          "persistentUuid": "68afed6a-9c8f-4ae8-818e-128c589c3571",
-=======
-          "persistentUuid": "34a60522-7ed7-44eb-af09-4a945c6fe53d",
->>>>>>> 2762329d
+          "persistentUuid": "f7b5909f-ddc7-4086-8145-4f406b090959",
           "width": 0,
           "x": 105,
           "y": 271,
@@ -445,11 +401,7 @@
           "layer": "",
           "locked": false,
           "name": "BigBox",
-<<<<<<< HEAD
-          "persistentUuid": "283f619f-e52d-4607-b615-695b8b1c962b",
-=======
-          "persistentUuid": "566059c4-0a3a-4227-a053-2aa784f2bcd9",
->>>>>>> 2762329d
+          "persistentUuid": "16560876-22d1-4735-b628-06eea3c89cd0",
           "width": 4,
           "x": 181,
           "y": 129,
@@ -470,11 +422,7 @@
           "layer": "",
           "locked": false,
           "name": "BigBox",
-<<<<<<< HEAD
-          "persistentUuid": "45d773cc-cd19-42c1-b58b-0a60b0d2454d",
-=======
-          "persistentUuid": "37697e4e-ecc8-4a34-9159-d552b80daa3d",
->>>>>>> 2762329d
+          "persistentUuid": "f89a29eb-db76-4796-9d95-0222ae425c02",
           "width": 0,
           "x": 722,
           "y": 434,
@@ -490,11 +438,7 @@
           "layer": "",
           "locked": false,
           "name": "BigBox",
-<<<<<<< HEAD
-          "persistentUuid": "23f71b07-ccd2-4016-97e8-1cb149887481",
-=======
-          "persistentUuid": "23f8b5bf-4bae-42f5-8f7d-4bba0b9a5542",
->>>>>>> 2762329d
+          "persistentUuid": "ca911312-c388-40ba-aaa8-a16043cb8d15",
           "width": 0,
           "x": 615,
           "y": -1406,
@@ -510,11 +454,7 @@
           "layer": "",
           "locked": false,
           "name": "BigBox",
-<<<<<<< HEAD
-          "persistentUuid": "b0ceef23-a520-4966-9edb-44f464a4d9c7",
-=======
-          "persistentUuid": "70703a99-f8a8-4e58-ae74-dc2c2b9c37a9",
->>>>>>> 2762329d
+          "persistentUuid": "16e0bde6-95df-48bf-a3a7-bd93e2509c53",
           "width": 0,
           "x": 693,
           "y": -1998,
@@ -530,11 +470,7 @@
           "layer": "",
           "locked": false,
           "name": "BigBox",
-<<<<<<< HEAD
-          "persistentUuid": "8fdfe960-afa8-43af-8eed-85e0051b9ddb",
-=======
-          "persistentUuid": "14d2983c-b499-4373-93f0-07d6ab58ee22",
->>>>>>> 2762329d
+          "persistentUuid": "65f258d9-9d5c-4ee3-8025-596a5ffc83de",
           "width": 0,
           "x": 734,
           "y": -1637,
@@ -550,11 +486,7 @@
           "layer": "",
           "locked": false,
           "name": "BigBox",
-<<<<<<< HEAD
-          "persistentUuid": "194ffefa-d511-4334-b9bf-c0ba762d7cf6",
-=======
-          "persistentUuid": "05b80c68-bd88-4d16-a21b-6832cae2f765",
->>>>>>> 2762329d
+          "persistentUuid": "986f1e63-77b2-460d-87de-d08da8451bf6",
           "width": 0,
           "x": 596,
           "y": -1824,
@@ -570,11 +502,7 @@
           "layer": "",
           "locked": false,
           "name": "BigBox",
-<<<<<<< HEAD
-          "persistentUuid": "e3bed0eb-da9d-4550-adb8-552d00d34998",
-=======
-          "persistentUuid": "c59d1d47-6589-405b-bed2-be10c547854a",
->>>>>>> 2762329d
+          "persistentUuid": "11b860fa-6c03-43a7-a998-e59cab62d852",
           "width": 0,
           "x": 723,
           "y": 360,
@@ -590,11 +518,7 @@
           "layer": "",
           "locked": false,
           "name": "BigBox",
-<<<<<<< HEAD
-          "persistentUuid": "f5801e5e-bcf2-4a4f-95a6-455882af8761",
-=======
-          "persistentUuid": "2cfbe754-6c81-4d4f-a7ce-bd843e23d040",
->>>>>>> 2762329d
+          "persistentUuid": "e23769d2-abfb-4ba4-946e-11842691adbf",
           "width": 0,
           "x": 725,
           "y": 277,
@@ -610,11 +534,7 @@
           "layer": "",
           "locked": false,
           "name": "New_object",
-<<<<<<< HEAD
-          "persistentUuid": "5e2918aa-2ed0-493c-8fce-9728edbcda48",
-=======
-          "persistentUuid": "c1e5981e-c4da-4766-95fd-f997f5f02354",
->>>>>>> 2762329d
+          "persistentUuid": "15a80241-61cb-4d6b-8aca-356bf5adb7ff",
           "width": 0,
           "x": 531,
           "y": 30,
@@ -630,11 +550,7 @@
           "layer": "",
           "locked": false,
           "name": "Text",
-<<<<<<< HEAD
-          "persistentUuid": "6e96b156-ccf5-4ac8-a35e-1dff11461d25",
-=======
-          "persistentUuid": "363ed598-6915-449c-baed-c44b665023fa",
->>>>>>> 2762329d
+          "persistentUuid": "10648a67-5867-4d51-83e6-3e885055cb71",
           "width": 0,
           "x": 611,
           "y": 97,
@@ -650,11 +566,7 @@
           "layer": "",
           "locked": false,
           "name": "BigBox",
-<<<<<<< HEAD
-          "persistentUuid": "fe434cb5-4afb-466c-bed2-a6c06e0795a5",
-=======
-          "persistentUuid": "232144ab-f39c-471b-b8c9-35d7ab02e0b2",
->>>>>>> 2762329d
+          "persistentUuid": "ee62feeb-ae72-442d-be7c-7a64ce390771",
           "width": 0,
           "x": 681,
           "y": -2657,
@@ -670,11 +582,7 @@
           "layer": "",
           "locked": false,
           "name": "BigBox",
-<<<<<<< HEAD
-          "persistentUuid": "a91aa76a-dba5-4e9f-8670-cd646e9a57f9",
-=======
-          "persistentUuid": "57f7dfb4-3ad5-4e6c-94c3-c29adcc24a46",
->>>>>>> 2762329d
+          "persistentUuid": "cbf70da9-58eb-42f4-8015-83fcf07b9898",
           "width": 0,
           "x": 584,
           "y": -2248,
