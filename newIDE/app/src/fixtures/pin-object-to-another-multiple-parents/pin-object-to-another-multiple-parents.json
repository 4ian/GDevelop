{
  "firstLayout": "",
  "gdVersion": {
    "build": 98,
    "major": 4,
    "minor": 0,
    "revision": 0
  },
  "properties": {
    "adMobAppId": "",
    "adaptGameResolutionAtRuntime": false,
    "folderProject": false,
    "linuxExecutableFilename": "",
    "macExecutableFilename": "",
    "orientation": "default",
    "packageName": "",
    "projectFile": "/Users/florianrival/Projects/F/GD/newIDE/app/resources/examples/pin-object-to-another-multiple-parents/pin-object-to-another-multiple-parents.json",
    "scaleMode": "linear",
    "sizeOnStartupMode": "",
    "useExternalSourceFiles": false,
    "version": "1.0.0",
    "winExecutableFilename": "",
    "winExecutableIconFile": "",
    "name": "Project",
    "author": "",
    "windowWidth": 800,
    "windowHeight": 600,
    "latestCompilationDirectory": "",
    "maxFPS": 60,
    "minFPS": 10,
    "verticalSync": false,
    "platformSpecificAssets": {},
    "loadingScreen": {
      "showGDevelopSplash": true
    },
    "extensions": [
      {
        "name": "BuiltinObject"
      },
      {
        "name": "BuiltinAudio"
      },
      {
        "name": "BuiltinVariables"
      },
      {
        "name": "BuiltinTime"
      },
      {
        "name": "BuiltinMouse"
      },
      {
        "name": "BuiltinKeyboard"
      },
      {
        "name": "BuiltinJoystick"
      },
      {
        "name": "BuiltinCamera"
      },
      {
        "name": "BuiltinWindow"
      },
      {
        "name": "BuiltinFile"
      },
      {
        "name": "BuiltinNetwork"
      },
      {
        "name": "BuiltinScene"
      },
      {
        "name": "BuiltinAdvanced"
      },
      {
        "name": "Sprite"
      },
      {
        "name": "BuiltinCommonInstructions"
      },
      {
        "name": "BuiltinCommonConversions"
      },
      {
        "name": "BuiltinStringInstructions"
      },
      {
        "name": "BuiltinMathematicalTools"
      },
      {
        "name": "BuiltinExternalLayouts"
      },
      {
        "name": "TextObject"
      },
      {
        "name": "DraggableBehavior"
      }
    ],
    "platforms": [
      {
        "name": "GDevelop JS platform"
      }
    ],
    "currentPlatform": "GDevelop JS platform"
  },
  "resources": {
    "resources": [
      {
        "alwaysLoaded": false,
        "file": "https://resources.gdevelop-app.com/examples/pin-object-to-another-multiple-parents/parent.png",
        "kind": "image",
        "metadata": "",
        "name": "parent.png",
        "smoothed": true,
        "userAdded": true
      },
      {
        "alwaysLoaded": false,
        "file": "https://resources.gdevelop-app.com/examples/pin-object-to-another-multiple-parents/child.png",
        "kind": "image",
        "metadata": "",
        "name": "child.png",
        "smoothed": true,
        "userAdded": true
      }
    ],
    "resourceFolders": []
  },
  "objects": [],
  "objectsGroups": [],
  "variables": [],
  "layouts": [
    {
      "b": 209,
      "disableInputWhenNotFocused": true,
      "mangledName": "New_32scene",
      "name": "New scene",
      "oglFOV": 90,
      "oglZFar": 500,
      "oglZNear": 1,
      "r": 209,
      "standardSortMethod": true,
      "stopSoundsOnStartup": true,
      "title": "",
      "v": 209,
      "uiSettings": {
        "grid": false,
        "gridB": 255,
        "gridG": 180,
        "gridHeight": 32,
        "gridOffsetX": 0,
        "gridOffsetY": 0,
        "gridR": 158,
        "gridWidth": 32,
        "snap": true,
        "windowMask": false,
        "zoomFactor": 1
      },
      "objectsGroups": [],
      "variables": [],
      "instances": [
        {
          "angle": 0,
          "customSize": false,
          "height": 0,
          "layer": "",
          "locked": false,
          "name": "message",
<<<<<<< HEAD
          "persistentUuid": "91910752-935e-4001-bd13-ad4a3fdd825e",
=======
          "persistentUuid": "0e0b1e84-76cb-4166-a074-e73f162b011c",
>>>>>>> 2762329d
          "width": 0,
          "x": 8,
          "y": 14,
          "zOrder": 100,
          "numberProperties": [],
          "stringProperties": [],
          "initialVariables": []
        },
        {
          "angle": 0,
          "customSize": false,
          "height": 0,
          "layer": "",
          "locked": false,
          "name": "parent",
<<<<<<< HEAD
          "persistentUuid": "91e7b903-4b22-4bf6-9c39-42b70f947522",
=======
          "persistentUuid": "6f0eaf0c-9026-4a87-bc9d-cae7811b85eb",
>>>>>>> 2762329d
          "width": 0,
          "x": 173,
          "y": 405,
          "zOrder": 101,
          "numberProperties": [],
          "stringProperties": [],
          "initialVariables": [
            {
              "name": "id",
              "value": "1"
            }
          ]
        },
        {
          "angle": 0,
          "customSize": false,
          "height": 0,
          "layer": "",
          "locked": false,
          "name": "parent",
<<<<<<< HEAD
          "persistentUuid": "79911c91-63f8-4d6d-b740-748fd68b82f9",
=======
          "persistentUuid": "0957491c-3c78-4d1d-b430-836ec46072d6",
>>>>>>> 2762329d
          "width": 0,
          "x": 616,
          "y": 485,
          "zOrder": 102,
          "numberProperties": [],
          "stringProperties": [],
          "initialVariables": [
            {
              "name": "id",
              "value": "2"
            }
          ]
        },
        {
          "angle": 50,
          "customSize": true,
          "height": 53.3621,
          "layer": "",
          "locked": false,
          "name": "child",
<<<<<<< HEAD
          "persistentUuid": "9b97095a-a336-48a4-b2b3-7eb0ee369251",
=======
          "persistentUuid": "6a5137cb-bdba-40d8-b449-a2e30aed49c6",
>>>>>>> 2762329d
          "width": 103.698,
          "x": 83,
          "y": 520,
          "zOrder": 103,
          "numberProperties": [],
          "stringProperties": [],
          "initialVariables": [
            {
              "name": "parent",
              "value": "1"
            }
          ]
        },
        {
          "angle": 50,
          "customSize": true,
          "height": 120.474,
          "layer": "",
          "locked": false,
          "name": "child",
<<<<<<< HEAD
          "persistentUuid": "8ac48182-8430-4c2e-9ef4-fad584e37cbe",
=======
          "persistentUuid": "3d1b2118-82a6-4157-b516-d46b5e1e4237",
>>>>>>> 2762329d
          "width": 57.9741,
          "x": 457,
          "y": 486,
          "zOrder": 104,
          "numberProperties": [],
          "stringProperties": [],
          "initialVariables": [
            {
              "name": "parent",
              "value": "2"
            }
          ]
        },
        {
          "angle": 30,
          "customSize": true,
          "height": 85,
          "layer": "",
          "locked": false,
          "name": "child",
<<<<<<< HEAD
          "persistentUuid": "2d1e4bd2-c3f7-49e4-ac3a-a4774e81d763",
=======
          "persistentUuid": "6db5250b-7d58-42d1-b817-e6acb4fb2947",
>>>>>>> 2762329d
          "width": 52,
          "x": 256,
          "y": 252,
          "zOrder": 103,
          "numberProperties": [],
          "stringProperties": [],
          "initialVariables": [
            {
              "name": "parent",
              "value": "1"
            }
          ]
        },
        {
          "angle": 30,
          "customSize": true,
          "height": 57.9741,
          "layer": "",
          "locked": false,
          "name": "child",
<<<<<<< HEAD
          "persistentUuid": "b7ce007f-3c70-488a-8cd7-0e2cb7ca5b31",
=======
          "persistentUuid": "3480b4f3-d440-4112-8e23-d1d5314a5c82",
>>>>>>> 2762329d
          "width": 98.9224,
          "x": 675,
          "y": 373,
          "zOrder": 104,
          "numberProperties": [],
          "stringProperties": [],
          "initialVariables": [
            {
              "name": "parent",
              "value": "2"
            }
          ]
        },
        {
          "angle": 0,
          "customSize": true,
          "height": 210,
          "layer": "",
          "locked": false,
          "name": "child",
<<<<<<< HEAD
          "persistentUuid": "114b86cf-c38f-4465-b54e-ca4515b77893",
=======
          "persistentUuid": "b2455b3c-cd2f-432b-ae3d-adb9524b08a5",
>>>>>>> 2762329d
          "width": 100,
          "x": 480,
          "y": 196,
          "zOrder": 105,
          "numberProperties": [],
          "stringProperties": [],
          "initialVariables": [
            {
              "name": "parent",
              "value": "4"
            }
          ]
        },
        {
          "angle": 0,
          "customSize": true,
          "height": 61.8433,
          "layer": "",
          "locked": false,
          "name": "parent",
<<<<<<< HEAD
          "persistentUuid": "7193121a-143f-45bc-85e9-34704e64db84",
=======
          "persistentUuid": "15df86a5-154e-4ca7-afd8-dcdf2f8cc273",
>>>>>>> 2762329d
          "width": 61.8433,
          "x": 436,
          "y": 209,
          "zOrder": 106,
          "numberProperties": [],
          "stringProperties": [],
          "initialVariables": [
            {
              "name": "id",
              "value": "4"
            }
          ]
        }
      ],
      "objects": [
        {
          "bold": false,
          "italic": false,
          "name": "message",
          "smoothed": true,
          "tags": "",
          "type": "TextObject::Text",
          "underlined": false,
          "variables": [],
          "behaviors": [],
          "string": "Add child objects in the editor and position, scale and rotate them as you like.\nAdd a variable \"parent\" to each child object and a variable \"id\" to its parent.\nThe value of this variable must be the same, in order to have the child choose to which it belongs.\nIn preview, move the pointer over a parent, then you can rotate the parent using A and S keys.\nYou can also drag the parent with the mouse.\nAll child objects should keep its relative rotation and position to the parent object they belong to.",
          "font": "",
          "characterSize": 18,
          "color": {
            "b": 0,
            "g": 0,
            "r": 0
          }
        },
        {
          "name": "parent",
          "tags": "",
          "type": "Sprite",
          "updateIfNotVisible": true,
          "variables": [],
          "behaviors": [
            {
              "name": "Draggable",
              "type": "DraggableBehavior::Draggable"
            }
          ],
          "animations": [
            {
              "name": "",
              "useMultipleDirections": false,
              "directions": [
                {
                  "looping": false,
                  "timeBetweenFrames": 1,
                  "sprites": [
                    {
                      "hasCustomCollisionMask": false,
                      "image": "parent.png",
                      "points": [],
                      "originPoint": {
                        "name": "origine",
                        "x": 50,
                        "y": 50
                      },
                      "centerPoint": {
                        "automatic": true,
                        "name": "centre",
                        "x": 50,
                        "y": 50
                      },
                      "customCollisionMask": [
                        [
                          {
                            "x": 0,
                            "y": 0
                          },
                          {
                            "x": 100,
                            "y": 0
                          },
                          {
                            "x": 100,
                            "y": 100
                          },
                          {
                            "x": 0,
                            "y": 100
                          }
                        ]
                      ]
                    }
                  ]
                }
              ]
            }
          ]
        },
        {
          "name": "child",
          "tags": "",
          "type": "Sprite",
          "updateIfNotVisible": true,
          "variables": [],
          "behaviors": [],
          "animations": [
            {
              "name": "",
              "useMultipleDirections": false,
              "directions": [
                {
                  "looping": false,
                  "timeBetweenFrames": 1,
                  "sprites": [
                    {
                      "hasCustomCollisionMask": false,
                      "image": "child.png",
                      "points": [],
                      "originPoint": {
                        "name": "origine",
                        "x": 10,
                        "y": 10
                      },
                      "centerPoint": {
                        "automatic": false,
                        "name": "centre",
                        "x": 50,
                        "y": 50
                      },
                      "customCollisionMask": [
                        [
                          {
                            "x": 0,
                            "y": 0
                          },
                          {
                            "x": 100,
                            "y": 0
                          },
                          {
                            "x": 100,
                            "y": 100
                          },
                          {
                            "x": 0,
                            "y": 100
                          }
                        ]
                      ]
                    }
                  ]
                }
              ]
            }
          ]
        }
      ],
      "events": [
        {
          "colorB": 228,
          "colorG": 176,
          "colorR": 74,
          "creationTime": 0,
          "disabled": false,
          "folded": false,
          "name": "Parenting",
          "source": "",
          "type": "BuiltinCommonInstructions::Group",
          "events": [
            {
              "disabled": false,
              "folded": false,
              "type": "BuiltinCommonInstructions::Comment",
              "color": {
                "b": 109,
                "g": 230,
                "r": 255,
                "textB": 0,
                "textG": 0,
                "textR": 0
              },
              "comment": "Each parent object has an ID variable to be able to identify them and each child instance has a variable called PARENT and it value is correspond with the ID number of the parent they belong to",
              "comment2": ""
            },
            {
              "disabled": false,
              "folded": false,
              "type": "BuiltinCommonInstructions::Standard",
              "conditions": [
                {
                  "type": {
                    "inverted": false,
                    "value": "DepartScene"
                  },
                  "parameters": [
                    ""
                  ],
                  "subInstructions": []
                }
              ],
              "actions": [],
              "events": [
                {
                  "disabled": false,
                  "folded": false,
                  "type": "BuiltinCommonInstructions::Comment",
                  "color": {
                    "b": 109,
                    "g": 230,
                    "r": 255,
                    "textB": 0,
                    "textG": 0,
                    "textR": 0
                  },
                  "comment": "go trough each parent and each child objects and link the child objects to the parent they belong to using the ID variable of the parent and the PARENT variable of the child",
                  "comment2": ""
                },
                {
                  "disabled": false,
                  "folded": false,
                  "type": "BuiltinCommonInstructions::ForEach",
                  "object": "parent",
                  "conditions": [
                    {
                      "type": {
                        "inverted": false,
                        "value": "VarObjet"
                      },
                      "parameters": [
                        "child",
                        "parent",
                        "=",
                        "parent.Variable(id)"
                      ],
                      "subInstructions": []
                    }
                  ],
                  "actions": [],
                  "events": [
                    {
                      "disabled": false,
                      "folded": false,
                      "type": "BuiltinCommonInstructions::ForEach",
                      "object": "child",
                      "conditions": [],
                      "actions": [
                        {
                          "type": {
                            "inverted": false,
                            "value": "LinkedObjects::LinkObjects"
                          },
                          "parameters": [
                            "",
                            "parent",
                            "child"
                          ],
                          "subInstructions": []
                        },
                        {
                          "type": {
                            "inverted": false,
                            "value": "ModVarObjet"
                          },
                          "parameters": [
                            "child",
                            "InitialAngle",
                            "=",
                            "child.Angle()"
                          ],
                          "subInstructions": []
                        },
                        {
                          "type": {
                            "inverted": false,
                            "value": "ModVarObjet"
                          },
                          "parameters": [
                            "child",
                            "DistanceToParent",
                            "=",
                            "parent.Distance(child)"
                          ],
                          "subInstructions": []
                        },
                        {
                          "type": {
                            "inverted": false,
                            "value": "ModVarObjet"
                          },
                          "parameters": [
                            "child",
                            "AngleToParent",
                            "=",
                            "ToDeg(atan2(child.PointY(\"Centre\") - parent.PointY(\"Centre\"), child.PointX(\"Centre\") - parent.PointX(\"Centre\")))"
                          ],
                          "subInstructions": []
                        }
                      ],
                      "events": []
                    }
                  ]
                }
              ]
            },
            {
              "disabled": false,
              "folded": false,
              "type": "BuiltinCommonInstructions::Comment",
              "color": {
                "b": 109,
                "g": 230,
                "r": 255,
                "textB": 0,
                "textG": 0,
                "textR": 0
              },
              "comment": "rotate the parent using 'a' and 's' if the pointer is over the parent object",
              "comment2": ""
            },
            {
              "disabled": false,
              "folded": false,
              "type": "BuiltinCommonInstructions::Standard",
              "conditions": [
                {
                  "type": {
                    "inverted": false,
                    "value": "SourisSurObjet"
                  },
                  "parameters": [
                    "parent",
                    "",
                    "yes",
                    ""
                  ],
                  "subInstructions": []
                }
              ],
              "actions": [],
              "events": [
                {
                  "disabled": false,
                  "folded": false,
                  "type": "BuiltinCommonInstructions::Standard",
                  "conditions": [
                    {
                      "type": {
                        "inverted": false,
                        "value": "KeyPressed"
                      },
                      "parameters": [
                        "MouseWheelDelta()",
                        "a"
                      ],
                      "subInstructions": []
                    }
                  ],
                  "actions": [
                    {
                      "type": {
                        "inverted": false,
                        "value": "Rotate"
                      },
                      "parameters": [
                        "parent",
                        "-50",
                        ""
                      ],
                      "subInstructions": []
                    }
                  ],
                  "events": []
                },
                {
                  "disabled": false,
                  "folded": false,
                  "type": "BuiltinCommonInstructions::Standard",
                  "conditions": [
                    {
                      "type": {
                        "inverted": false,
                        "value": "KeyPressed"
                      },
                      "parameters": [
                        "MouseWheelDelta()",
                        "s"
                      ],
                      "subInstructions": []
                    }
                  ],
                  "actions": [
                    {
                      "type": {
                        "inverted": false,
                        "value": "Rotate"
                      },
                      "parameters": [
                        "parent",
                        "50",
                        ""
                      ],
                      "subInstructions": []
                    }
                  ],
                  "events": []
                }
              ]
            },
            {
              "disabled": false,
              "folded": false,
              "type": "BuiltinCommonInstructions::Comment",
              "color": {
                "b": 109,
                "g": 230,
                "r": 255,
                "textB": 0,
                "textG": 0,
                "textR": 0
              },
              "comment": "update the angle and position of all child objects relative to their parent\nYou may want to consider to do this only if the parent is rotated or dragged as this calculation can be expensive in case you have many childs in the scene",
              "comment2": ""
            },
            {
              "disabled": false,
              "folded": false,
              "type": "BuiltinCommonInstructions::ForEach",
              "object": "parent",
              "conditions": [
                {
                  "type": {
                    "inverted": false,
                    "value": "LinkedObjects::PickObjectsLinkedTo"
                  },
                  "parameters": [
                    "",
                    "child",
                    "parent"
                  ],
                  "subInstructions": []
                }
              ],
              "actions": [
                {
                  "type": {
                    "inverted": false,
                    "value": "MettreAutour"
                  },
                  "parameters": [
                    "child",
                    "parent",
                    "child.Variable(DistanceToParent)",
                    "parent.Angle() + child.Variable(AngleToParent)"
                  ],
                  "subInstructions": []
                },
                {
                  "type": {
                    "inverted": false,
                    "value": "SetAngle"
                  },
                  "parameters": [
                    "child",
                    "=",
                    "parent.Angle() + child.Variable(InitialAngle)"
                  ],
                  "subInstructions": []
                }
              ],
              "events": []
            },
            {
              "disabled": false,
              "folded": false,
              "type": "BuiltinCommonInstructions::Comment",
              "color": {
                "b": 109,
                "g": 230,
                "r": 255,
                "textB": 0,
                "textG": 0,
                "textR": 0
              },
              "comment": "In this example we have 2 parent object and we are using object variables and object linking in order to link the childs to their parents. In case you find this confusing, you can find an other example for pin-object-to-another that is using a single parent object only without object linking. Go to gametemplates.itch.io to download\n\nHave fun!",
              "comment2": ""
            }
          ],
          "parameters": []
        }
      ],
      "layers": [
        {
          "name": "",
          "visibility": true,
          "cameras": [
            {
              "defaultSize": true,
              "defaultViewport": true,
              "height": 0,
              "viewportBottom": 1,
              "viewportLeft": 0,
              "viewportRight": 1,
              "viewportTop": 0,
              "width": 0
            }
          ],
          "effects": []
        }
      ],
      "behaviorsSharedData": []
    }
  ],
  "externalEvents": [
    {
      "associatedLayout": "New scene",
      "lastChangeTimeStamp": 0,
      "name": "Calculate child distance and angle",
      "events": [
        {
          "disabled": false,
          "folded": false,
          "type": "BuiltinCommonInstructions::Comment",
          "color": {
            "b": 109,
            "g": 230,
            "r": 255,
            "textB": 0,
            "textG": 0,
            "textR": 0
          },
          "comment": "calculate the distance of childs from their parent \nas the position and rotation of the childs can not be changed during runtime, we need to do this calculations only at the beginning and after we update the child position and angle elsewhere using the values from here",
          "comment2": ""
        },
        {
          "disabled": false,
          "folded": false,
          "type": "BuiltinCommonInstructions::ForEach",
          "object": "parent",
          "conditions": [],
          "actions": [],
          "events": [
            {
              "disabled": false,
              "folded": false,
              "type": "BuiltinCommonInstructions::ForEach",
              "object": "child",
              "conditions": [
                {
                  "type": {
                    "inverted": false,
                    "value": "LinkedObjects::PickObjectsLinkedTo"
                  },
                  "parameters": [
                    "",
                    "child",
                    "parent"
                  ],
                  "subInstructions": []
                }
              ],
              "actions": [
                {
                  "type": {
                    "inverted": false,
                    "value": "ModVarObjet"
                  },
                  "parameters": [
                    "child",
                    "angle",
                    "=",
                    "child.Angle()"
                  ],
                  "subInstructions": []
                },
                {
                  "type": {
                    "inverted": false,
                    "value": "ModVarObjet"
                  },
                  "parameters": [
                    "child",
                    "distanceX",
                    "=",
                    "parent.PointX(\"Centre\") - child.PointX(\"Centre\")"
                  ],
                  "subInstructions": []
                },
                {
                  "type": {
                    "inverted": false,
                    "value": "ModVarObjet"
                  },
                  "parameters": [
                    "child",
                    "distanceY",
                    "=",
                    "parent.PointY(\"Centre\") - child.PointY(\"Centre\")"
                  ],
                  "subInstructions": []
                },
                {
                  "type": {
                    "inverted": false,
                    "value": "SetAngle"
                  },
                  "parameters": [
                    "child",
                    "=",
                    "parent.Angle() + child.Variable(angle)"
                  ],
                  "subInstructions": []
                }
              ],
              "events": [
                {
                  "disabled": false,
                  "folded": false,
                  "type": "BuiltinCommonInstructions::Standard",
                  "conditions": [
                    {
                      "type": {
                        "inverted": false,
                        "value": "Egal"
                      },
                      "parameters": [
                        "child.PointX(\"Centre\")",
                        ">",
                        "parent.PointX(\"Centre\")"
                      ],
                      "subInstructions": []
                    }
                  ],
                  "actions": [
                    {
                      "type": {
                        "inverted": false,
                        "value": "ModVarObjet"
                      },
                      "parameters": [
                        "child",
                        "distanceX",
                        "=",
                        "sqrt(child.Variable(distanceX) * child.Variable(distanceX))"
                      ],
                      "subInstructions": []
                    }
                  ],
                  "events": []
                },
                {
                  "disabled": false,
                  "folded": false,
                  "type": "BuiltinCommonInstructions::Standard",
                  "conditions": [
                    {
                      "type": {
                        "inverted": false,
                        "value": "Egal"
                      },
                      "parameters": [
                        "child.PointX(\"Centre\")",
                        "<",
                        "parent.PointX(\"Centre\")"
                      ],
                      "subInstructions": []
                    }
                  ],
                  "actions": [
                    {
                      "type": {
                        "inverted": false,
                        "value": "ModVarObjet"
                      },
                      "parameters": [
                        "child",
                        "distanceX",
                        "=",
                        "sqrt(child.Variable(distanceX) * child.Variable(distanceX)) * -1"
                      ],
                      "subInstructions": []
                    }
                  ],
                  "events": []
                },
                {
                  "disabled": false,
                  "folded": false,
                  "type": "BuiltinCommonInstructions::Standard",
                  "conditions": [
                    {
                      "type": {
                        "inverted": false,
                        "value": "Egal"
                      },
                      "parameters": [
                        "child.PointY(\"Centre\")",
                        ">",
                        "parent.PointY(\"Centre\")"
                      ],
                      "subInstructions": []
                    }
                  ],
                  "actions": [
                    {
                      "type": {
                        "inverted": false,
                        "value": "ModVarObjet"
                      },
                      "parameters": [
                        "child",
                        "distanceY",
                        "=",
                        "sqrt(child.Variable(distanceY) * child.Variable(distanceY))"
                      ],
                      "subInstructions": []
                    }
                  ],
                  "events": []
                },
                {
                  "disabled": false,
                  "folded": false,
                  "type": "BuiltinCommonInstructions::Standard",
                  "conditions": [
                    {
                      "type": {
                        "inverted": false,
                        "value": "Egal"
                      },
                      "parameters": [
                        "child.PointY(\"Centre\")",
                        "<",
                        "parent.PointY(\"Centre\")"
                      ],
                      "subInstructions": []
                    }
                  ],
                  "actions": [
                    {
                      "type": {
                        "inverted": false,
                        "value": "ModVarObjet"
                      },
                      "parameters": [
                        "child",
                        "distanceY",
                        "=",
                        "sqrt(child.Variable(distanceY) * child.Variable(distanceY)) * -1"
                      ],
                      "subInstructions": []
                    }
                  ],
                  "events": []
                }
              ]
            }
          ]
        }
      ]
    }
  ],
  "eventsFunctionsExtensions": [],
  "externalLayouts": [],
  "externalSourceFiles": []
}<|MERGE_RESOLUTION|>--- conflicted
+++ resolved
@@ -7,7 +7,6 @@
     "revision": 0
   },
   "properties": {
-    "adMobAppId": "",
     "adaptGameResolutionAtRuntime": false,
     "folderProject": false,
     "linuxExecutableFilename": "",
@@ -33,6 +32,7 @@
     "loadingScreen": {
       "showGDevelopSplash": true
     },
+    "extensionProperties": [],
     "extensions": [
       {
         "name": "BuiltinObject"
@@ -168,11 +168,7 @@
           "layer": "",
           "locked": false,
           "name": "message",
-<<<<<<< HEAD
-          "persistentUuid": "91910752-935e-4001-bd13-ad4a3fdd825e",
-=======
-          "persistentUuid": "0e0b1e84-76cb-4166-a074-e73f162b011c",
->>>>>>> 2762329d
+          "persistentUuid": "9c72c151-7c4f-4ac7-9be2-1b19f5f8df9d",
           "width": 0,
           "x": 8,
           "y": 14,
@@ -188,11 +184,7 @@
           "layer": "",
           "locked": false,
           "name": "parent",
-<<<<<<< HEAD
-          "persistentUuid": "91e7b903-4b22-4bf6-9c39-42b70f947522",
-=======
-          "persistentUuid": "6f0eaf0c-9026-4a87-bc9d-cae7811b85eb",
->>>>>>> 2762329d
+          "persistentUuid": "050fd291-f90b-40ea-90fe-8f636af6b50a",
           "width": 0,
           "x": 173,
           "y": 405,
@@ -213,11 +205,7 @@
           "layer": "",
           "locked": false,
           "name": "parent",
-<<<<<<< HEAD
-          "persistentUuid": "79911c91-63f8-4d6d-b740-748fd68b82f9",
-=======
-          "persistentUuid": "0957491c-3c78-4d1d-b430-836ec46072d6",
->>>>>>> 2762329d
+          "persistentUuid": "630fee48-f3a0-4114-a1ed-f50f9b27a2ed",
           "width": 0,
           "x": 616,
           "y": 485,
@@ -238,11 +226,7 @@
           "layer": "",
           "locked": false,
           "name": "child",
-<<<<<<< HEAD
-          "persistentUuid": "9b97095a-a336-48a4-b2b3-7eb0ee369251",
-=======
-          "persistentUuid": "6a5137cb-bdba-40d8-b449-a2e30aed49c6",
->>>>>>> 2762329d
+          "persistentUuid": "56d3297b-282f-4582-845d-92f1715949e7",
           "width": 103.698,
           "x": 83,
           "y": 520,
@@ -263,11 +247,7 @@
           "layer": "",
           "locked": false,
           "name": "child",
-<<<<<<< HEAD
-          "persistentUuid": "8ac48182-8430-4c2e-9ef4-fad584e37cbe",
-=======
-          "persistentUuid": "3d1b2118-82a6-4157-b516-d46b5e1e4237",
->>>>>>> 2762329d
+          "persistentUuid": "68cdc8cf-7b3a-4cb3-902b-4d7ff27cbb1c",
           "width": 57.9741,
           "x": 457,
           "y": 486,
@@ -288,11 +268,7 @@
           "layer": "",
           "locked": false,
           "name": "child",
-<<<<<<< HEAD
-          "persistentUuid": "2d1e4bd2-c3f7-49e4-ac3a-a4774e81d763",
-=======
-          "persistentUuid": "6db5250b-7d58-42d1-b817-e6acb4fb2947",
->>>>>>> 2762329d
+          "persistentUuid": "8e69dd5d-7518-4c43-a303-2eb91ab68d96",
           "width": 52,
           "x": 256,
           "y": 252,
@@ -313,11 +289,7 @@
           "layer": "",
           "locked": false,
           "name": "child",
-<<<<<<< HEAD
-          "persistentUuid": "b7ce007f-3c70-488a-8cd7-0e2cb7ca5b31",
-=======
-          "persistentUuid": "3480b4f3-d440-4112-8e23-d1d5314a5c82",
->>>>>>> 2762329d
+          "persistentUuid": "6c8f81ec-1f48-480c-86d1-ed2269f1cae4",
           "width": 98.9224,
           "x": 675,
           "y": 373,
@@ -338,11 +310,7 @@
           "layer": "",
           "locked": false,
           "name": "child",
-<<<<<<< HEAD
-          "persistentUuid": "114b86cf-c38f-4465-b54e-ca4515b77893",
-=======
-          "persistentUuid": "b2455b3c-cd2f-432b-ae3d-adb9524b08a5",
->>>>>>> 2762329d
+          "persistentUuid": "62e380f4-136e-488b-972e-6b8bf513871e",
           "width": 100,
           "x": 480,
           "y": 196,
@@ -363,11 +331,7 @@
           "layer": "",
           "locked": false,
           "name": "parent",
-<<<<<<< HEAD
-          "persistentUuid": "7193121a-143f-45bc-85e9-34704e64db84",
-=======
-          "persistentUuid": "15df86a5-154e-4ca7-afd8-dcdf2f8cc273",
->>>>>>> 2762329d
+          "persistentUuid": "e5cf3cd3-af7d-484c-ba1f-324376c34392",
           "width": 61.8433,
           "x": 436,
           "y": 209,
