{
  "firstLayout": "",
  "gdVersion": {
    "build": 98,
    "major": 4,
    "minor": 0,
    "revision": 0
  },
  "properties": {
    "adMobAppId": "",
    "adaptGameResolutionAtRuntime": false,
    "folderProject": false,
    "linuxExecutableFilename": "",
    "macExecutableFilename": "",
    "orientation": "landscape",
    "packageName": "com.example.gamename",
    "projectFile": "C:\\Users\\Maciel\\Programacion\\gdevelop\\PlaneAndClouds\\game.json",
    "scaleMode": "linear",
    "sizeOnStartupMode": "adaptWidth",
    "useExternalSourceFiles": false,
    "version": "1.0.0",
    "winExecutableFilename": "",
    "winExecutableIconFile": "",
    "name": "Project",
    "author": "",
    "windowWidth": 800,
    "windowHeight": 600,
    "latestCompilationDirectory": "",
    "maxFPS": 60,
    "minFPS": 10,
    "verticalSync": false,
    "platformSpecificAssets": {},
    "loadingScreen": {
      "showGDevelopSplash": true
    },
    "extensions": [
      {
        "name": "BuiltinObject"
      },
      {
        "name": "BuiltinAudio"
      },
      {
        "name": "BuiltinVariables"
      },
      {
        "name": "BuiltinTime"
      },
      {
        "name": "BuiltinMouse"
      },
      {
        "name": "BuiltinKeyboard"
      },
      {
        "name": "BuiltinJoystick"
      },
      {
        "name": "BuiltinCamera"
      },
      {
        "name": "BuiltinWindow"
      },
      {
        "name": "BuiltinFile"
      },
      {
        "name": "BuiltinNetwork"
      },
      {
        "name": "BuiltinScene"
      },
      {
        "name": "BuiltinAdvanced"
      },
      {
        "name": "Sprite"
      },
      {
        "name": "BuiltinCommonInstructions"
      },
      {
        "name": "BuiltinCommonConversions"
      },
      {
        "name": "BuiltinStringInstructions"
      },
      {
        "name": "BuiltinMathematicalTools"
      },
      {
        "name": "BuiltinExternalLayouts"
      }
    ],
    "platforms": [
      {
        "name": "GDevelop JS platform"
      }
    ],
    "currentPlatform": "GDevelop JS platform"
  },
  "resources": {
    "resources": [
      {
        "alwaysLoaded": false,
        "file": "https://resources.gdevelop-app.com/examples/plane-and-clouds/Plane.png",
        "kind": "image",
        "metadata": "",
        "name": "Plane.png",
        "smoothed": false,
        "userAdded": true
      },
      {
        "alwaysLoaded": false,
        "file": "https://resources.gdevelop-app.com/examples/plane-and-clouds/CloudA.png",
        "kind": "image",
        "metadata": "",
        "name": "CloudA.png",
        "smoothed": false,
        "userAdded": true
      },
      {
        "alwaysLoaded": false,
        "file": "https://resources.gdevelop-app.com/examples/plane-and-clouds/CloudB.png",
        "kind": "image",
        "metadata": "",
        "name": "CloudB.png",
        "smoothed": false,
        "userAdded": true
      },
      {
        "alwaysLoaded": false,
        "file": "https://resources.gdevelop-app.com/examples/plane-and-clouds/CloudC.png",
        "kind": "image",
        "metadata": "",
        "name": "CloudC.png",
        "smoothed": false,
        "userAdded": true
      },
      {
        "alwaysLoaded": false,
        "file": "https://resources.gdevelop-app.com/examples/plane-and-clouds/Smoke.png",
        "kind": "image",
        "metadata": "",
        "name": "Smoke.png",
        "smoothed": false,
        "userAdded": true
      }
    ],
    "resourceFolders": []
  },
  "objects": [],
  "objectsGroups": [],
  "variables": [],
  "layouts": [
    {
      "b": 255,
      "disableInputWhenNotFocused": true,
      "mangledName": "Scene",
      "name": "Scene",
      "oglFOV": 90,
      "oglZFar": 500,
      "oglZNear": 1,
      "r": 181,
      "standardSortMethod": true,
      "stopSoundsOnStartup": true,
      "title": "",
      "v": 219,
      "uiSettings": {
        "grid": false,
        "gridB": 255,
        "gridG": 180,
        "gridHeight": 32,
        "gridOffsetX": 0,
        "gridOffsetY": 0,
        "gridR": 158,
        "gridWidth": 32,
        "snap": true,
        "windowMask": false,
        "zoomFactor": 1
      },
      "objectsGroups": [],
      "variables": [],
      "instances": [
        {
          "angle": 0,
          "customSize": false,
          "height": 0,
          "layer": "",
          "locked": false,
          "name": "Plane",
<<<<<<< HEAD
          "persistentUuid": "45f59260-bf8f-440a-8475-c58a2dcf2b18",
=======
          "persistentUuid": "85c5898d-31b5-4f9e-bace-fc0f8acd38ff",
>>>>>>> 2762329d
          "width": 0,
          "x": 368,
          "y": 279,
          "zOrder": 1,
          "numberProperties": [],
          "stringProperties": [],
          "initialVariables": []
        },
        {
          "angle": 0,
          "customSize": false,
          "height": 0,
          "layer": "",
          "locked": false,
          "name": "Cloud",
<<<<<<< HEAD
          "persistentUuid": "2828ada3-1849-46cf-8353-80983a6557b9",
=======
          "persistentUuid": "787b3644-6fe4-45ae-8318-6ea57ddbce0f",
>>>>>>> 2762329d
          "width": 0,
          "x": 112,
          "y": 367,
          "zOrder": 0,
          "numberProperties": [
            {
              "name": "animation",
              "value": 1
            }
          ],
          "stringProperties": [],
          "initialVariables": []
        },
        {
          "angle": 0,
          "customSize": false,
          "height": 0,
          "layer": "",
          "locked": false,
          "name": "Cloud",
<<<<<<< HEAD
          "persistentUuid": "d1921b8c-b98c-47eb-9634-395c89f13062",
=======
          "persistentUuid": "699fd23c-0151-46a1-93b6-ee1de74bff73",
>>>>>>> 2762329d
          "width": 0,
          "x": 667,
          "y": 507,
          "zOrder": 0,
          "numberProperties": [
            {
              "name": "animation",
              "value": 2
            }
          ],
          "stringProperties": [],
          "initialVariables": []
        },
        {
          "angle": 0,
          "customSize": false,
          "height": 0,
          "layer": "",
          "locked": false,
          "name": "Cloud",
<<<<<<< HEAD
          "persistentUuid": "b1320bd0-f8dc-4557-a774-f27d11130caf",
=======
          "persistentUuid": "2fe85e8c-b5aa-4676-bf58-a88595df3d6f",
>>>>>>> 2762329d
          "width": 0,
          "x": 617,
          "y": 92,
          "zOrder": 0,
          "numberProperties": [],
          "stringProperties": [],
          "initialVariables": []
        },
        {
          "angle": 180,
          "customSize": false,
          "height": 0,
          "layer": "",
          "locked": false,
          "name": "Smoke",
<<<<<<< HEAD
          "persistentUuid": "1693a840-b5cf-4bd7-9eea-a10a403518ae",
=======
          "persistentUuid": "986e2654-93ec-4df1-a144-6494d42b9978",
>>>>>>> 2762329d
          "width": 0,
          "x": 362,
          "y": 303,
          "zOrder": 5,
          "numberProperties": [],
          "stringProperties": [],
          "initialVariables": []
        }
      ],
      "objects": [
        {
          "name": "Plane",
          "tags": "",
          "type": "Sprite",
          "updateIfNotVisible": false,
          "variables": [],
          "behaviors": [],
          "animations": [
            {
              "name": "",
              "useMultipleDirections": false,
              "directions": [
                {
                  "looping": false,
                  "timeBetweenFrames": 1,
                  "sprites": [
                    {
                      "hasCustomCollisionMask": false,
                      "image": "Plane.png",
                      "points": [
                        {
                          "name": "Smoke",
                          "x": 0,
                          "y": 25
                        },
                        {
                          "name": "GunA",
                          "x": 40,
                          "y": 10
                        },
                        {
                          "name": "GunB",
                          "x": 40,
                          "y": 40
                        }
                      ],
                      "originPoint": {
                        "name": "origine",
                        "x": 0,
                        "y": 0
                      },
                      "centerPoint": {
                        "automatic": true,
                        "name": "centre",
                        "x": 0,
                        "y": 0
                      },
                      "customCollisionMask": []
                    }
                  ]
                }
              ]
            }
          ]
        },
        {
          "name": "Cloud",
          "tags": "",
          "type": "Sprite",
          "updateIfNotVisible": false,
          "variables": [],
          "behaviors": [],
          "animations": [
            {
              "name": "",
              "useMultipleDirections": false,
              "directions": [
                {
                  "looping": false,
                  "timeBetweenFrames": 1,
                  "sprites": [
                    {
                      "hasCustomCollisionMask": false,
                      "image": "CloudA.png",
                      "points": [],
                      "originPoint": {
                        "name": "origine",
                        "x": 75,
                        "y": 50
                      },
                      "centerPoint": {
                        "automatic": true,
                        "name": "centre",
                        "x": 0,
                        "y": 0
                      },
                      "customCollisionMask": []
                    }
                  ]
                }
              ]
            },
            {
              "name": "",
              "useMultipleDirections": false,
              "directions": [
                {
                  "looping": false,
                  "timeBetweenFrames": 1,
                  "sprites": [
                    {
                      "hasCustomCollisionMask": false,
                      "image": "CloudB.png",
                      "points": [],
                      "originPoint": {
                        "name": "origine",
                        "x": 75,
                        "y": 50
                      },
                      "centerPoint": {
                        "automatic": true,
                        "name": "centre",
                        "x": 0,
                        "y": 0
                      },
                      "customCollisionMask": []
                    }
                  ]
                }
              ]
            },
            {
              "name": "",
              "useMultipleDirections": false,
              "directions": [
                {
                  "looping": false,
                  "timeBetweenFrames": 1,
                  "sprites": [
                    {
                      "hasCustomCollisionMask": false,
                      "image": "CloudC.png",
                      "points": [],
                      "originPoint": {
                        "name": "origine",
                        "x": 75,
                        "y": 50
                      },
                      "centerPoint": {
                        "automatic": true,
                        "name": "centre",
                        "x": 0,
                        "y": 0
                      },
                      "customCollisionMask": []
                    }
                  ]
                }
              ]
            }
          ]
        },
        {
          "additive": false,
          "alphaParam": "Mutable",
          "angleParam": "Mutable",
          "blueParam": "Random",
          "destroyWhenNoParticles": true,
          "emissionEditionSimpleMode": true,
          "emitterAngleA": 0,
          "emitterAngleB": 180,
          "emitterForceMax": 50,
          "emitterForceMin": 10,
          "emitterXDirection": 0,
          "emitterYDirection": 1,
          "emitterZDirection": 0,
          "flow": 25,
          "friction": 2,
          "gravityEditionSimpleMode": true,
          "greenParam": "Random",
          "maxParticleNb": 300,
          "name": "Smoke",
          "particleAlpha1": 204,
          "particleAlpha2": 0,
          "particleAlphaRandomness1": 0,
          "particleAlphaRandomness2": 0,
          "particleAngle1": 0,
          "particleAngle2": 0,
          "particleAngleRandomness1": 0,
          "particleAngleRandomness2": 0,
          "particleBlue1": 255,
          "particleBlue2": 255,
          "particleEditionSimpleMode": true,
          "particleGravityX": 0,
          "particleGravityY": 0,
          "particleGravityZ": 0,
          "particleGreen1": 255,
          "particleGreen2": 255,
          "particleLifeTimeMax": 0.5,
          "particleLifeTimeMin": 0.2,
          "particleRed1": 255,
          "particleRed2": 255,
          "particleSize1": 100,
          "particleSize2": 100,
          "particleSizeRandomness1": 0,
          "particleSizeRandomness2": 0,
          "redParam": "Enabled",
          "rendererParam1": 10,
          "rendererParam2": 10,
          "rendererType": "Quad",
          "sizeParam": "Mutable",
          "tags": "",
          "tank": -1,
          "textureParticleName": "Smoke.png",
          "type": "ParticleSystem::ParticleEmitter",
          "zoneRadius": 3,
          "variables": [],
          "behaviors": []
        },
        {
          "additive": true,
          "alphaParam": "Mutable",
          "angleParam": "Mutable",
          "blueParam": "Random",
          "destroyWhenNoParticles": true,
          "emissionEditionSimpleMode": true,
          "emitterAngleA": 0,
          "emitterAngleB": 10,
          "emitterForceMax": 1500,
          "emitterForceMin": 1000,
          "emitterXDirection": 0,
          "emitterYDirection": 1,
          "emitterZDirection": 0,
          "flow": 15,
          "friction": 2,
          "gravityEditionSimpleMode": true,
          "greenParam": "Random",
          "maxParticleNb": 300,
          "name": "Bullet",
          "particleAlpha1": 204,
          "particleAlpha2": 0,
          "particleAlphaRandomness1": 0,
          "particleAlphaRandomness2": 0,
          "particleAngle1": 0,
          "particleAngle2": 0,
          "particleAngleRandomness1": 0,
          "particleAngleRandomness2": 0,
          "particleBlue1": 11,
          "particleBlue2": 0,
          "particleEditionSimpleMode": true,
          "particleGravityX": 0,
          "particleGravityY": 0,
          "particleGravityZ": 0,
          "particleGreen1": 185,
          "particleGreen2": 255,
          "particleLifeTimeMax": 0.25,
          "particleLifeTimeMin": 0.15,
          "particleRed1": 255,
          "particleRed2": 255,
          "particleSize1": 100,
          "particleSize2": 100,
          "particleSizeRandomness1": 0,
          "particleSizeRandomness2": 0,
          "redParam": "Enabled",
          "rendererParam1": 25,
          "rendererParam2": 1,
          "rendererType": "Line",
          "sizeParam": "Mutable",
          "tags": "",
          "tank": -1,
          "textureParticleName": "",
          "type": "ParticleSystem::ParticleEmitter",
          "zoneRadius": 1,
          "variables": [],
          "behaviors": []
        }
      ],
      "events": [
        {
          "disabled": false,
          "folded": false,
          "type": "BuiltinCommonInstructions::Comment",
          "color": {
            "b": 109,
            "g": 230,
            "r": 255,
            "textB": 0,
            "textG": 0,
            "textR": 0
          },
          "comment": "Debug, enable to check the clouds appearing and desappearing on distance",
          "comment2": ""
        },
        {
          "disabled": true,
          "folded": false,
          "type": "BuiltinCommonInstructions::Standard",
          "conditions": [
            {
              "type": {
                "inverted": false,
                "value": "DepartScene"
              },
              "parameters": [
                ""
              ],
              "subInstructions": []
            }
          ],
          "actions": [
            {
              "type": {
                "inverted": false,
                "value": "ZoomCamera"
              },
              "parameters": [
                "",
                "0.25",
                "",
                ""
              ],
              "subInstructions": []
            },
            {
              "type": {
                "inverted": false,
                "value": "ZoomCamera"
              },
              "parameters": [
                "",
                "0.25",
                "\"UpperLayer\"",
                ""
              ],
              "subInstructions": []
            }
          ],
          "events": []
        },
        {
          "disabled": false,
          "folded": false,
          "type": "BuiltinCommonInstructions::Comment",
          "color": {
            "b": 109,
            "g": 230,
            "r": 255,
            "textB": 0,
            "textG": 0,
            "textR": 0
          },
          "comment": "Rotate the Plane towards the mouse and add movement manually",
          "comment2": ""
        },
        {
          "disabled": false,
          "folded": false,
          "type": "BuiltinCommonInstructions::Standard",
          "conditions": [],
          "actions": [
            {
              "type": {
                "inverted": false,
                "value": "RotateTowardPosition"
              },
              "parameters": [
                "Plane",
                "MouseX(\"\",0)",
                "MouseY(\"\",0)",
                "180",
                ""
              ],
              "subInstructions": []
            },
            {
              "type": {
                "inverted": false,
                "value": "MettreXY"
              },
              "parameters": [
                "Plane",
                "+",
                "400*cos(ToRad(Plane.Angle()))*TimeDelta()",
                "+",
                "400*sin(ToRad(Plane.Angle()))*TimeDelta()"
              ],
              "subInstructions": []
            }
          ],
          "events": []
        },
        {
          "disabled": false,
          "folded": false,
          "type": "BuiltinCommonInstructions::Comment",
          "color": {
            "b": 109,
            "g": 230,
            "r": 255,
            "textB": 0,
            "textG": 0,
            "textR": 0
          },
          "comment": "Locate the smoke emitter",
          "comment2": ""
        },
        {
          "disabled": false,
          "folded": false,
          "type": "BuiltinCommonInstructions::Standard",
          "conditions": [],
          "actions": [
            {
              "type": {
                "inverted": false,
                "value": "MettreXY"
              },
              "parameters": [
                "Smoke",
                "=",
                "Plane.PointX(\"Smoke\")",
                "=",
                "Plane.PointY(\"Smoke\")"
              ],
              "subInstructions": []
            },
            {
              "type": {
                "inverted": false,
                "value": "SetAngle"
              },
              "parameters": [
                "Smoke",
                "=",
                "Plane.Angle() + 180"
              ],
              "subInstructions": []
            }
          ],
          "events": []
        },
        {
          "disabled": false,
          "folded": false,
          "type": "BuiltinCommonInstructions::Comment",
          "color": {
            "b": 109,
            "g": 230,
            "r": 255,
            "textB": 0,
            "textG": 0,
            "textR": 0
          },
          "comment": "Center the main camera on the Plane and do some parallax with the upper camera",
          "comment2": ""
        },
        {
          "disabled": false,
          "folded": false,
          "type": "BuiltinCommonInstructions::Standard",
          "conditions": [],
          "actions": [
            {
              "type": {
                "inverted": false,
                "value": "CentreCamera"
              },
              "parameters": [
                "",
                "Plane",
                "yes",
                "",
                ""
              ],
              "subInstructions": []
            },
            {
              "type": {
                "inverted": false,
                "value": "CameraX"
              },
              "parameters": [
                "",
                "=",
                "Plane.PointX(\"Centre\")*1.5",
                "\"UpperLayer\"",
                ""
              ],
              "subInstructions": []
            },
            {
              "type": {
                "inverted": false,
                "value": "CameraY"
              },
              "parameters": [
                "",
                "=",
                "Plane.PointY(\"Centre\")*1.5",
                "\"UpperLayer\"",
                ""
              ],
              "subInstructions": []
            }
          ],
          "events": []
        },
        {
          "disabled": false,
          "folded": false,
          "type": "BuiltinCommonInstructions::Comment",
          "color": {
            "b": 109,
            "g": 230,
            "r": 255,
            "textB": 0,
            "textG": 0,
            "textR": 0
          },
          "comment": "Locate the bullet emitters",
          "comment2": ""
        },
        {
          "disabled": false,
          "folded": false,
          "type": "BuiltinCommonInstructions::Standard",
          "conditions": [
            {
              "type": {
                "inverted": false,
                "value": "VarObjet"
              },
              "parameters": [
                "Bullet",
                "id",
                "=",
                "0"
              ],
              "subInstructions": []
            }
          ],
          "actions": [
            {
              "type": {
                "inverted": false,
                "value": "MettreXY"
              },
              "parameters": [
                "Bullet",
                "=",
                "Plane.PointX(\"GunA\")",
                "=",
                "Plane.PointY(\"GunA\")"
              ],
              "subInstructions": []
            },
            {
              "type": {
                "inverted": false,
                "value": "SetAngle"
              },
              "parameters": [
                "Bullet",
                "=",
                "Plane.Angle()"
              ],
              "subInstructions": []
            }
          ],
          "events": []
        },
        {
          "disabled": false,
          "folded": false,
          "type": "BuiltinCommonInstructions::Standard",
          "conditions": [
            {
              "type": {
                "inverted": false,
                "value": "VarObjet"
              },
              "parameters": [
                "Bullet",
                "id",
                "=",
                "1"
              ],
              "subInstructions": []
            }
          ],
          "actions": [
            {
              "type": {
                "inverted": false,
                "value": "MettreXY"
              },
              "parameters": [
                "Bullet",
                "=",
                "Plane.PointX(\"GunB\")",
                "=",
                "Plane.PointY(\"GunB\")"
              ],
              "subInstructions": []
            },
            {
              "type": {
                "inverted": false,
                "value": "SetAngle"
              },
              "parameters": [
                "Bullet",
                "=",
                "Plane.Angle()"
              ],
              "subInstructions": []
            }
          ],
          "events": []
        },
        {
          "disabled": false,
          "folded": false,
          "type": "BuiltinCommonInstructions::Comment",
          "color": {
            "b": 109,
            "g": 230,
            "r": 255,
            "textB": 0,
            "textG": 0,
            "textR": 0
          },
          "comment": "Don't create Clouds by default",
          "comment2": ""
        },
        {
          "disabled": false,
          "folded": false,
          "type": "BuiltinCommonInstructions::Standard",
          "conditions": [],
          "actions": [
            {
              "type": {
                "inverted": false,
                "value": "ModVarScene"
              },
              "parameters": [
                "create_cloud",
                "=",
                "0"
              ],
              "subInstructions": []
            }
          ],
          "events": [
            {
              "disabled": false,
              "folded": false,
              "type": "BuiltinCommonInstructions::Comment",
              "color": {
                "b": 109,
                "g": 230,
                "r": 255,
                "textB": 0,
                "textG": 0,
                "textR": 0
              },
              "comment": "Too few Clouds >> Flag the variable to create one",
              "comment2": ""
            },
            {
              "disabled": false,
              "folded": false,
              "type": "BuiltinCommonInstructions::Standard",
              "conditions": [
                {
                  "type": {
                    "inverted": false,
                    "value": "NbObjet"
                  },
                  "parameters": [
                    "Cloud",
                    "<",
                    "10"
                  ],
                  "subInstructions": []
                }
              ],
              "actions": [
                {
                  "type": {
                    "inverted": false,
                    "value": "ModVarScene"
                  },
                  "parameters": [
                    "create_cloud",
                    "=",
                    "1"
                  ],
                  "subInstructions": []
                }
              ],
              "events": []
            },
            {
              "disabled": false,
              "folded": false,
              "type": "BuiltinCommonInstructions::Comment",
              "color": {
                "b": 109,
                "g": 230,
                "r": 255,
                "textB": 0,
                "textG": 0,
                "textR": 0
              },
              "comment": "Must create a Cloud >> Add one at the half front of the Plane, set a random animation and set its Z-order = 0 or 2 (under or over the Plane)",
              "comment2": ""
            },
            {
              "disabled": false,
              "folded": false,
              "type": "BuiltinCommonInstructions::Standard",
              "conditions": [
                {
                  "type": {
                    "inverted": false,
                    "value": "VarScene"
                  },
                  "parameters": [
                    "create_cloud",
                    "=",
                    "1"
                  ],
                  "subInstructions": []
                }
              ],
              "actions": [
                {
                  "type": {
                    "inverted": false,
                    "value": "ModVarScene"
                  },
                  "parameters": [
                    "random_angle",
                    "=",
                    "Plane.Angle() + RandomInRange(-90, 90)"
                  ],
                  "subInstructions": []
                },
                {
                  "type": {
                    "inverted": false,
                    "value": "Create"
                  },
                  "parameters": [
                    "",
                    "Cloud",
                    "Plane.PointX(\"Centre\") + 700*cos(ToRad(Variable(random_angle)))",
                    "Plane.PointY(\"Centre\") + 700*sin(ToRad(Variable(random_angle)))",
                    ""
                  ],
                  "subInstructions": []
                },
                {
                  "type": {
                    "inverted": false,
                    "value": "ChangeAnimation"
                  },
                  "parameters": [
                    "Cloud",
                    "=",
                    "Random(2)"
                  ],
                  "subInstructions": []
                },
                {
                  "type": {
                    "inverted": false,
                    "value": "ChangePlan"
                  },
                  "parameters": [
                    "Cloud",
                    "=",
                    "RandomWithStep(0, 2, 2)"
                  ],
                  "subInstructions": []
                }
              ],
              "events": [
                {
                  "disabled": false,
                  "folded": false,
                  "type": "BuiltinCommonInstructions::Comment",
                  "color": {
                    "b": 109,
                    "g": 230,
                    "r": 255,
                    "textB": 0,
                    "textG": 0,
                    "textR": 0
                  },
                  "comment": "If the Cloud Z-order is 2 >> Increase its scale, decrease the opacity. Also move it to the upper layer and fix the position (because the upper layer has an offset)",
                  "comment2": ""
                },
                {
                  "disabled": false,
                  "folded": false,
                  "type": "BuiltinCommonInstructions::Standard",
                  "conditions": [
                    {
                      "type": {
                        "inverted": false,
                        "value": "Plan"
                      },
                      "parameters": [
                        "Cloud",
                        "=",
                        "2"
                      ],
                      "subInstructions": []
                    }
                  ],
                  "actions": [
                    {
                      "type": {
                        "inverted": false,
                        "value": "ChangeScale"
                      },
                      "parameters": [
                        "Cloud",
                        "=",
                        "3"
                      ],
                      "subInstructions": []
                    },
                    {
                      "type": {
                        "inverted": false,
                        "value": "Opacity"
                      },
                      "parameters": [
                        "Cloud",
                        "=",
                        "150"
                      ],
                      "subInstructions": []
                    },
                    {
                      "type": {
                        "inverted": false,
                        "value": "ChangeLayer"
                      },
                      "parameters": [
                        "Cloud",
                        "\"UpperLayer\""
                      ],
                      "subInstructions": []
                    },
                    {
                      "type": {
                        "inverted": false,
                        "value": "MettreXY"
                      },
                      "parameters": [
                        "Cloud",
                        "=",
                        "Cloud.X() + (1.5 -1)*Plane.PointX(\"Centre\")",
                        "=",
                        "Cloud.Y() + (1.5 -1)*Plane.PointY(\"Centre\")"
                      ],
                      "subInstructions": []
                    }
                  ],
                  "events": []
                }
              ]
            }
          ]
        },
        {
          "disabled": false,
          "folded": false,
          "type": "BuiltinCommonInstructions::Comment",
          "color": {
            "b": 109,
            "g": 230,
            "r": 255,
            "textB": 0,
            "textG": 0,
            "textR": 0
          },
          "comment": "Click and there is no Bullet emitters >> Create them",
          "comment2": ""
        },
        {
          "disabled": false,
          "folded": false,
          "type": "BuiltinCommonInstructions::Standard",
          "conditions": [
            {
              "type": {
                "inverted": false,
                "value": "SourisBouton"
              },
              "parameters": [
                "",
                "Left"
              ],
              "subInstructions": []
            },
            {
              "type": {
                "inverted": false,
                "value": "NbObjet"
              },
              "parameters": [
                "Bullet",
                "=",
                "0"
              ],
              "subInstructions": []
            }
          ],
          "actions": [],
          "events": [
            {
              "disabled": false,
              "folded": false,
              "type": "BuiltinCommonInstructions::Standard",
              "conditions": [],
              "actions": [
                {
                  "type": {
                    "inverted": false,
                    "value": "Create"
                  },
                  "parameters": [
                    "",
                    "Bullet",
                    "Plane.PointX(\"GunA\")",
                    "Plane.PointY(\"GunA\")",
                    ""
                  ],
                  "subInstructions": []
                },
                {
                  "type": {
                    "inverted": false,
                    "value": "SetAngle"
                  },
                  "parameters": [
                    "Bullet",
                    "=",
                    "Plane.Angle()"
                  ],
                  "subInstructions": []
                },
                {
                  "type": {
                    "inverted": false,
                    "value": "ModVarObjet"
                  },
                  "parameters": [
                    "Bullet",
                    "id",
                    "=",
                    "0"
                  ],
                  "subInstructions": []
                }
              ],
              "events": []
            },
            {
              "disabled": false,
              "folded": false,
              "type": "BuiltinCommonInstructions::Standard",
              "conditions": [],
              "actions": [
                {
                  "type": {
                    "inverted": false,
                    "value": "Create"
                  },
                  "parameters": [
                    "",
                    "Bullet",
                    "Plane.PointX(\"GunB\")",
                    "Plane.PointY(\"GunB\")",
                    ""
                  ],
                  "subInstructions": []
                },
                {
                  "type": {
                    "inverted": false,
                    "value": "SetAngle"
                  },
                  "parameters": [
                    "Bullet",
                    "=",
                    "Plane.Angle()"
                  ],
                  "subInstructions": []
                },
                {
                  "type": {
                    "inverted": false,
                    "value": "ModVarObjet"
                  },
                  "parameters": [
                    "Bullet",
                    "id",
                    "=",
                    "1"
                  ],
                  "subInstructions": []
                }
              ],
              "events": []
            }
          ]
        },
        {
          "disabled": false,
          "folded": false,
          "type": "BuiltinCommonInstructions::Comment",
          "color": {
            "b": 109,
            "g": 230,
            "r": 255,
            "textB": 0,
            "textG": 0,
            "textR": 0
          },
          "comment": "Click is not pressed >> Delete the Bullet emitters",
          "comment2": ""
        },
        {
          "disabled": false,
          "folded": false,
          "type": "BuiltinCommonInstructions::Standard",
          "conditions": [
            {
              "type": {
                "inverted": false,
                "value": "MouseButtonReleased"
              },
              "parameters": [
                "",
                "Left"
              ],
              "subInstructions": []
            }
          ],
          "actions": [
            {
              "type": {
                "inverted": false,
                "value": "Delete"
              },
              "parameters": [
                "Bullet",
                ""
              ],
              "subInstructions": []
            }
          ],
          "events": []
        },
        {
          "disabled": false,
          "folded": false,
          "type": "BuiltinCommonInstructions::Comment",
          "color": {
            "b": 109,
            "g": 230,
            "r": 255,
            "textB": 0,
            "textG": 0,
            "textR": 0
          },
          "comment": "Base Clouds too far away >> Delete them",
          "comment2": ""
        },
        {
          "disabled": false,
          "folded": false,
          "type": "BuiltinCommonInstructions::Standard",
          "conditions": [
            {
              "type": {
                "inverted": false,
                "value": "Plan"
              },
              "parameters": [
                "Cloud",
                "=",
                "0"
              ],
              "subInstructions": []
            },
            {
              "type": {
                "inverted": true,
                "value": "Distance"
              },
              "parameters": [
                "Cloud",
                "Plane",
                "800",
                ""
              ],
              "subInstructions": []
            }
          ],
          "actions": [
            {
              "type": {
                "inverted": false,
                "value": "Delete"
              },
              "parameters": [
                "Cloud",
                ""
              ],
              "subInstructions": []
            }
          ],
          "events": []
        },
        {
          "disabled": false,
          "folded": false,
          "type": "BuiltinCommonInstructions::Comment",
          "color": {
            "b": 109,
            "g": 230,
            "r": 255,
            "textB": 0,
            "textG": 0,
            "textR": 0
          },
          "comment": "Upper Clouds, first locate the Plane in the right position (again, the upper layer has an offset)",
          "comment2": ""
        },
        {
          "disabled": false,
          "folded": false,
          "type": "BuiltinCommonInstructions::Standard",
          "conditions": [],
          "actions": [
            {
              "type": {
                "inverted": false,
                "value": "ModVarScene"
              },
              "parameters": [
                "x",
                "=",
                "Plane.X()"
              ],
              "subInstructions": []
            },
            {
              "type": {
                "inverted": false,
                "value": "ModVarScene"
              },
              "parameters": [
                "y",
                "=",
                "Plane.Y()"
              ],
              "subInstructions": []
            },
            {
              "type": {
                "inverted": false,
                "value": "MettreXY"
              },
              "parameters": [
                "Plane",
                "*",
                "1.5",
                "*",
                "1.5"
              ],
              "subInstructions": []
            }
          ],
          "events": [
            {
              "disabled": false,
              "folded": false,
              "type": "BuiltinCommonInstructions::Comment",
              "color": {
                "b": 109,
                "g": 230,
                "r": 255,
                "textB": 0,
                "textG": 0,
                "textR": 0
              },
              "comment": "Pick the upper Clouds too far away from the Plane >> Delete them",
              "comment2": ""
            },
            {
              "disabled": false,
              "folded": false,
              "type": "BuiltinCommonInstructions::Standard",
              "conditions": [
                {
                  "type": {
                    "inverted": false,
                    "value": "Plan"
                  },
                  "parameters": [
                    "Cloud",
                    "=",
                    "2"
                  ],
                  "subInstructions": []
                },
                {
                  "type": {
                    "inverted": true,
                    "value": "Distance"
                  },
                  "parameters": [
                    "Cloud",
                    "Plane",
                    "800",
                    ""
                  ],
                  "subInstructions": []
                }
              ],
              "actions": [
                {
                  "type": {
                    "inverted": false,
                    "value": "Delete"
                  },
                  "parameters": [
                    "Cloud",
                    ""
                  ],
                  "subInstructions": []
                }
              ],
              "events": []
            },
            {
              "disabled": false,
              "folded": false,
              "type": "BuiltinCommonInstructions::Comment",
              "color": {
                "b": 109,
                "g": 230,
                "r": 255,
                "textB": 0,
                "textG": 0,
                "textR": 0
              },
              "comment": "Restore the Plane position",
              "comment2": ""
            },
            {
              "disabled": false,
              "folded": false,
              "type": "BuiltinCommonInstructions::Standard",
              "conditions": [],
              "actions": [
                {
                  "type": {
                    "inverted": false,
                    "value": "MettreXY"
                  },
                  "parameters": [
                    "Plane",
                    "=",
                    "Variable(x)",
                    "=",
                    "Variable(y)"
                  ],
                  "subInstructions": []
                }
              ],
              "events": []
            }
          ]
        }
      ],
      "layers": [
        {
          "name": "",
          "visibility": true,
          "cameras": [
            {
              "defaultSize": true,
              "defaultViewport": true,
              "height": 0,
              "viewportBottom": 1,
              "viewportLeft": 0,
              "viewportRight": 1,
              "viewportTop": 0,
              "width": 0
            }
          ],
          "effects": []
        },
        {
          "name": "UpperLayer",
          "visibility": true,
          "cameras": [],
          "effects": []
        }
      ],
      "behaviorsSharedData": []
    }
  ],
  "externalEvents": [],
  "eventsFunctionsExtensions": [],
  "externalLayouts": [],
  "externalSourceFiles": []
}<|MERGE_RESOLUTION|>--- conflicted
+++ resolved
@@ -7,7 +7,6 @@
     "revision": 0
   },
   "properties": {
-    "adMobAppId": "",
     "adaptGameResolutionAtRuntime": false,
     "folderProject": false,
     "linuxExecutableFilename": "",
@@ -33,6 +32,7 @@
     "loadingScreen": {
       "showGDevelopSplash": true
     },
+    "extensionProperties": [],
     "extensions": [
       {
         "name": "BuiltinObject"
@@ -189,11 +189,7 @@
           "layer": "",
           "locked": false,
           "name": "Plane",
-<<<<<<< HEAD
-          "persistentUuid": "45f59260-bf8f-440a-8475-c58a2dcf2b18",
-=======
-          "persistentUuid": "85c5898d-31b5-4f9e-bace-fc0f8acd38ff",
->>>>>>> 2762329d
+          "persistentUuid": "d6c9555d-c4bf-4d38-be23-66d5fe2899dc",
           "width": 0,
           "x": 368,
           "y": 279,
@@ -209,11 +205,7 @@
           "layer": "",
           "locked": false,
           "name": "Cloud",
-<<<<<<< HEAD
-          "persistentUuid": "2828ada3-1849-46cf-8353-80983a6557b9",
-=======
-          "persistentUuid": "787b3644-6fe4-45ae-8318-6ea57ddbce0f",
->>>>>>> 2762329d
+          "persistentUuid": "4c832985-c1d9-4380-8702-743721309f5d",
           "width": 0,
           "x": 112,
           "y": 367,
@@ -234,11 +226,7 @@
           "layer": "",
           "locked": false,
           "name": "Cloud",
-<<<<<<< HEAD
-          "persistentUuid": "d1921b8c-b98c-47eb-9634-395c89f13062",
-=======
-          "persistentUuid": "699fd23c-0151-46a1-93b6-ee1de74bff73",
->>>>>>> 2762329d
+          "persistentUuid": "a7513314-b89a-4eb2-a0f0-210b034a2a7a",
           "width": 0,
           "x": 667,
           "y": 507,
@@ -259,11 +247,7 @@
           "layer": "",
           "locked": false,
           "name": "Cloud",
-<<<<<<< HEAD
-          "persistentUuid": "b1320bd0-f8dc-4557-a774-f27d11130caf",
-=======
-          "persistentUuid": "2fe85e8c-b5aa-4676-bf58-a88595df3d6f",
->>>>>>> 2762329d
+          "persistentUuid": "4ded2cab-3edb-4af6-af2a-935622f347c9",
           "width": 0,
           "x": 617,
           "y": 92,
@@ -279,11 +263,7 @@
           "layer": "",
           "locked": false,
           "name": "Smoke",
-<<<<<<< HEAD
-          "persistentUuid": "1693a840-b5cf-4bd7-9eea-a10a403518ae",
-=======
-          "persistentUuid": "986e2654-93ec-4df1-a144-6494d42b9978",
->>>>>>> 2762329d
+          "persistentUuid": "c06e331e-4fd9-4b91-b234-e45c419e2376",
           "width": 0,
           "x": 362,
           "y": 303,
