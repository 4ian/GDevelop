{
  "firstLayout": "",
  "gdVersion": {
    "build": 98,
    "major": 4,
    "minor": 0,
    "revision": 0
  },
  "properties": {
    "adMobAppId": "",
    "adaptGameResolutionAtRuntime": false,
    "folderProject": false,
    "linuxExecutableFilename": "",
    "macExecutableFilename": "",
    "orientation": "default",
    "packageName": "com.example.gamename",
    "projectFile": "C:\\Users\\szoszo\\Desktop\\Projects\\gametemplates\\gdevelop5\\rotate-toward-mouse\\game.json",
    "scaleMode": "linear",
    "sizeOnStartupMode": "",
    "useExternalSourceFiles": false,
    "version": "1.0.0",
    "winExecutableFilename": "",
    "winExecutableIconFile": "",
    "name": "Project",
    "author": "",
    "windowWidth": 800,
    "windowHeight": 600,
    "latestCompilationDirectory": "",
    "maxFPS": 60,
    "minFPS": 10,
    "verticalSync": false,
    "platformSpecificAssets": {},
    "loadingScreen": {
      "showGDevelopSplash": true
    },
    "extensions": [
      {
        "name": "BuiltinObject"
      },
      {
        "name": "BuiltinAudio"
      },
      {
        "name": "BuiltinVariables"
      },
      {
        "name": "BuiltinTime"
      },
      {
        "name": "BuiltinMouse"
      },
      {
        "name": "BuiltinKeyboard"
      },
      {
        "name": "BuiltinJoystick"
      },
      {
        "name": "BuiltinCamera"
      },
      {
        "name": "BuiltinWindow"
      },
      {
        "name": "BuiltinFile"
      },
      {
        "name": "BuiltinNetwork"
      },
      {
        "name": "BuiltinScene"
      },
      {
        "name": "BuiltinAdvanced"
      },
      {
        "name": "Sprite"
      },
      {
        "name": "BuiltinCommonInstructions"
      },
      {
        "name": "BuiltinCommonConversions"
      },
      {
        "name": "BuiltinStringInstructions"
      },
      {
        "name": "BuiltinMathematicalTools"
      },
      {
        "name": "BuiltinExternalLayouts"
      }
    ],
    "platforms": [
      {
        "name": "GDevelop JS platform"
      }
    ],
    "currentPlatform": "GDevelop JS platform"
  },
  "resources": {
    "resources": [
      {
        "alwaysLoaded": false,
        "file": "https://resources.gdevelop-app.com/examples/rotate-toward-mouse/p1_jump.png",
        "kind": "image",
        "metadata": "",
        "name": "p1_jump.png",
        "smoothed": true,
        "userAdded": true
      },
      {
        "alwaysLoaded": false,
        "file": "https://resources.gdevelop-app.com/examples/rotate-toward-mouse/coinGold.png",
        "kind": "image",
        "metadata": "",
        "name": "coinGold.png",
        "smoothed": true,
        "userAdded": false
      },
      {
        "alwaysLoaded": false,
        "file": "https://resources.gdevelop-app.com/examples/rotate-toward-mouse/images/manBlue_machine.png",
        "kind": "image",
        "metadata": "",
        "name": "manBlue_machine.png",
        "smoothed": true,
        "userAdded": false
      }
    ],
    "resourceFolders": []
  },
  "objects": [],
  "objectsGroups": [],
  "variables": [],
  "layouts": [
    {
      "b": 209,
      "disableInputWhenNotFocused": true,
      "mangledName": "NewScene",
      "name": "NewScene",
      "oglFOV": 90,
      "oglZFar": 500,
      "oglZNear": 1,
      "r": 209,
      "standardSortMethod": true,
      "stopSoundsOnStartup": true,
      "title": "",
      "v": 209,
      "uiSettings": {
        "grid": false,
        "gridB": 255,
        "gridG": 180,
        "gridHeight": 32,
        "gridOffsetX": 0,
        "gridOffsetY": 0,
        "gridR": 158,
        "gridWidth": 32,
        "snap": true,
        "windowMask": false,
        "zoomFactor": 1
      },
      "objectsGroups": [],
      "variables": [],
      "instances": [
        {
          "angle": 0,
          "customSize": false,
          "height": 0,
          "layer": "",
          "locked": false,
          "name": "kenney",
<<<<<<< HEAD
          "persistentUuid": "558e98a6-78fd-471c-b3da-993a18db78af",
=======
          "persistentUuid": "7733002e-e347-4f1d-9c73-7fc145d808db",
>>>>>>> 2762329d
          "width": 0,
          "x": 335.312,
          "y": 292.07,
          "zOrder": 1,
          "numberProperties": [],
          "stringProperties": [],
          "initialVariables": []
        }
      ],
      "objects": [
        {
          "name": "kenney",
          "tags": "",
          "type": "Sprite",
          "updateIfNotVisible": false,
          "variables": [],
          "behaviors": [],
          "animations": [
            {
              "name": "",
              "useMultipleDirections": false,
              "directions": [
                {
                  "looping": false,
                  "timeBetweenFrames": 1,
                  "sprites": [
                    {
                      "hasCustomCollisionMask": false,
                      "image": "manBlue_machine.png",
                      "points": [],
                      "originPoint": {
                        "name": "origine",
                        "x": 0,
                        "y": 0
                      },
                      "centerPoint": {
                        "automatic": true,
                        "name": "centre",
                        "x": 0,
                        "y": 0
                      },
                      "customCollisionMask": []
                    }
                  ]
                }
              ]
            }
          ]
        }
      ],
      "events": [
        {
          "disabled": false,
          "folded": false,
          "type": "BuiltinCommonInstructions::Comment",
          "color": {
            "b": 109,
            "g": 230,
            "r": 255,
            "textB": 0,
            "textG": 0,
            "textR": 0
          },
          "comment": "rotate kenney toward the positition of the pointer by 0 degree / second measn immediate rotation",
          "comment2": ""
        },
        {
          "disabled": false,
          "folded": false,
          "type": "BuiltinCommonInstructions::Standard",
          "conditions": [],
          "actions": [
            {
              "type": {
                "inverted": false,
                "value": "RotateTowardPosition"
              },
              "parameters": [
                "kenney",
                "MouseX()",
                "MouseY()",
                "0",
                ""
              ],
              "subInstructions": []
            }
          ],
          "events": []
        }
      ],
      "layers": [
        {
          "name": "",
          "visibility": true,
          "cameras": [
            {
              "defaultSize": true,
              "defaultViewport": true,
              "height": 0,
              "viewportBottom": 1,
              "viewportLeft": 0,
              "viewportRight": 1,
              "viewportTop": 0,
              "width": 0
            }
          ],
          "effects": []
        }
      ],
      "behaviorsSharedData": []
    }
  ],
  "externalEvents": [],
  "eventsFunctionsExtensions": [],
  "externalLayouts": [],
  "externalSourceFiles": []
}<|MERGE_RESOLUTION|>--- conflicted
+++ resolved
@@ -7,7 +7,6 @@
     "revision": 0
   },
   "properties": {
-    "adMobAppId": "",
     "adaptGameResolutionAtRuntime": false,
     "folderProject": false,
     "linuxExecutableFilename": "",
@@ -33,6 +32,7 @@
     "loadingScreen": {
       "showGDevelopSplash": true
     },
+    "extensionProperties": [],
     "extensions": [
       {
         "name": "BuiltinObject"
@@ -171,11 +171,7 @@
           "layer": "",
           "locked": false,
           "name": "kenney",
-<<<<<<< HEAD
-          "persistentUuid": "558e98a6-78fd-471c-b3da-993a18db78af",
-=======
-          "persistentUuid": "7733002e-e347-4f1d-9c73-7fc145d808db",
->>>>>>> 2762329d
+          "persistentUuid": "57cbe974-3d1c-4c58-b8ce-c0dbdf064bad",
           "width": 0,
           "x": 335.312,
           "y": 292.07,
