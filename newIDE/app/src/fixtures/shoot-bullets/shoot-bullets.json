{
  "firstLayout": "",
  "gdVersion": {
    "build": 98,
    "major": 4,
    "minor": 0,
    "revision": 0
  },
  "properties": {
    "adMobAppId": "",
    "adaptGameResolutionAtRuntime": false,
    "folderProject": false,
    "linuxExecutableFilename": "",
    "macExecutableFilename": "",
    "orientation": "default",
    "packageName": "com.example.gamename",
    "projectFile": "C:\\Users\\szoszo\\Desktop\\Projects\\gametemplates\\gdevelop5\\shoot-bullets\\game.json",
    "scaleMode": "linear",
    "sizeOnStartupMode": "",
    "useExternalSourceFiles": false,
    "version": "1.0.0",
    "winExecutableFilename": "",
    "winExecutableIconFile": "",
    "name": "Project",
    "author": "",
    "windowWidth": 800,
    "windowHeight": 600,
    "latestCompilationDirectory": "",
    "maxFPS": 60,
    "minFPS": 10,
    "verticalSync": false,
    "platformSpecificAssets": {},
    "loadingScreen": {
      "showGDevelopSplash": true
    },
    "extensions": [
      {
        "name": "BuiltinObject"
      },
      {
        "name": "BuiltinAudio"
      },
      {
        "name": "BuiltinVariables"
      },
      {
        "name": "BuiltinTime"
      },
      {
        "name": "BuiltinMouse"
      },
      {
        "name": "BuiltinKeyboard"
      },
      {
        "name": "BuiltinJoystick"
      },
      {
        "name": "BuiltinCamera"
      },
      {
        "name": "BuiltinWindow"
      },
      {
        "name": "BuiltinFile"
      },
      {
        "name": "BuiltinNetwork"
      },
      {
        "name": "BuiltinScene"
      },
      {
        "name": "BuiltinAdvanced"
      },
      {
        "name": "Sprite"
      },
      {
        "name": "BuiltinCommonInstructions"
      },
      {
        "name": "BuiltinCommonConversions"
      },
      {
        "name": "BuiltinStringInstructions"
      },
      {
        "name": "BuiltinMathematicalTools"
      },
      {
        "name": "BuiltinExternalLayouts"
      }
    ],
    "platforms": [
      {
        "name": "GDevelop JS platform"
      }
    ],
    "currentPlatform": "GDevelop JS platform"
  },
  "resources": {
    "resources": [
      {
        "alwaysLoaded": false,
        "file": "https://resources.gdevelop-app.com/examples/shoot-bullets/p1_jump.png",
        "kind": "image",
        "metadata": "",
        "name": "p1_jump.png",
        "smoothed": true,
        "userAdded": true
      },
      {
        "alwaysLoaded": false,
        "file": "https://resources.gdevelop-app.com/examples/shoot-bullets/coinGold.png",
        "kind": "image",
        "metadata": "",
        "name": "coinGold.png",
        "smoothed": true,
        "userAdded": false
      },
      {
        "alwaysLoaded": false,
        "file": "https://resources.gdevelop-app.com/examples/shoot-bullets/images/manBlue_machine.png",
        "kind": "image",
        "metadata": "",
        "name": "manBlue_machine.png",
        "smoothed": true,
        "userAdded": false
      },
      {
        "alwaysLoaded": false,
        "file": "https://resources.gdevelop-app.com/examples/shoot-bullets/images/laserBlue07.png",
        "kind": "image",
        "metadata": "",
        "name": "laserBlue07.png",
        "smoothed": true,
        "userAdded": true
      }
    ],
    "resourceFolders": []
  },
  "objects": [],
  "objectsGroups": [],
  "variables": [],
  "layouts": [
    {
      "b": 209,
      "disableInputWhenNotFocused": true,
      "mangledName": "NewScene",
      "name": "NewScene",
      "oglFOV": 90,
      "oglZFar": 500,
      "oglZNear": 1,
      "r": 209,
      "standardSortMethod": true,
      "stopSoundsOnStartup": true,
      "title": "",
      "v": 209,
      "uiSettings": {
        "grid": false,
        "gridB": 255,
        "gridG": 180,
        "gridHeight": 32,
        "gridOffsetX": 0,
        "gridOffsetY": 0,
        "gridR": 158,
        "gridWidth": 32,
        "snap": true,
        "windowMask": false,
        "zoomFactor": 1
      },
      "objectsGroups": [],
      "variables": [],
      "instances": [
        {
          "angle": 0,
          "customSize": false,
          "height": 0,
          "layer": "",
          "locked": false,
          "name": "kenney",
<<<<<<< HEAD
          "persistentUuid": "97b0c021-0db9-480a-bf44-7a5726920ca4",
=======
          "persistentUuid": "90cbf38c-372b-41da-abb7-c0600bf0ec09",
>>>>>>> 2762329d
          "width": 0,
          "x": 335.312,
          "y": 292.07,
          "zOrder": 1,
          "numberProperties": [],
          "stringProperties": [],
          "initialVariables": []
        },
        {
          "angle": 0,
          "customSize": false,
          "height": 0,
          "layer": "",
          "locked": false,
          "name": "message",
<<<<<<< HEAD
          "persistentUuid": "9d4265f4-4d37-41d6-a7de-1c20fe28f822",
=======
          "persistentUuid": "7779fec9-9134-4084-a300-2671b78e5aab",
>>>>>>> 2762329d
          "width": 0,
          "x": 156,
          "y": 15,
          "zOrder": 2,
          "numberProperties": [],
          "stringProperties": [],
          "initialVariables": []
        }
      ],
      "objects": [
        {
          "name": "kenney",
          "tags": "",
          "type": "Sprite",
          "updateIfNotVisible": false,
          "variables": [],
          "behaviors": [],
          "animations": [
            {
              "name": "",
              "useMultipleDirections": false,
              "directions": [
                {
                  "looping": false,
                  "timeBetweenFrames": 1,
                  "sprites": [
                    {
                      "hasCustomCollisionMask": false,
                      "image": "manBlue_machine.png",
                      "points": [
                        {
                          "name": "firespot",
                          "x": 45,
                          "y": 30
                        }
                      ],
                      "originPoint": {
                        "name": "origine",
                        "x": 0,
                        "y": 0
                      },
                      "centerPoint": {
                        "automatic": true,
                        "name": "centre",
                        "x": 0,
                        "y": 0
                      },
                      "customCollisionMask": []
                    }
                  ]
                }
              ]
            }
          ]
        },
        {
          "name": "bullet",
          "tags": "",
          "type": "Sprite",
          "updateIfNotVisible": false,
          "variables": [],
          "behaviors": [
            {
              "name": "DestroyOutside",
              "type": "DestroyOutsideBehavior::DestroyOutside",
              "extraBorder": 0
            }
          ],
          "animations": [
            {
              "name": "",
              "useMultipleDirections": false,
              "directions": [
                {
                  "looping": false,
                  "timeBetweenFrames": 1,
                  "sprites": [
                    {
                      "hasCustomCollisionMask": false,
                      "image": "laserBlue07.png",
                      "points": [],
                      "originPoint": {
                        "name": "origine",
                        "x": 0,
                        "y": 5
                      },
                      "centerPoint": {
                        "automatic": false,
                        "name": "centre",
                        "x": 0,
                        "y": 5
                      },
                      "customCollisionMask": []
                    }
                  ]
                }
              ]
            }
          ]
        },
        {
          "bold": false,
          "italic": false,
          "name": "message",
          "smoothed": true,
          "tags": "",
          "type": "TextObject::Text",
          "underlined": false,
          "variables": [],
          "behaviors": [],
          "string": "Press left mouse button or Space key to shoot bullets",
          "font": "",
          "characterSize": 20,
          "color": {
            "b": 0,
            "g": 0,
            "r": 0
          }
        }
      ],
      "events": [
        {
          "disabled": false,
          "folded": false,
          "type": "BuiltinCommonInstructions::Comment",
          "color": {
            "b": 109,
            "g": 230,
            "r": 255,
            "textB": 0,
            "textG": 0,
            "textR": 0
          },
          "comment": "for more game templates and examples visit gametemplates.itch.io",
          "comment2": ""
        },
        {
          "disabled": false,
          "folded": false,
          "type": "BuiltinCommonInstructions::Comment",
          "color": {
            "b": 109,
            "g": 230,
            "r": 255,
            "textB": 0,
            "textG": 0,
            "textR": 0
          },
          "comment": "At the beginning of the scene, unpause the timer to initialize it and start counting so we can shoot immediately as the game starts",
          "comment2": ""
        },
        {
          "disabled": false,
          "folded": false,
          "type": "BuiltinCommonInstructions::Standard",
          "conditions": [
            {
              "type": {
                "inverted": false,
                "value": "DepartScene"
              },
              "parameters": [
                ""
              ],
              "subInstructions": []
            }
          ],
          "actions": [
            {
              "type": {
                "inverted": false,
                "value": "UnPauseTimer"
              },
              "parameters": [
                "",
                "shoot-timer"
              ],
              "subInstructions": []
            }
          ],
          "events": []
        },
        {
          "disabled": false,
          "folded": false,
          "type": "BuiltinCommonInstructions::Comment",
          "color": {
            "b": 109,
            "g": 230,
            "r": 255,
            "textB": 0,
            "textG": 0,
            "textR": 0
          },
          "comment": "rotate kenney toward the positition of the pointer by 0 degree / second means immediate rotation",
          "comment2": ""
        },
        {
          "disabled": false,
          "folded": false,
          "type": "BuiltinCommonInstructions::Standard",
          "conditions": [],
          "actions": [
            {
              "type": {
                "inverted": false,
                "value": "RotateTowardPosition"
              },
              "parameters": [
                "kenney",
                "MouseX(\"\",0)",
                "MouseY(\"\",0)",
                "0",
                ""
              ],
              "subInstructions": []
            }
          ],
          "events": []
        },
        {
          "disabled": false,
          "folded": false,
          "type": "BuiltinCommonInstructions::Comment",
          "color": {
            "b": 109,
            "g": 230,
            "r": 255,
            "textB": 0,
            "textG": 0,
            "textR": 0
          },
          "comment": "If left mouse button is down or space key is pressed...",
          "comment2": ""
        },
        {
          "disabled": false,
          "folded": false,
          "type": "BuiltinCommonInstructions::Standard",
          "conditions": [
            {
              "type": {
                "inverted": false,
                "value": "BuiltinCommonInstructions::Or"
              },
              "parameters": [],
              "subInstructions": [
                {
                  "type": {
                    "inverted": false,
                    "value": "SourisBouton"
                  },
                  "parameters": [
                    "",
                    "Left"
                  ],
                  "subInstructions": []
                },
                {
                  "type": {
                    "inverted": false,
                    "value": "KeyPressed"
                  },
                  "parameters": [
                    "",
                    "Space"
                  ],
                  "subInstructions": []
                }
              ]
            }
          ],
          "actions": [],
          "events": [
            {
              "disabled": false,
              "folded": false,
              "type": "BuiltinCommonInstructions::Comment",
              "color": {
                "b": 109,
                "g": 230,
                "r": 255,
                "textB": 0,
                "textG": 0,
                "textR": 0
              },
              "comment": "every 0.25 seconds shoot a bullet from the firespot point of kenney (thi is a custom point we added to the object)",
              "comment2": ""
            },
            {
              "disabled": false,
              "folded": false,
              "type": "BuiltinCommonInstructions::Comment",
              "color": {
                "b": 109,
                "g": 230,
                "r": 255,
                "textB": 0,
                "textG": 0,
                "textR": 0
              },
              "comment": "NOTE: when we apply force to the bullet, damping is set to 1 means once the force applied we continue apply it otherwise the bullet would stop when the mouse button is not down or the timer is less than 0.25\nNOTE: we have added the behaviour \"destroy outside screen\" to the bullet object so it is going to be destroyed once it is not visible to save memory",
              "comment2": ""
            },
            {
              "disabled": false,
              "folded": false,
              "type": "BuiltinCommonInstructions::Standard",
              "conditions": [
                {
                  "type": {
                    "inverted": false,
                    "value": "Timer"
                  },
                  "parameters": [
                    "",
                    "0.25",
                    "shoot-timer"
                  ],
                  "subInstructions": []
                }
              ],
              "actions": [
                {
                  "type": {
                    "inverted": false,
                    "value": "Create"
                  },
                  "parameters": [
                    "",
                    "bullet",
                    "kenney.PointX(\"firespot\")",
                    "kenney.PointY(\"firespot\")",
                    ""
                  ],
                  "subInstructions": []
                },
                {
                  "type": {
                    "inverted": false,
                    "value": "SetAngle"
                  },
                  "parameters": [
                    "bullet",
                    "=",
                    "kenney.Angle()"
                  ],
                  "subInstructions": []
                },
                {
                  "type": {
                    "inverted": false,
                    "value": "AddForceAL"
                  },
                  "parameters": [
                    "bullet",
                    "bullet.Angle()",
                    "300",
                    "1"
                  ],
                  "subInstructions": []
                },
                {
                  "type": {
                    "inverted": false,
                    "value": "ResetTimer"
                  },
                  "parameters": [
                    "",
                    "shoot-timer"
                  ],
                  "subInstructions": []
                }
              ],
              "events": []
            }
          ]
        }
      ],
      "layers": [
        {
          "name": "",
          "visibility": true,
          "cameras": [
            {
              "defaultSize": true,
              "defaultViewport": true,
              "height": 0,
              "viewportBottom": 1,
              "viewportLeft": 0,
              "viewportRight": 1,
              "viewportTop": 0,
              "width": 0
            }
          ],
          "effects": []
        }
      ],
      "behaviorsSharedData": []
    }
  ],
  "externalEvents": [],
  "eventsFunctionsExtensions": [],
  "externalLayouts": [],
  "externalSourceFiles": []
}<|MERGE_RESOLUTION|>--- conflicted
+++ resolved
@@ -7,7 +7,6 @@
     "revision": 0
   },
   "properties": {
-    "adMobAppId": "",
     "adaptGameResolutionAtRuntime": false,
     "folderProject": false,
     "linuxExecutableFilename": "",
@@ -33,6 +32,7 @@
     "loadingScreen": {
       "showGDevelopSplash": true
     },
+    "extensionProperties": [],
     "extensions": [
       {
         "name": "BuiltinObject"
@@ -180,11 +180,7 @@
           "layer": "",
           "locked": false,
           "name": "kenney",
-<<<<<<< HEAD
-          "persistentUuid": "97b0c021-0db9-480a-bf44-7a5726920ca4",
-=======
-          "persistentUuid": "90cbf38c-372b-41da-abb7-c0600bf0ec09",
->>>>>>> 2762329d
+          "persistentUuid": "91e3dc0b-76f4-4089-9927-74bb11b2f4bd",
           "width": 0,
           "x": 335.312,
           "y": 292.07,
@@ -200,11 +196,7 @@
           "layer": "",
           "locked": false,
           "name": "message",
-<<<<<<< HEAD
-          "persistentUuid": "9d4265f4-4d37-41d6-a7de-1c20fe28f822",
-=======
-          "persistentUuid": "7779fec9-9134-4084-a300-2671b78e5aab",
->>>>>>> 2762329d
+          "persistentUuid": "606c3bb0-572c-424a-9c03-6b76a3ef43bb",
           "width": 0,
           "x": 156,
           "y": 15,
