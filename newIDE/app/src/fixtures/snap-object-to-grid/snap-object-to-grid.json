{
  "firstLayout": "",
  "gdVersion": {
    "build": 98,
    "major": 4,
    "minor": 0,
    "revision": 0
  },
  "properties": {
    "adMobAppId": "",
    "adaptGameResolutionAtRuntime": false,
    "folderProject": false,
    "linuxExecutableFilename": "",
    "macExecutableFilename": "",
    "orientation": "default",
    "packageName": "",
    "projectFile": "C:\\Users\\szoszo\\Desktop\\Projects\\gametemplates\\gdevelop5\\snap-object-to-grid\\snap-object-to-grid.json",
    "scaleMode": "linear",
    "sizeOnStartupMode": "",
    "useExternalSourceFiles": false,
    "version": "1.0.0",
    "winExecutableFilename": "",
    "winExecutableIconFile": "",
    "name": "Project",
    "author": "",
    "windowWidth": 800,
    "windowHeight": 600,
    "latestCompilationDirectory": "",
    "maxFPS": 60,
    "minFPS": 10,
    "verticalSync": false,
    "platformSpecificAssets": {},
    "loadingScreen": {
      "showGDevelopSplash": true
    },
    "extensions": [
      {
        "name": "BuiltinObject"
      },
      {
        "name": "BuiltinAudio"
      },
      {
        "name": "BuiltinVariables"
      },
      {
        "name": "BuiltinTime"
      },
      {
        "name": "BuiltinMouse"
      },
      {
        "name": "BuiltinKeyboard"
      },
      {
        "name": "BuiltinJoystick"
      },
      {
        "name": "BuiltinCamera"
      },
      {
        "name": "BuiltinWindow"
      },
      {
        "name": "BuiltinFile"
      },
      {
        "name": "BuiltinNetwork"
      },
      {
        "name": "BuiltinScene"
      },
      {
        "name": "BuiltinAdvanced"
      },
      {
        "name": "Sprite"
      },
      {
        "name": "BuiltinCommonInstructions"
      },
      {
        "name": "BuiltinCommonConversions"
      },
      {
        "name": "BuiltinStringInstructions"
      },
      {
        "name": "BuiltinMathematicalTools"
      },
      {
        "name": "BuiltinExternalLayouts"
      },
      {
        "name": "DraggableBehavior"
      },
      {
        "name": "PrimitiveDrawing"
      }
    ],
    "platforms": [
      {
        "name": "GDevelop JS platform"
      }
    ],
    "currentPlatform": "GDevelop JS platform"
  },
  "resources": {
    "resources": [
      {
        "alwaysLoaded": false,
        "file": "https://resources.gdevelop-app.com/examples/snap-object-to-grid/Block-Normal.png",
        "kind": "image",
        "metadata": "",
        "name": "Block-Normal.png",
        "smoothed": true,
        "userAdded": true
      },
      {
        "alwaysLoaded": false,
        "file": "https://resources.gdevelop-app.com/examples/snap-object-to-grid/Pea-Standard.png",
        "kind": "image",
        "metadata": "",
        "name": "Pea-Standard.png",
        "smoothed": true,
        "userAdded": true
      }
    ],
    "resourceFolders": []
  },
  "objects": [],
  "objectsGroups": [],
  "variables": [],
  "layouts": [
    {
      "b": 30,
      "disableInputWhenNotFocused": true,
      "mangledName": "Scene",
      "name": "Scene",
      "oglFOV": 90,
      "oglZFar": 500,
      "oglZNear": 1,
      "r": 30,
      "standardSortMethod": false,
      "stopSoundsOnStartup": true,
      "title": "",
      "v": 30,
      "uiSettings": {
        "grid": true,
        "gridB": 80,
        "gridG": 80,
        "gridHeight": 32,
        "gridOffsetX": 0,
        "gridOffsetY": 0,
        "gridR": 80,
        "gridWidth": 32,
        "snap": true,
        "windowMask": true,
        "zoomFactor": 1
      },
      "objectsGroups": [],
      "variables": [
        {
          "name": "i",
          "value": "0"
        }
      ],
      "instances": [
        {
          "angle": 0,
          "customSize": true,
          "height": 32,
          "layer": "",
          "locked": false,
          "name": "Pea",
<<<<<<< HEAD
          "persistentUuid": "91615562-f4aa-4691-a7ad-2fb321bb7802",
=======
          "persistentUuid": "a94b8cb1-5830-4344-bae0-f7a1bd2298a5",
>>>>>>> 2762329d
          "width": 32,
          "x": 128,
          "y": 96,
          "zOrder": 2,
          "numberProperties": [],
          "stringProperties": [],
          "initialVariables": []
        },
        {
          "angle": 0,
          "customSize": false,
          "height": 0,
          "layer": "",
          "locked": false,
          "name": "Drawer",
<<<<<<< HEAD
          "persistentUuid": "f52b0ef7-7b44-4d62-9451-04ee8e2e531b",
=======
          "persistentUuid": "f4ef25e9-2edd-4d59-91a1-110da5cfbb30",
>>>>>>> 2762329d
          "width": 0,
          "x": 288,
          "y": 96,
          "zOrder": 3,
          "numberProperties": [],
          "stringProperties": [],
          "initialVariables": []
        },
        {
          "angle": 0,
          "customSize": false,
          "height": 0,
          "layer": "",
          "locked": false,
          "name": "Message",
<<<<<<< HEAD
          "persistentUuid": "f44a10c1-1145-4484-8807-3bfe7ac877ef",
=======
          "persistentUuid": "5ebb605b-427d-4dff-af3a-78f47108bd67",
>>>>>>> 2762329d
          "width": 0,
          "x": 0,
          "y": 0,
          "zOrder": 4,
          "numberProperties": [],
          "stringProperties": [],
          "initialVariables": []
        }
      ],
      "objects": [
        {
          "name": "Pea",
          "tags": "",
          "type": "Sprite",
          "updateIfNotVisible": true,
          "variables": [],
          "behaviors": [
            {
              "name": "Draggable",
              "type": "DraggableBehavior::Draggable"
            }
          ],
          "animations": [
            {
              "name": "",
              "useMultipleDirections": false,
              "directions": [
                {
                  "looping": false,
                  "timeBetweenFrames": 1,
                  "sprites": [
                    {
                      "hasCustomCollisionMask": false,
                      "image": "Pea-Standard.png",
                      "points": [],
                      "originPoint": {
                        "name": "origine",
                        "x": 0,
                        "y": 0
                      },
                      "centerPoint": {
                        "automatic": true,
                        "name": "centre",
                        "x": 18.5,
                        "y": 18.5
                      },
                      "customCollisionMask": [
                        [
                          {
                            "x": 0,
                            "y": 0
                          },
                          {
                            "x": 37,
                            "y": 0
                          },
                          {
                            "x": 37,
                            "y": 37
                          },
                          {
                            "x": 0,
                            "y": 37
                          }
                        ]
                      ]
                    }
                  ]
                }
              ]
            }
          ]
        },
        {
          "name": "Drawer",
          "tags": "",
          "type": "PrimitiveDrawing::Drawer",
          "variables": [],
          "behaviors": [],
          "fillOpacity": 255,
          "outlineSize": 0,
          "outlineOpacity": 255,
          "fillColor": {
            "b": 89,
            "g": 89,
            "r": 91
          },
          "outlineColor": {
            "b": 0,
            "g": 0,
            "r": 0
          },
          "absoluteCoordinates": true,
          "clearBetweenFrames": true
        },
        {
          "bold": false,
          "italic": false,
          "name": "Message",
          "smoothed": true,
          "tags": "",
          "type": "TextObject::Text",
          "underlined": false,
          "variables": [],
          "behaviors": [],
          "string": "Drag the green object and it should snap to the grid",
          "font": "",
          "characterSize": 20,
          "color": {
            "b": 255,
            "g": 255,
            "r": 255
          }
        }
      ],
      "events": [
        {
          "disabled": false,
          "folded": false,
          "type": "BuiltinCommonInstructions::Comment",
          "color": {
            "b": 109,
            "g": 230,
            "r": 255,
            "textB": 0,
            "textG": 0,
            "textR": 0
          },
          "comment": "At the beginning, set the cell width and height of the in-game grid (it is not the grid used in the scene editor)",
          "comment2": ""
        },
        {
          "disabled": false,
          "folded": false,
          "type": "BuiltinCommonInstructions::Standard",
          "conditions": [
            {
              "type": {
                "inverted": false,
                "value": "DepartScene"
              },
              "parameters": [
                ""
              ],
              "subInstructions": []
            }
          ],
          "actions": [
            {
              "type": {
                "inverted": false,
                "value": "ModVarScene"
              },
              "parameters": [
                "cell_width",
                "=",
                "32"
              ],
              "subInstructions": []
            },
            {
              "type": {
                "inverted": false,
                "value": "ModVarScene"
              },
              "parameters": [
                "cell_height",
                "=",
                "32"
              ],
              "subInstructions": []
            }
          ],
          "events": [
            {
              "disabled": false,
              "folded": false,
              "type": "BuiltinCommonInstructions::Comment",
              "color": {
                "b": 109,
                "g": 230,
                "r": 255,
                "textB": 0,
                "textG": 0,
                "textR": 0
              },
              "comment": "Change the resolution to 600 by 400 only to avoid some rendering problem may occur with drawing the lines, it may not necessary in the future versions of GDevelop",
              "comment2": ""
            },
            {
              "disabled": false,
              "folded": false,
              "type": "BuiltinCommonInstructions::Standard",
              "conditions": [],
              "actions": [
                {
                  "type": {
                    "inverted": false,
                    "value": "SetWindowSize"
                  },
                  "parameters": [
                    "",
                    "600",
                    "400",
                    "yes"
                  ],
                  "subInstructions": []
                }
              ],
              "events": []
            }
          ]
        },
        {
          "disabled": false,
          "folded": false,
          "type": "BuiltinCommonInstructions::Comment",
          "color": {
            "b": 109,
            "g": 230,
            "r": 255,
            "textB": 0,
            "textG": 0,
            "textR": 0
          },
          "comment": "Round the Pea position to snap to the in-game grid\nThe Pea is using the draggable behavior",
          "comment2": ""
        },
        {
          "disabled": false,
          "folded": false,
          "type": "BuiltinCommonInstructions::Standard",
          "conditions": [
            {
              "type": {
                "inverted": false,
                "value": "DraggableBehavior::Dragged"
              },
              "parameters": [
                "Pea",
                "Draggable"
              ],
              "subInstructions": []
            }
          ],
          "actions": [
            {
              "type": {
                "inverted": false,
                "value": "MettreXY"
              },
              "parameters": [
                "Pea",
                "=",
                "Variable(cell_width)*round(Pea.X()/Variable(cell_width))",
                "=",
                "Variable(cell_height)*round(Pea.Y()/Variable(cell_height))"
              ],
              "subInstructions": []
            }
          ],
          "events": []
        },
        {
          "disabled": false,
          "folded": false,
          "type": "BuiltinCommonInstructions::Comment",
          "color": {
            "b": 109,
            "g": 230,
            "r": 255,
            "textB": 0,
            "textG": 0,
            "textR": 0
          },
          "comment": "Draw the lines to display the grid in the game (some lines may be not visible due to rendering, resizing the window or changing resolution may solve the problem)",
          "comment2": ""
        },
        {
          "disabled": false,
          "folded": false,
          "type": "BuiltinCommonInstructions::Standard",
          "conditions": [],
          "actions": [],
          "events": [
            {
              "disabled": false,
              "folded": false,
              "type": "BuiltinCommonInstructions::Standard",
              "conditions": [],
              "actions": [
                {
                  "type": {
                    "inverted": false,
                    "value": "ModVarScene"
                  },
                  "parameters": [
                    "i",
                    "=",
                    "0"
                  ],
                  "subInstructions": []
                }
              ],
              "events": []
            },
            {
              "disabled": false,
              "folded": false,
              "type": "BuiltinCommonInstructions::Repeat",
              "repeatExpression": "20",
              "conditions": [],
              "actions": [
                {
                  "type": {
                    "inverted": false,
                    "value": "PrimitiveDrawing::Line"
                  },
                  "parameters": [
                    "Drawer",
                    "Variable(cell_width)*Variable(i)",
                    "0",
                    "Variable(cell_width)*Variable(i)+1",
                    "600",
                    "1"
                  ],
                  "subInstructions": []
                },
                {
                  "type": {
                    "inverted": false,
                    "value": "PrimitiveDrawing::Line"
                  },
                  "parameters": [
                    "Drawer",
                    "0",
                    "Variable(cell_height)*Variable(i)",
                    "800",
                    "Variable(cell_height)*Variable(i)",
                    "1"
                  ],
                  "subInstructions": []
                },
                {
                  "type": {
                    "inverted": false,
                    "value": "ModVarScene"
                  },
                  "parameters": [
                    "i",
                    "+",
                    "1"
                  ],
                  "subInstructions": []
                }
              ],
              "events": []
            }
          ]
        }
      ],
      "layers": [
        {
          "name": "",
          "visibility": true,
          "cameras": [
            {
              "defaultSize": true,
              "defaultViewport": true,
              "height": 0,
              "viewportBottom": 1,
              "viewportLeft": 0,
              "viewportRight": 1,
              "viewportTop": 0,
              "width": 0
            }
          ],
          "effects": []
        }
      ],
      "behaviorsSharedData": []
    }
  ],
  "externalEvents": [],
  "eventsFunctionsExtensions": [],
  "externalLayouts": [],
  "externalSourceFiles": []
}<|MERGE_RESOLUTION|>--- conflicted
+++ resolved
@@ -7,7 +7,6 @@
     "revision": 0
   },
   "properties": {
-    "adMobAppId": "",
     "adaptGameResolutionAtRuntime": false,
     "folderProject": false,
     "linuxExecutableFilename": "",
@@ -33,6 +32,7 @@
     "loadingScreen": {
       "showGDevelopSplash": true
     },
+    "extensionProperties": [],
     "extensions": [
       {
         "name": "BuiltinObject"
@@ -173,11 +173,7 @@
           "layer": "",
           "locked": false,
           "name": "Pea",
-<<<<<<< HEAD
-          "persistentUuid": "91615562-f4aa-4691-a7ad-2fb321bb7802",
-=======
-          "persistentUuid": "a94b8cb1-5830-4344-bae0-f7a1bd2298a5",
->>>>>>> 2762329d
+          "persistentUuid": "9e1fb6e1-ba9a-48da-9f4b-5975fec230e0",
           "width": 32,
           "x": 128,
           "y": 96,
@@ -193,11 +189,7 @@
           "layer": "",
           "locked": false,
           "name": "Drawer",
-<<<<<<< HEAD
-          "persistentUuid": "f52b0ef7-7b44-4d62-9451-04ee8e2e531b",
-=======
-          "persistentUuid": "f4ef25e9-2edd-4d59-91a1-110da5cfbb30",
->>>>>>> 2762329d
+          "persistentUuid": "9f143ce8-87a0-4a61-b7c5-95e7d9e69fee",
           "width": 0,
           "x": 288,
           "y": 96,
@@ -213,11 +205,7 @@
           "layer": "",
           "locked": false,
           "name": "Message",
-<<<<<<< HEAD
-          "persistentUuid": "f44a10c1-1145-4484-8807-3bfe7ac877ef",
-=======
-          "persistentUuid": "5ebb605b-427d-4dff-af3a-78f47108bd67",
->>>>>>> 2762329d
+          "persistentUuid": "32c9d48e-e175-4317-a63e-121498cf37de",
           "width": 0,
           "x": 0,
           "y": 0,
