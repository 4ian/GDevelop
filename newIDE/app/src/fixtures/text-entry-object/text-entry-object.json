--- conflicted
+++ resolved
@@ -7,7 +7,6 @@
     "revision": 0
   },
   "properties": {
-    "adMobAppId": "",
     "adaptGameResolutionAtRuntime": false,
     "folderProject": false,
     "linuxExecutableFilename": "",
@@ -33,6 +32,7 @@
     "loadingScreen": {
       "showGDevelopSplash": true
     },
+    "extensionProperties": [],
     "extensions": [
       {
         "name": "BuiltinObject"
@@ -149,11 +149,7 @@
           "layer": "",
           "locked": false,
           "name": "Text",
-<<<<<<< HEAD
-          "persistentUuid": "370f0ac9-dd80-48d5-8956-9c4211eff4b9",
-=======
-          "persistentUuid": "77a64b76-e3e6-4d2d-a74a-d7abff6dc424",
->>>>>>> 2762329d
+          "persistentUuid": "580575ff-69e3-43ad-913f-55e3c4cd42ee",
           "width": 0,
           "x": 256,
           "y": 288,
@@ -169,11 +165,7 @@
           "layer": "",
           "locked": false,
           "name": "Entry",
-<<<<<<< HEAD
-          "persistentUuid": "fb08d1c6-c632-43b2-b347-22152416c95f",
-=======
-          "persistentUuid": "4d8d8973-d114-425e-9575-4569be9a07c1",
->>>>>>> 2762329d
+          "persistentUuid": "593ec5fe-dd8e-4d58-99fd-a56c8aeecd6d",
           "width": 0,
           "x": 320,
           "y": 224,
@@ -189,11 +181,7 @@
           "layer": "",
           "locked": false,
           "name": "message",
-<<<<<<< HEAD
-          "persistentUuid": "b1b32def-4b5c-4d26-84c5-f27803bb97cf",
-=======
-          "persistentUuid": "53f268b8-b458-42db-8265-7d21abbb46ac",
->>>>>>> 2762329d
+          "persistentUuid": "cd25d1f8-1652-43ab-8608-03bd60c3b78e",
           "width": 0,
           "x": 320,
           "y": 352,
