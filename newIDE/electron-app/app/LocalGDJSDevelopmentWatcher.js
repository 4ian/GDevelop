--- conflicted
+++ resolved
@@ -24,21 +24,9 @@
    * @param {string} filename
    */
   (event, filename) => {
-<<<<<<< HEAD
-    const eventName = event || 'unknown-event';
-    const resolvedFilename = filename || 'unknown-file';
-    log.info(
-      `GDJS/extensions watchers found a "${eventName}" in ${resolvedFilename}, updating GDJS Runtime...`
-    );
-    importGDJSRuntime()
-      .then(() => {
-        onRuntimeUpdatedCallback();
-      })
-      .catch(() => {});
-=======
     // Nothing to do for now.
     log.info(`GDJS watcher found a change.`);
->>>>>>> d8000aca
+    onRuntimeUpdatedCallback();
   },
   100 /* Avoid running the script too much in case multiple changes are fired at the same time. */
 );
@@ -55,24 +43,6 @@
   }
 
   const startTime = performance.now();
-<<<<<<< HEAD
-
-  const relativeWatchPaths = [
-    // Watch all files in GDJS Runtime:
-    '../../GDJS/Runtime/**/*',
-    // Watch only JS/TS source files in extensions:
-    '../../Extensions/**/*.ts',
-    '../../Extensions/**/*.js',
-  ];
-  const watchPaths = relativeWatchPaths.map(watchPath =>
-    path.join(findDevelopmentNewIdeAppPath(), watchPath)
-  );
-
-  // Reload extensions when the watcher is first set.
-  importGDJSRuntime().catch(() => {});
-
-=======
->>>>>>> d8000aca
   watcher = chokidar
     .watch(path.join(findDevelopmentNewIdeAppPath(), 'resources/GDJS'), {
       awaitWriteFinish: true,
