{
  // Note that while we use TypeScript to type the codebase (GDJS game engine
  // and extension), we use esbuild to compile from TypeScript to JavaScript almost instantly.
  // See `GDJS/scripts/build.js`.
  "compilerOptions": {
    "noEmit": true,
    "allowJs": true,
    "noImplicitReturns": true,
    "noUnusedLocals": true,
    "noFallthroughCasesInSwitch": true,
    "strictNullChecks": true,
    "strictFunctionTypes": true,
    "strictPropertyInitialization": true,
    "skipLibCheck": true,
    // Not used (as we don't compile with tsc), but necessary for iterating on Map/Set.
    "downlevelIteration": true,
    // Required by PixiJS, for importing 3rd-party dependencies like EventEmitter3.
    "esModuleInterop": true,
    // Required by PixiJS, loaders needs this to use the more strict mini-signal types.
    "paths": {
      "mini-signals": [
        "GDJS/node_modules/resource-loader/typings/mini-signals.d.ts"
      ]
    },
    "baseUrl": "./",
    "lib": ["DOM", "ES5", "ScriptHost", "ES2015.Iterable", "ES2015.Promise"],
    "typeRoots": ["GDJS/node_modules/@types/"],
    // JSX syntax for lightweight rendering in the game engine:
    "jsx": "react",
    "jsxFactory": "h",
    "jsxFragmentFactory": "Fragment"
  },
  "include": [
    "GDevelop.js/types.d.ts",
    "GDJS/Runtime/**/*",
    "Extensions/**/*.js",
    "Extensions/**/*.ts",
    "GDJS/tests/tests/**/*.js",
    "GDJS/tests/tests-utils/**/*.js",
    "GDJS/tests/benchmarks/**/*.js"
  ],
  // Exclude pre-built js code
  "exclude": [
    "GDJS/Runtime/pixi-renderers/pixi.js",
    "GDJS/Runtime/Cordova",
    "GDJS/Runtime/Electron",
    "GDJS/Runtime/FacebookInstantGames",
    "GDJS/Runtime/libs/CocoonJS",
    "Extensions/Effects/pixi-filters/filter-alpha.js",
<<<<<<< HEAD
    "SharedLibs/TileMapHelper/**/*",
=======
    "Extensions/Spine/pixi-spine/pixi-spine.js",
>>>>>>> 119b0fad
    "Extensions/P2P/A_peer.js"
  ]
}<|MERGE_RESOLUTION|>--- conflicted
+++ resolved
@@ -47,11 +47,8 @@
     "GDJS/Runtime/FacebookInstantGames",
     "GDJS/Runtime/libs/CocoonJS",
     "Extensions/Effects/pixi-filters/filter-alpha.js",
-<<<<<<< HEAD
     "SharedLibs/TileMapHelper/**/*",
-=======
     "Extensions/Spine/pixi-spine/pixi-spine.js",
->>>>>>> 119b0fad
     "Extensions/P2P/A_peer.js"
   ]
 }